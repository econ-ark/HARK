--- conflicted
+++ resolved
@@ -31,15 +31,9 @@
   
   
 \\ \hline \multicolumn{3}{l}{Cost Of Stickiness}  
-<<<<<<< HEAD
  & \multicolumn{2}{c}{4.81\text{e-4}}  
  & \multicolumn{2}{c}{8.44\text{e-4}} 
- \end{tabular} \\  
-=======
- & \multicolumn{2}{c}{999999}  
-  & \multicolumn{2}{c}{9999999} 
- \end{tabular}  
->>>>>>> 3d6610b2
+ \end{tabular}   
 }  
 \usebox{\EqbmBox}  
 \ifthenelse{\boolean{StandAlone}}{\newlength\TableWidth}{}  
