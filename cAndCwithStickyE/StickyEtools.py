"""
This module holds some data tools used in the cAndCwithStickyE project.
"""

import os
import csv
import numpy as np
import pandas as pd
import statsmodels.api as sm
import statsmodels.sandbox.regression.gmm as smsrg
from copy import deepcopy
import subprocess
from HARKutilities import getLorenzShares, CRRAutility

def mystr1(number):
    if not np.isnan(number):
        out = "{:.3f}".format(number)
    else:
        out = ''
    return out


def mystr2(number):
    if not np.isnan(number):
        out = "{:1.2f}".format(number*10000) + '\\text{e-4}'
    else:
        out = ''
    return out


def makeStickyEdataFile(Economy,ignore_periods,description='',filename=None,save_data=False,calc_micro_stats=True):
    '''
    Makes descriptive statistics and macroeconomic data file. Behaves slightly
    differently for heterogeneous agents vs representative agent models.
    
    Parameters
    ----------
    Economy : Market or AgentType
        A representation of the model economy.  For heterogeneous agents specifications,
        this will be an instance of a subclass of Market.  For representative agent
        specifications, this will be an instance of an AgentType subclass.
    ignore_periods : int
        Number of periods at the start of the simulation to throw out.
    description : str
        Description of the economy that is prepended on the output string.
    filename : str
        Name of the output log file, if any; .txt will be appended automatically.
    save_data : bool
        When True, save simulation data to filename + 'Data.txt' for use in Stata.
    calc_micro_stats : bool
        When True, calculate microeconomic statistics like in Table 2 of the
        paper draft.  This causes huge memory issues 
        
    Returns
    -------
    output_string : str
        Large string with descriptive statistics. Also saved to a logfile if
        filename is not None.
    '''
    # Extract time series data from the economy
    if hasattr(Economy,'agents'): # If this is a heterogeneous agent specification...
        if len(Economy.agents) > 1:
            pLvlAll_hist = np.concatenate([this_type.pLvlTrue_hist for this_type in Economy.agents],axis=1)
            aLvlAll_hist = np.concatenate([this_type.aLvlNow_hist for this_type in Economy.agents],axis=1)
            cLvlAll_hist = np.concatenate([this_type.cLvlNow_hist for this_type in Economy.agents],axis=1)
            yLvlAll_hist = np.concatenate([this_type.yLvlNow_hist for this_type in Economy.agents],axis=1)
        else: # Don't duplicate the data unless necessary (with one type, concatenating is useless)
            pLvlAll_hist = Economy.agents[0].pLvlTrue_hist
            aLvlAll_hist = Economy.agents[0].aLvlNow_hist
            cLvlAll_hist = Economy.agents[0].cLvlNow_hist
            yLvlAll_hist = Economy.agents[0].yLvlNow_hist
        # PermShkAggHist needs to be shifted one period forward
        PlvlAgg_hist = np.cumprod(np.concatenate(([1.0],Economy.PermShkAggHist[:-1]),axis=0))
        AlvlAgg_hist = np.mean(aLvlAll_hist,axis=1) # Level of aggregate assets
        AnrmAgg_hist = AlvlAgg_hist/PlvlAgg_hist # Normalized level of aggregate assets
        ClvlAgg_hist = np.mean(cLvlAll_hist,axis=1) # Level of aggregate consumption
        CnrmAgg_hist = ClvlAgg_hist/PlvlAgg_hist # Normalized level of aggregate consumption
        YlvlAgg_hist = np.mean(yLvlAll_hist,axis=1) # Level of aggregate income
        YnrmAgg_hist = YlvlAgg_hist/PlvlAgg_hist # Normalized level of aggregate income
        
        if calc_micro_stats: # Only calculate stats if requested.  This is a memory hog with many simulated periods
            micro_stat_periods = int((Economy.agents[0].T_sim-ignore_periods)*0.1)
            not_newborns = (np.concatenate([this_type.t_age_hist[(ignore_periods+1):(ignore_periods+micro_stat_periods),:] for this_type in Economy.agents],axis=1) > 1).flatten()
            Logc = np.log(cLvlAll_hist[ignore_periods:(ignore_periods+micro_stat_periods),:])
            DeltaLogc = (Logc[1:] - Logc[0:-1]).flatten()
            DeltaLogc_trimmed = DeltaLogc[not_newborns]
            Loga = np.log(aLvlAll_hist[ignore_periods:(ignore_periods+micro_stat_periods),:])
            DeltaLoga = (Loga[1:] - Loga[0:-1]).flatten()
            DeltaLoga_trimmed = DeltaLoga[not_newborns]
            Logp = np.log(pLvlAll_hist[ignore_periods:(ignore_periods+micro_stat_periods),:])
            DeltaLogp = (Logp[1:] - Logp[0:-1]).flatten()
            DeltaLogp_trimmed = DeltaLogp[not_newborns]
            Logy = np.log(yLvlAll_hist[ignore_periods:(ignore_periods+micro_stat_periods),:])
            Logy_trimmed = Logy
            Logy_trimmed[np.isinf(Logy)] = np.nan
            birth_events = np.concatenate([this_type.t_age_hist == 1 for this_type in Economy.agents],axis=1)
            vBirth = calcValueAtBirth(cLvlAll_hist[ignore_periods:,:],birth_events[ignore_periods:,:],PlvlAgg_hist[ignore_periods:],Economy.MrkvNow_hist[ignore_periods:],Economy.agents[0].DiscFac,Economy.agents[0].CRRA)
        
        BigTheta_hist = Economy.TranShkAggHist
        if hasattr(Economy,'MrkvNow'):
            Mrkv_hist = Economy.MrkvNow_hist
            if ~hasattr(Economy,'Rfree'): # If this is a markov DSGE specification...
                # Find the expected interest rate - approximate by assuming growth = expected growth
                ExpectedGrowth_hist = Economy.PermGroFacAgg[Mrkv_hist]
                ExpectedKLRatio_hist = AnrmAgg_hist/ExpectedGrowth_hist
                ExpectedR_hist = Economy.Rfunc(ExpectedKLRatio_hist)
        
    else: # If this is a representative agent specification...
        PlvlAgg_hist = Economy.pLvlTrue_hist.flatten()
        ClvlAgg_hist = Economy.cLvlNow_hist.flatten()
        CnrmAgg_hist = ClvlAgg_hist/PlvlAgg_hist.flatten()
        YnrmAgg_hist = Economy.yNrmTrue_hist.flatten()
        YlvlAgg_hist = YnrmAgg_hist*PlvlAgg_hist.flatten()
        AlvlAgg_hist = Economy.aLvlNow_hist.flatten()
        AnrmAgg_hist = AlvlAgg_hist/PlvlAgg_hist.flatten()
        BigTheta_hist = Economy.TranShkNow_hist.flatten()
        if hasattr(Economy,'MrkvNow'):
            Mrkv_hist = Economy.MrkvNow_hist
        
    # Process aggregate data into forms used by regressions
    LogC = np.log(ClvlAgg_hist[ignore_periods:])
    LogA = np.log(AlvlAgg_hist[ignore_periods:])
    LogY = np.log(YlvlAgg_hist[ignore_periods:])
    DeltaLogC = LogC[1:] - LogC[0:-1]
    DeltaLogA = LogA[1:] - LogA[0:-1]
    DeltaLogY = LogY[1:] - LogY[0:-1]
    A = AnrmAgg_hist[(ignore_periods+1):] # This is a relabeling for the regression code
    BigTheta = BigTheta_hist[(ignore_periods+1):]
    if hasattr(Economy,'MrkvNow'):
        Mrkv = Mrkv_hist[(ignore_periods+1):] # This is a relabeling for the regression code
        if ~hasattr(Economy,'Rfree') and hasattr(Economy,'agents'): # If this is a markov DSGE specification...
            R = ExpectedR_hist[(ignore_periods+1):]
    Delta8LogC = (np.log(ClvlAgg_hist[8:]) - np.log(ClvlAgg_hist[:-8]))[(ignore_periods-7):]
    Delta8LogY = (np.log(YlvlAgg_hist[8:]) - np.log(YlvlAgg_hist[:-8]))[(ignore_periods-7):]
    
    # Add measurement error to LogC
    sigma_meas_err = np.std(DeltaLogC)*0.375
    np.random.seed(10)
    Measurement_Error = sigma_meas_err*np.random.normal(0.,1.,LogC.size)
    LogC_me = LogC + Measurement_Error
    DeltaLogC_me = LogC_me[1:] - LogC_me[0:-1]
    
    # Apply measurement error to long delta LogC
    LogC_long = np.log(ClvlAgg_hist)
    LogC_long_me = LogC_long + sigma_meas_err*np.random.normal(0.,1.,LogC_long.size)
    Delta8LogC_me = (LogC_long_me[8:] - LogC_long_me[:-8])[(ignore_periods-7):]
    
    # Make and return the output string, beginning with descriptive statistics
    output_string = description + '\n\n\n'
    output_string += 'Average aggregate asset-to-productivity ratio = ' + str(np.mean(AnrmAgg_hist[ignore_periods:])) + '\n'
    output_string += 'Average aggregate consumption-to-productivity ratio = ' + str(np.mean(CnrmAgg_hist[ignore_periods:])) + '\n'
    output_string += 'Stdev of log aggregate asset-to-productivity ratio = ' + str(np.std(np.log(AnrmAgg_hist[ignore_periods:]))) + '\n'
    output_string += 'Stdev of change in log aggregate consumption level = ' + str(np.std(DeltaLogC)) + '\n'
    output_string += 'Stdev of change in log aggregate output level = ' + str(np.std(DeltaLogY)) + '\n'
    output_string += 'Stdev of change in log aggregate assets level = ' + str(np.std(DeltaLogA)) + '\n'
    csv_output_string = str(np.mean(AnrmAgg_hist[ignore_periods:])) +","+ str(np.mean(CnrmAgg_hist[ignore_periods:]))+ ","+str(np.std(np.log(AnrmAgg_hist[ignore_periods:])))+ ","+str(np.std(DeltaLogC))+ ","+str(np.std(DeltaLogY)) +","+ str(np.std(DeltaLogA))
    if hasattr(Economy,'agents') and calc_micro_stats: # This block only runs for heterogeneous agents specifications
        output_string += 'Cross section stdev of log individual assets = ' + str(np.mean(np.std(Loga,axis=1))) + '\n'
        output_string += 'Cross section stdev of log individual consumption = ' + str(np.mean(np.std(Logc,axis=1))) + '\n'
        output_string += 'Cross section stdev of log individual productivity = ' + str(np.mean(np.std(Logp,axis=1))) + '\n'
        output_string += 'Cross section stdev of log individual non-zero income = ' + str(np.mean(np.nanstd(Logy_trimmed,axis=1))) + '\n'
        output_string += 'Cross section stdev of change in log individual assets = ' + str(np.std(DeltaLoga_trimmed)) + '\n'
        output_string += 'Cross section stdev of change in log individual consumption = ' + str(np.std(DeltaLogc_trimmed)) + '\n'
        output_string += 'Cross section stdev of change in log individual productivity = ' + str(np.std(DeltaLogp_trimmed)) + '\n'
        csv_output_string += ","+str(np.mean(np.std(Loga,axis=1)))+ ","+str(np.mean(np.std(Logc,axis=1))) + ","+str(np.mean(np.std(Logp,axis=1))) +","+ str(np.mean(np.nanstd(Logy_trimmed,axis=1))) +","+ str(np.std(DeltaLoga_trimmed))+","+ str(np.std(DeltaLogc_trimmed))+ ","+str(np.std(DeltaLogp_trimmed))
    output_string += '\n\n'    
     
    # Save the results to a logfile if requested
    if filename is not None:
        with open('./Results/' + filename + 'Results.txt','w') as f:
            f.write(output_string)
            f.close()
        with open('./Results/' + filename + 'Results.csv','w') as f:
            f.write(csv_output_string)
            f.close()
        if calc_micro_stats and hasattr(Economy,'agents'):
            with open('./Results/' + filename + 'BirthValue.csv','w') as f:
                my_writer = csv.writer(f, delimiter = ',')
                my_writer.writerow(vBirth)
                f.close()
            
        if save_data:
            DataArray = (np.vstack((np.arange(DeltaLogC.size),DeltaLogC_me,DeltaLogC,DeltaLogY,A,BigTheta,Delta8LogC,Delta8LogY,Delta8LogC_me,Measurement_Error[1:]))).transpose()
            VarNames = ['time_period','DeltaLogC_me','DeltaLogC','DeltaLogY','A','BigTheta','Delta8LogC','Delta8LogY','Delta8LogC_me','Measurement_Error']
            if hasattr(Economy,'MrkvNow'):
                DataArray = np.hstack((DataArray,np.reshape(Mrkv,(Mrkv.size,1))))
                VarNames.append('MrkvState')
            if hasattr(Economy,'MrkvNow') & ~hasattr(Economy,'Rfree') and hasattr(Economy,'agents'):
                DataArray = np.hstack((DataArray,np.reshape(R,(R.size,1))))
                VarNames.append('R')
            with open('./Results/' + filename + 'Data.txt.','wb') as f:
                my_writer = csv.writer(f, delimiter = '\t')
                my_writer.writerow(VarNames)
                for i in range(DataArray.shape[0]):
                    my_writer.writerow(DataArray[i,:])
                f.close()
    
    return output_string # Return output string


def runStickyEregressions(infile_name,interval_size,meas_err,sticky):
    '''
    Runs regressions for the main tables of the StickyC paper and produces a LaTeX
    table with results (one "panel" at a time).
    
    Parameters
    ----------
    infile_name : str
        Name of tab-delimited text file with simulation data.  Assumed to be in
        the directory ./Results/, and was almost surely generated by makeStickyEdataFile
        unless we resort to fabricating simulated data.  THAT'S A JOKE, FUTURE REFEREES.
    interval_size : int
        Number of periods in each sub-interval.
    meas_err : bool
        Indicator for whether to add measurement error to DeltaLogC.
    sticky : bool
        Indicator for whether these results used sticky expectations.
        
    Returns
    -------
    panel_text : str
        String with one panel's worth of LaTeX input.
    '''
    # Read in the data from the infile
    with open('./Results/' + infile_name + '.txt') as f:
        my_reader = csv.reader(f, delimiter='\t')
        all_data = list(my_reader)
        
    # Unpack the data into numpy arrays
    obs = len(all_data) - 1
    DeltaLogC_me = np.zeros(obs)
    DeltaLogC = np.zeros(obs)
    DeltaLogY = np.zeros(obs)
    A = np.zeros(obs)
    BigTheta = np.zeros(obs)
    Delta8LogC = np.zeros(obs)
    Delta8LogY = np.zeros(obs)
    Delta8LogC_me = np.zeros(obs)
    Measurement_Error = np.zeros(obs)
    Mrkv_hist = np.zeros(obs,dtype=int)
    R = np.zeros(obs)
    
    has_mrkv = 'MrkvState' in all_data[0]
    has_R = 'R' in all_data[0]
    for i in range(obs):
        j = i+1
        DeltaLogC_me[i] = float(all_data[j][1])
        DeltaLogC[i] = float(all_data[j][2])
        DeltaLogY[i] = float(all_data[j][3])
        A[i] = float(all_data[j][4])
        BigTheta[i] = float(all_data[j][5])
        Delta8LogC[i] = float(all_data[j][6])
        Delta8LogY[i] = float(all_data[j][7])
        Delta8LogC_me[i] = float(all_data[j][8])
        Measurement_Error[i] = float(all_data[j][9])
        if has_mrkv:
            Mrkv_hist[i] = int(float(all_data[j][10]))
        if has_R:
            R[i] = float(all_data[j][11])
    
    # Determine how many subsample intervals to run (and initialize array of coefficients)
    N = DeltaLogC.size/interval_size
    CoeffsArray = np.zeros((N,7)) # Order: DeltaLogC_OLS, DeltaLogC_IV, DeltaLogY_IV, A_OLS, DeltaLogC_HR, DeltaLogY_HR, A_HR
    StdErrArray = np.zeros((N,7)) # Same order as above
    RsqArray = np.zeros((N,5))
    PvalArray = np.zeros((N,5))
    OIDarray = np.zeros((N,5)) + np.nan
    InstrRsqVec = np.zeros(N)
    
    # Loop through subsample intervals, running various regressions
    for n in range(N):
        # Select the data subsample
        start = n*interval_size
        end = (n+1)*interval_size
        if meas_err:
            DeltaLogC_n = DeltaLogC_me[start:end]
            Delta8LogC_n = Delta8LogC_me[start:end]
        else:
            DeltaLogC_n = DeltaLogC[start:end]
            Delta8LogC_n = Delta8LogC[start:end]
        DeltaLogY_n = DeltaLogY[start:end]
        A_n = A[start:end]
        BigTheta_n = BigTheta[start:end]
        Delta8LogY_n = Delta8LogY[start:end]
        
        # Run OLS on log consumption
        mod = sm.OLS(DeltaLogC_n[1:],sm.add_constant(DeltaLogC_n[0:-1]))
        res = mod.fit()
        CoeffsArray[n,0] = res._results.params[1]
        StdErrArray[n,0] = res._results.HC0_se[1]
        RsqArray[n,0] = res._results.rsquared_adj
        PvalArray[n,0] = res._results.f_pvalue
        
        # Define instruments for IV regressions
        temp = np.transpose(np.vstack([DeltaLogC_n[1:-3],DeltaLogC_n[:-4],DeltaLogY_n[1:-3],DeltaLogY_n[:-4],A_n[1:-3],A_n[:-4],Delta8LogC_n[1:-3],Delta8LogY_n[1:-3]]))
        instruments = sm.add_constant(temp) # With measurement error
        
        # Run IV on log consumption
        mod = sm.OLS(DeltaLogC_n[3:-1],instruments)
        res = mod.fit()
        DeltaLogC_predict = res.predict()
        mod_2ndStage = sm.OLS(DeltaLogC_n[4:],sm.add_constant(DeltaLogC_predict))
        res_2ndStage = mod_2ndStage.fit()
        mod_IV = smsrg.IV2SLS(DeltaLogC_n[4:], sm.add_constant(DeltaLogC_n[3:-1]),instruments)
        res_IV = mod_IV.fit()
        CoeffsArray[n,1] = res_IV._results.params[1]
        StdErrArray[n,1] = res_IV.bse[1]
        RsqArray[n,1] = res_2ndStage._results.rsquared_adj
        PvalArray[n,1] = res._results.f_pvalue
        
        # Run IV on log income
        mod = sm.OLS(DeltaLogY_n[4:],instruments)
        res = mod.fit()
        DeltaLogY_predict = res.predict()
        mod_2ndStage = sm.OLS(DeltaLogC_n[4:],sm.add_constant(DeltaLogY_predict))
        res_2ndStage = mod_2ndStage.fit()
        mod_IV = smsrg.IV2SLS(DeltaLogC_n[4:], sm.add_constant(DeltaLogY_n[4:]),instruments)
        res_IV = mod_IV.fit()
        CoeffsArray[n,2] = res_IV._results.params[1]
        StdErrArray[n,2] = res_IV.bse[1]
        RsqArray[n,2] = res_2ndStage._results.rsquared_adj
        PvalArray[n,2] = res._results.f_pvalue
        
        # Run IV on assets
        mod = sm.OLS(A_n[3:-1],instruments)
        res = mod.fit()
        A_predict = res.predict()
        mod_2ndStage = sm.OLS(DeltaLogC_n[4:],sm.add_constant(A_predict))
        res_2ndStage = mod_2ndStage.fit()
        mod_IV = smsrg.IV2SLS(DeltaLogC_n[4:], sm.add_constant(A_n[3:-1]),instruments)
        res_IV = mod_IV.fit()
        CoeffsArray[n,3] = res_IV._results.params[1]
        StdErrArray[n,3] = res_IV.bse[1]
        RsqArray[n,3] = res_2ndStage._results.rsquared_adj
        PvalArray[n,3] = res._results.f_pvalue
        
        # Run horserace IV
        regressors = sm.add_constant(np.transpose(np.array([DeltaLogC_predict,DeltaLogY_predict,A_predict])))
        mod_2ndStage = sm.OLS(DeltaLogC_n[4:],regressors)
        res_2ndStage = mod_2ndStage.fit()
        mod_IV = smsrg.IV2SLS(DeltaLogC_n[4:], sm.add_constant(np.transpose(np.array([DeltaLogC_n[3:-1],DeltaLogY_n[4:],A_n[3:-1]]))),instruments)
        res_IV = mod_IV.fit()
        CoeffsArray[n,4] = res_IV._results.params[1]
        CoeffsArray[n,5] = res_IV._results.params[2]
        CoeffsArray[n,6] = res_IV._results.params[3]
        StdErrArray[n,4] = res_IV._results.bse[1]
        StdErrArray[n,5] = res_IV._results.bse[2]
        StdErrArray[n,6] = res_IV._results.bse[3]
        RsqArray[n,4] = res_2ndStage._results.rsquared_adj
        PvalArray[n,4] = np.nan    #Need to put in KP stat here, may have to do this in Stata
        
        # Regress Delta C_{t+1} on instruments
        mod = sm.OLS(DeltaLogC_n[4:],instruments)
        res = mod.fit()
        InstrRsqVec[n] = res._results.rsquared_adj      
    
    # Count the number of times we reach significance in each variable
    t_stat_array = CoeffsArray/StdErrArray
    C_successes_95 = np.sum(t_stat_array[:,4] > 1.96)
    Y_successes_95 = np.sum(t_stat_array[:,5] > 1.96)
    
    #Hard code variance of measurement error - better to pass this in from the data file
    #Can replace this once new data files are produced
    sigma_meas_err = np.std(Measurement_Error)
    
    N_out = [C_successes_95,Y_successes_95,N,np.mean(InstrRsqVec),sigma_meas_err**2]
    
    # Make results table and return it
    panel_text = makeResultsPanel(Coeffs=np.mean(CoeffsArray,axis=0),
                     StdErrs=np.mean(StdErrArray,axis=0),
                     Rsq=np.mean(RsqArray,axis=0),
                     Pvals=np.mean(PvalArray,axis=0),
                     OID=np.mean(OIDarray,axis=0),
                     Counts=N_out,
                     meas_err=meas_err,
                     sticky=sticky)
    return panel_text


def runStickyEregressionsInStata(infile_name,interval_size,meas_err,sticky,stata_exe):
    '''
    Runs regressions for the main tables of the StickyC paper in Stata
    and produces a LaTeX table with results (one "panel" at a time).
    Running in Stata allows production of the KP-statistic, for which
    there is currently no command in statsmodels.api.
    
    Parameters
    ----------
    infile_name : str
        Name of tab-delimited text file with simulation data.  Assumed to be in
        the directory ./Results/, and was almost surely generated by makeStickyEdataFile
        unless we resort to fabricating simulated data.  THAT'S A JOKE, FUTURE REFEREES.
    interval_size : int
        Number of periods in each sub-interval.
    meas_err : bool
        Indicator for whether to add measurement error to DeltaLogC.
    sticky : bool
        Indicator for whether these results used sticky expectations.
    stata_exe : str
        Absolute location where the Stata executable can be found on the computer
        running this code.  Usually set at the top of StickyEparams.py.
        
    Returns
    -------
    panel_text : str
        String with one panel's worth of LaTeX input.
    '''
    dofile = "StataRegressions.do"
    infile_name_full = os.path.abspath("results\\"+infile_name+".txt")
    temp_name_full = os.path.abspath("results\\temp.txt")
    if meas_err:
        meas_err_stata = 1
    else:
        meas_err_stata = 0
        
    # Define the command that will run the 
    cmd = [stata_exe, "do", dofile, infile_name_full, temp_name_full, str(interval_size), str(meas_err_stata)]
    
    # Run Stata do-file
    subprocess.call(cmd,shell = 'true') 
    stata_output = pd.read_csv(temp_name_full, sep=',',header=0)
    
    # Make results table and return it
    panel_text = makeResultsPanel(Coeffs=stata_output.CoeffsArray,
                     StdErrs=stata_output.StdErrArray,
                     Rsq=stata_output.RsqArray,
                     Pvals=stata_output.PvalArray,
                     OID=stata_output.OIDarray,
                     Counts=stata_output.ExtraInfo,
                     meas_err=meas_err,
                     sticky=sticky)
    return panel_text


def calcValueAtBirth(cLvlHist,BirthBool,PlvlHist,MrkvHist,DiscFac,CRRA):
    '''
    Calculate expected value of being born in each Markov state using the realizations
    of consumption for a history of many consumers.  The histories should already be
    trimmed of the "burn in" periods.
    
    Parameters
    ----------
    cLvlHist : np.array
        TxN array of consumption level history for many agents across many periods.
        Agents who die are replaced by newborms.
    BirthBool : np.array
        TxN boolean array indicating when agents are born, replacing one who died.
    PlvlHist : np.array
        T length vector of aggregate permanent productivity levels.
    MrkvHist : np.array
        T length vector of integers for the Markov index in each period.
    DiscFac : float
        Intertemporal discount factor.
    CRRA : float
        Coefficient of relative risk aversion.
    
    Returns
    -------
    vAtBirth : np.array
        J length vector of average lifetime value at birth by Markov state.
    '''
    J = np.max(MrkvHist) + 1 # Number of Markov states
    T = MrkvHist.size        # Length of simulation
    I = cLvlHist.shape[1]    # Number of agent indices in histories
    u = lambda c : CRRAutility(c,gam=CRRA)
    
    # Initialize an array to hold each agent's lifetime utility
    BirthsByPeriod = np.sum(BirthBool,axis=1)
    BirthsByState = np.zeros(J,dtype=int)
    for j in range(J):
        these = MrkvHist == j
        BirthsByState[j] = np.sum(BirthsByPeriod[these])
    N = np.max(BirthsByState) # Array must hold this many agents per row at least
    vArray = np.zeros((J,N)) + np.nan
    n = np.zeros(J,dtype=int)
    
    # Loop through each agent index
    DiscVec = DiscFac**np.arange(T)
    for i in range(I):
        birth_t = np.where(BirthBool[:,i])[0]
        # Loop through each agent who lived and died in this index
        for k in range(birth_t.size-1): # Last birth event has no death, so ignore
            # Get lifespan of this agent and circumstances at birth
            t0 = birth_t[k]
            t1 = birth_t[k+1]
            span = t1-t0
            j = MrkvHist[t0]
            # Calculate discounted flow of utility for this agent and store it
            cVec = cLvlHist[t0:t1,i]/PlvlHist[t0]
            uVec = u(cVec)
            v = np.dot(DiscVec[:span],uVec)
            vArray[j,n[j]] = v
            n[j] += 1
#        if np.mod(i+1,100) == 0:
#            print('Calculated value for agent ' + str(i+1) + ' of ' + str(I))
            
    # Calculate expected value at birth by state and return it
    vAtBirth = np.nanmean(vArray,axis=1)
    return vAtBirth
            

def evalLorenzDistance(Economy):
    '''
    Calculates the Lorenz distance and the wealth level difference bewtween a
    given economy and some specified targets.
    
    Parameters
    ----------
    Economy : Market
        Economy with one or more agent types (with simulated data).
        
    Returns
    -------
    wealth_difference : float
        Difference between economy and target aggregate wealth level.
    lorenz_distance : float
        Distance between economy and targets in terms of Lorenz.
    '''
    target_wealth = 10.26
    pctiles = [0.2,0.4,0.6,0.8]
    target_lorenz = np.array([-0.002, 0.01, 0.053,0.171])
    A = np.concatenate([Economy.agents[i].aLvlNow for i in range(len(Economy.agents))])
    sim_lorenz = getLorenzShares(A,percentiles=pctiles)
    lorenz_distance = np.sqrt(np.sum((sim_lorenz - target_lorenz)**2))
    wealth_difference = Economy.KtoYnow - target_wealth
    return wealth_difference, lorenz_distance


def makeResultsPanel(Coeffs,StdErrs,Rsq,Pvals,OID,Counts,meas_err,sticky):
    '''
    Make one panel of simulated results table.  A panel has all results with/out
    measurement error for the sticky or frictionless version
    
    Parameters
    ----------
    Coeffs : np.array
        Array with 7 entries with regression coefficients.
    StdErrs : np.array
        Array with 7 entries with coefficient standard errors.
    Rsq : np.array
        Array with 5 entries with R^2 values.
    Pvals : np.array
        Array with 5 entries with P values (for the first stage).
    OID : np.array
        Array with 5 entries with overidentification statistics.
    Counts : [int]
        List with 3 elements: [C_successes,Y_successes,N_intervals].
    meas_err : bool
        Indicator for whether this panel used measurement error.
    sticky : bool
        Indicator for whether this panel used sticky expectations.
        
    Returns
    -------
    output : str
        Text string with one panel of LaTeX input.
    '''
    # Define Delta log C text and expectations text
    if sticky and meas_err:
        DeltaLogC = '$\Delta \log \mathbf{C}_{t}^*$'
        DeltaLogC1 = '$\Delta \log \mathbf{C}_{t+1}^*$'
    else:
        if sticky:
            DeltaLogC = '$\Delta \log \mathbf{C}_{t}$'
            DeltaLogC1 = '$\Delta \log \mathbf{C}_{t+1}$'
        else:
            DeltaLogC = '$\Delta \log \mathbf{C}_{t}$'
            DeltaLogC1 = '$\Delta \log \mathbf{C}_{t+1}$'
    if sticky:
        Expectations = 'Sticky'
        DeltaLogY1 = '$\Delta \log \mathbf{Y}_{t+1}$'
        A_t = '$A_{t}$'
    else:
        Expectations = 'Frictionless'
        DeltaLogY1 = '$\Delta \log \mathbf{Y}_{t+1}$'
        A_t = '$A_{t}$'
    if sticky:
        if meas_err:
            MeasErr = ' (with measurement error); $\mathbf{C}_{t}^* =\mathbf{C}_{t}\\times \\xi_t$'
        else:
            MeasErr = ' (no measurement error)'
    else:
        MeasErr = ''
        
    # Define significance symbols
    if Counts[2] > 1:
        sig_symb = '\\bullet '
    else:
        sig_symb = '*'
    def sigFunc(coeff,stderr):
        z_stat = np.abs(coeff/stderr)
        cuts = np.array([1.645,1.96,2.576])
        N = np.sum(z_stat > cuts)
        if N > 0:
            sig_text = '^{' + N*sig_symb + '}'
        else:
            sig_text = ''
        return sig_text
    
    memo = ''
    if (not sticky) or meas_err:
        memo += '\\\\ \multicolumn{6}{l}{Memo: For instruments $\mathbf{Z}_{t}$, ' + DeltaLogC1 + ' $= \mathbf{Z}_{t} \zeta,~~\\bar{R}^{2}=$ ' + mystr1(Counts[3])
    if meas_err and sticky:
        memo += ',~~$\\var(\\xi_t)=$ ' + mystr2(Counts[4])    
    if (not sticky) or meas_err:
        memo += ' }  \n'

    output = '\\\\ \hline \multicolumn{6}{l}{' + Expectations + ' : ' + DeltaLogC1 + MeasErr + '} \n'
    output += '\\\\ \multicolumn{1}{c}{' + DeltaLogC + '} & \multicolumn{1}{c}{' + DeltaLogY1 +'} & \multicolumn{1}{c}{'+A_t+'} & & & \n'
    output += '\\\\ ' + mystr1(Coeffs[0]) + sigFunc(Coeffs[0],StdErrs[0]) + ' & & & OLS & ' + mystr1(Rsq[0]) + ' & ' + mystr1(np.nan) + '\n'   
    output += '\\\\ (' + mystr1(StdErrs[0]) + ') & & & & & \n'   
    if sticky and meas_err:
        output += '\\\\ ' + mystr1(Coeffs[1]) + sigFunc(Coeffs[1],StdErrs[1]) + ' & & & IV & ' + mystr1(Rsq[1]) + ' & ' + mystr1(Pvals[1]) + '\n'   
        output += '\\\\ (' + mystr1(StdErrs[1]) + ') & & & & &' + mystr1(OID[1]) + '\n'   
    if (not sticky) or meas_err:
        output += '\\\\ & ' + mystr1(Coeffs[2]) + sigFunc(Coeffs[2],StdErrs[2]) + ' & & IV & ' + mystr1(Rsq[2]) + ' & ' + mystr1(Pvals[2]) + '\n'     
        output += '\\\\ & (' + mystr1(StdErrs[2]) + ') & & & &' + mystr1(OID[2]) + '\n'    
        output += '\\\\ & & ' + mystr2(Coeffs[3]) + sigFunc(Coeffs[3],StdErrs[3]) + ' & IV & ' + mystr1(Rsq[3]) + ' & ' + mystr1(Pvals[3]) + '\n'   
        output += '\\\\ & & (' + mystr2(StdErrs[3]) + ') & & &' + mystr1(OID[3]) + '\n'    
        output += '\\\\ ' + mystr1(Coeffs[4]) + sigFunc(Coeffs[4],StdErrs[4]) + ' & ' + mystr1(Coeffs[5]) + sigFunc(Coeffs[5],StdErrs[5]) + ' & ' + mystr2(Coeffs[6]) + sigFunc(Coeffs[6],StdErrs[6]) + ' & IV & ' + mystr1(Rsq[4]) + ' & ' + mystr1(Pvals[4]) + '\n'     
        output += '\\\\ (' + mystr1(StdErrs[4]) + ') & (' + mystr1(StdErrs[5]) + ') & (' + mystr2(StdErrs[6]) + ') & & & \n'
    output += memo
    
    if Counts[0] is not None and Counts[2] > 1 and False:
        output += '\\\\ \multicolumn{6}{c}{Horserace coefficient on ' + DeltaLogC + ' significant at 95\% level for ' + str(Counts[0]) + ' of ' + str(Counts[2]) + ' subintervals.} \n'
        output += '\\\\ \multicolumn{6}{c}{Horserace coefficient on $\mathbb{E}[\Delta \log \mathbf{Y}_{t+1}]$ significant at 95\% level for ' + str(Counts[1]) + ' of ' + str(Counts[2]) + ' subintervals.} \n'
    
    return output
        
        
def makeResultsTable(caption,panels,counts,filename):
    '''
    Make a results table by piecing together one or more panels.
    
    Parameters
    ----------
    caption : str
        Text to apply at the start of the table as a title.
    panels : [str]
        List of strings with one or more panels, usually made by makeResultsPanel.
    counts : int
        List of two integers: [interval_length, interval_count]
    filename : str
        Name of the file in which to save output (in the ./Tables/ directory).
        
    Returns
    -------
    None
    '''
    note = '\\multicolumn{6}{p{0.8\\textwidth}}{\\footnotesize \\textbf{Notes:} '
    if counts[1] > 1:
        note += 'Reported statistics are the average values for ' + str(counts[1]) + ' subsamples of ' + str(counts[0]) + ' simulated quarters each.  '
        note += 'Bullets indicate that the average subsample coefficient divided by average subsample standard error is outside of the inner 90\%, 95\%, and 99\% of the standard normal distribution.  '
    else:
        note += 'Reported statistics are for a single simulation of ' + str(counts[0]) + ' quarters.  '
        note += 'Stars indicate statistical significance at the 90\%, 95\%, and 99\% levels, respectively.  '
    note += 'Instruments $\\textbf{Z}_t = \\{\Delta \log \mathbf{C}_{t-2}, \Delta \log \mathbf{C}_{t-3}, \Delta \log \mathbf{Y}_{t-2}, \Delta \log \mathbf{Y}_{t-3}, A_{t-2}, A_{t-3}, \Delta_8 \log \mathbf{C}_{t-2}, \Delta_8 \log \mathbf{Y}_{t-2}   \\}$.'
    note += '}'
        
    
    output = '\\begin{table} \caption{' + caption + '}\n'
    output += '\centering \small \n'
    output += '$ \Delta \log \mathbf{C}_{t+1} = \\varsigma + \chi \Delta \log \mathbf{C}_t + \eta \mathbb{E}_t[\Delta \log \mathbf{Y}_{t+1}] + \\alpha A_t + \epsilon_{t+1} $ \\\\  \n'
    output += '\\begin{tabular}{d{4}d{4}d{5}cd{4}c}\n \\toprule \n'
    output += '\multicolumn{3}{c}{Expectations : Dep Var} & OLS &  \multicolumn{1}{c}{2${}^{\\text{nd}}$ Stage}  &  \multicolumn{1}{c}{KP $p$-val} \n'
    output += '\\\\ \multicolumn{3}{c}{Independent Variables} & or IV & \multicolumn{1}{c}{$\\bar{R}^{2} $} & \multicolumn{1}{c}{Hansen J $p$-val} \n'
    
    for panel in panels:
        output += panel
        
    output += '\\\\ \hline \n ' + note + ' \n \\\\ \hline \hline \n'
    output += '\end{tabular} \n'
    output += '\end{table} \n'
    
    with open('./Tables/' + filename + '.txt','w') as f:
        f.write(output)
        f.close()

       
def makeParameterTable(filename, params):   
    '''
    Make parameter table for the paper
    
    Parameters
    ----------
    
    filename : str
        Name of the file in which to save output (in the ./Tables/ directory).
        
    Returns
    -------
    None
    '''
    output = "\provideboolean{Slides} \setboolean{Slides}{false}  \n"
    output += "\\begin{center}\label{table:calibration}  \n"
    output += "\\begin{tabular}{lcd{5}l}  \n"
    # First do DGSE params
    output += " \\\\ \hline \multicolumn{4}{c}{DSGE Model}  \n"
    output += "\\\\ \hline  \n"
    output += "\multicolumn{3}{l}{Calibrated Parameters } \\\\  \n"
    output += "\\\\ & $\\rho$ & "+ "{:.0f}".format(params.init_DSGE_mrkv_consumer["CRRA"]) +". & Coefficient of Relative Risk Aversion \n"
    output += "\\\\ & $\daleth$ & "+ "{:.2f}".format((1-params.init_DSGE_mrkv_market["DeprFac"])**4) +"^{1/4} & Quarterly Depreciation Factor   \n"    
    output += "\\\\ & $K/K^{\\varepsilon}$ & 12 & Perf Foresight SS Capital/Output Ratio  \n"    
    output += "\\\\ & $\sigma_{\Theta}^{2}$ & "+ "{:.5f}".format(params.init_DSGE_mrkv_market["TranShkAggStd"][0]**2) +" & Variance Qtrly Tran Agg Pty Shocks \n"    
    output += "\\\\ & $\sigma_{\Psi}^{2}$ & "+ "{:.5f}".format(params.init_DSGE_mrkv_market["PermShkAggStd"][0]**2) +" & Variance Qtrly Perm Agg Pty Shocks \n"    
    output += "\\\\ \\\\ \multicolumn{4}{l}{Steady State Solution of Model With $\sigma_{\Psi}=\sigma_{\Theta}=0$} \\  \n"  
    output += "\\\\ & $K=12^{1/(1-\\varepsilon)} $&\\approx 48.55& Steady State Quarterly $\mathbf{K}/\mathbf{P}$ Ratio  \n"  
    output += "\\\\ & $M=K+K^{\\varepsilon} $&\\approx 52.6& Steady State Quarterly $\mathbf{M}/\mathbf{P}$ Ratio  \n"  
    output += "\\\\ & $\W=(1-\\varepsilon)K^{\epsilon}$&\\approx 2.59 & Quarterly Wage Rate  \n"  
    output += "\\\\ & $\RIn=1+\\varepsilon K^{\\varepsilon-1}$&=1.03 & Quarterly Gross Capital Income Factor  \n"  
    output += "\\\\ & $\RBet= \mathcal{R}\ifDepr{\daleth}{}$&\\approx 1.014& Quarterly Between-Period Interest Factor  \n"  
    output += "\\\\ & $\\beta= \RBet^{-1} $&\\approx 0.986 & Quarterly Time Preference Factor  \n"  
    #Now to SOE params
    output += "\ifthenelse{\\boolean{Slides}}{\\\\}{\\\\ } \\\\ \hline \multicolumn{4}{c}{Partial Equilibrium/Small Open Economy (PE/SOE) Model Parameters}  \n"  
    output += "\\\\ \hline \n"  
    output += "\multicolumn{4}{l}{Calibrated Parameters} \\ \n"  
    output += "\\\\ & $\sigma_{\\vec{\psi}}^{2}$      & " + "{:.3f}".format(11.0/4.0*params.init_SOE_mrkv_consumer["PermShkStd"][0]**2) +"     & Variance Annual Perm Idiosyncratic Shocks (PSID) \n"  
    output += "\\\\ & $\sigma_{\\vec{\\theta}}^{2}$      & " + "{:.2f}".format(0.25*params.init_SOE_mrkv_consumer["TranShkStd"][0]**2) +"     & Variance Annual Tran Idiosyncratic Shocks (PSID) \n"  
    output += "\\\\ & $\wp$                    & " + "{:.2f}".format(params.init_SOE_mrkv_consumer["UnempPrb"]) +"  & Quarterly Probability of Unemployment Spell \n"  
    output += "\\\\ & $\Pi$                    & " + "{:.2f}".format(params.init_SOE_mrkv_consumer["UpdatePrb"]) +"  & Quarterly Probability of Updating Expectations \n"  
    output += "\\\\ & $(1-\Omega)$             & " + "{:.3f}".format(1.0-params.init_SOE_mrkv_consumer["LivPrb"][0]) +"  & Quarterly Probability of Mortality \n"  
    output += "\\\\ \\\\ \multicolumn{4}{l}{Calculated Parameters} \\\\ \n"  
    output += "\\\\ & $\\beta = 0.99 \Omega / E[(\pmb{\psi})^{-\\rho}]\RBet$ & " + "{:.3f}".format(params.init_SOE_mrkv_consumer["DiscFac"]) +" & Satisfies Impatience Condition: $\\beta < \Omega / E[(\Psi \psi)^{-\\rho}]\RBet$ \n"  
    output += "\\\\ & $\sigma_{\psi}^{2}$      &" + "{:.3f}".format(params.init_SOE_mrkv_consumer["PermShkStd"][0]**2) +"      & Variance Qtrly Perm Idiosyncratic Shocks (=$\\frac{4}{11}\sigma_{\\vec{\psi}}$) \n"  
    output += "\\\\ & $\sigma_{\\theta}^{2}$    & " + "{:.2f}".format(params.init_SOE_mrkv_consumer["TranShkStd"][0]**2) +"     & Variance Qtrly Tran Idiosyncratic Shocks (=$4 \sigma_{\\vec{\\theta}}$) \n"  

    output += "\end{tabular}  \n"
    output += "\end{center}  \n"
    output += "\ifthenelse{\\boolean{StandAlone}}{\end{document}}{}    \n"
    
    with open('./Tables/' + filename,'w') as f:
        f.write(output)
        f.close()


def makeEquilibriumTable(out_filename, four_in_files, CRRA):   
    '''
    Make parameter table for the paper
    
    Parameters
    ----------
    
    out_filename : str
        Name of the file in which to save output (in the ./Tables/ directory).
    four_in_files: [str]
        A list with four csv files. 0) SOE frictionless 1) SOE Sticky 2) DSGE frictionless 3) DSGE sticky
    CRRA : float
        Coefficient of relative risk aversion
        
    Returns
    -------
    None
    '''
    # Read in statistics from the four files
    SOEfrictionless = np.genfromtxt('./results/' + four_in_files[0] + 'Results.csv', delimiter=',')
    SOEsticky = np.genfromtxt('./results/' + four_in_files[1] + 'Results.csv', delimiter=',')
    DSGEfrictionless = np.genfromtxt('./results/' + four_in_files[2] + 'Results.csv', delimiter=',')
    DSGEsticky = np.genfromtxt('./results/' + four_in_files[3] + 'Results.csv', delimiter=',')
    
    # Read in value at birth from the four files
    vBirth_SOE_F = np.genfromtxt('./results/' + four_in_files[0] + 'BirthValue.csv', delimiter=',')
    vBirth_SOE_S = np.genfromtxt('./results/' + four_in_files[1] + 'BirthValue.csv', delimiter=',')
    vBirth_DSGE_F = np.genfromtxt('./results/' + four_in_files[2] + 'BirthValue.csv', delimiter=',')
    vBirth_DSGE_S = np.genfromtxt('./results/' + four_in_files[3] + 'BirthValue.csv', delimiter=',')
    
    # Calculate the cost of stickiness in the SOE and DSGE models
    StickyCost_SOE = np.mean(1. - (vBirth_SOE_S/vBirth_SOE_F)**(1./(1.-CRRA)))
    StickyCost_DSGE = np.mean(1. - (vBirth_DSGE_S/vBirth_DSGE_F)**(1./(1.-CRRA)))
    
    output = "\\begin{table}  \n"
    output += "\caption{Equilibrium Statistics}  \n"
    output += "\label{table:Eqbm}  \n"
    output += "\\begin{center}  \n"
    output += "\\newsavebox{\EqbmBox}  \n"
    output += "\sbox{\EqbmBox}{  \n"
    output += "\\newcommand{\EqDir}{\TablesDir/Eqbm}  \n"
    output += "\\begin{tabular}{lllcccc}  \n"
    output += "&&& \multicolumn{2}{c|}{PE/SOE Economy} & \multicolumn{2}{c}{DSGE Economy}   \n"
    output += "\\\\ %\cline{4-5}   \n"
    output += "   &&& \multicolumn{1}{c|}{Frictionless} & \multicolumn{1}{c|}{Sticky} & \multicolumn{1}{c|}{Frictionless} & \multicolumn{1}{c}{Sticky}  \n"
    output += "\\\\ \hline   \n"
    output += "  \multicolumn{3}{l}{Means}  \n"
    output += "%\\\\  & & $M$  \n"
    output += "%\\\\  & & $K$  \n"
    output += "\\\\  & & $A$ & {:.2f}".format(SOEfrictionless[0]) +" &{:.2f}".format(SOEsticky[0]) +" & {:.2f}".format(DSGEfrictionless[0]) +" & {:.2f}".format(DSGEsticky[0]) +"   \n"
    output += "\\\\  & & $C$ & {:.2f}".format(SOEfrictionless[1]) +" &{:.2f}".format(SOEsticky[1]) +" & {:.2f}".format(DSGEfrictionless[1]) +" & {:.2f}".format(DSGEsticky[1]) +"   \n"
    output += "\\\\ \hline  \n"
    output += "  \multicolumn{3}{l}{Standard Deviations}  \n"
    output += "\\\\ &    \multicolumn{4}{l}{Aggregate Time Series (`Macro')}  \n"
    output += "%\\  & & $\Delta \log \mathbf{M}$   \n"
    output += "\\\\ & & $\log A $         & {:.3f}".format(SOEfrictionless[2]) +" & {:.3f}".format(SOEsticky[2]) +" & {:.3f}".format(DSGEfrictionless[2]) +" & {:.3f}".format(DSGEsticky[2]) +" \n"
    output += "\\\\ & & $\Delta \log C $  & {:.3f}".format(SOEfrictionless[3]) +" & {:.3f}".format(SOEsticky[3]) +" & {:.3f}".format(DSGEfrictionless[3]) +" & {:.3f}".format(DSGEsticky[3]) +" \n"
    output += "\\\\ & & $\Delta \log Y $  & {:.3f}".format(SOEfrictionless[4]) +" & {:.3f}".format(SOEsticky[4]) +" & {:.3f}".format(DSGEfrictionless[4]) +" & {:.3f}".format(DSGEsticky[4]) +" \n"
    output += "\\\\ &   \multicolumn{3}{l}{Individual Cross Sectional (`Micro')}  \n"  
    output += "\\\\ & & $\log a $  & {:.3f}".format(SOEfrictionless[6]) +" & {:.3f}".format(SOEsticky[6]) +" & {:.3f}".format(DSGEfrictionless[6]) +" & {:.3f}".format(DSGEsticky[6]) +" \n"
    output += "\\\\ & & $\log c $  & {:.3f}".format(SOEfrictionless[7]) +" & {:.3f}".format(SOEsticky[7]) +" & {:.3f}".format(DSGEfrictionless[7]) +" & {:.3f}".format(DSGEsticky[7]) +" \n"
    output += "\\\\ & & $\log p $  & {:.3f}".format(SOEfrictionless[8]) +" & {:.3f}".format(SOEsticky[8]) +" & {:.3f}".format(DSGEfrictionless[8]) +" & {:.3f}".format(DSGEsticky[8]) +" \n"
    output += "\\\\ & & $\log y | y>0 $  & {:.3f}".format(SOEfrictionless[9]) +" & {:.3f}".format(SOEsticky[9]) +" & {:.3f}".format(DSGEfrictionless[9]) +" & {:.3f}".format(DSGEsticky[9]) +" \n"
    output += "\\\\ & & $\Delta \log c $  & {:.3f}".format(SOEfrictionless[11]) +" & {:.3f}".format(SOEsticky[11]) +" & {:.3f}".format(DSGEfrictionless[11]) +" & {:.3f}".format(DSGEsticky[11]) +" \n"
    output += "  \n"
    output += "  \n"
    output += "\\\\ \hline \multicolumn{3}{l}{Cost Of Stickiness}  \n"
<<<<<<< HEAD
    output += " & \multicolumn{2}{c}{" + mystr2(StickyCost_SOE) + "}  \n"
    output += " & \multicolumn{2}{c}{" + mystr2(StickyCost_DSGE) + "} \n"
    output += " \end{tabular} \\\\  \n"
=======
    output += " & \multicolumn{2}{c}{999999}  \n"
    output += "  & \multicolumn{2}{c}{9999999} \n"
    output += " \end{tabular}   \n"
>>>>>>> 3d6610b2
    output += "}  \n"
    output += "\usebox{\EqbmBox}  \n"
    output += "\ifthenelse{\\boolean{StandAlone}}{\\newlength\TableWidth}{}  \n"
    output += "\settowidth\TableWidth{\usebox{\EqbmBox}} % Calculate width of table so notes will match  \n"
    output += "\medskip\medskip \parbox{\TableWidth}{\small  \n"
    output += "Notes: The cost of stickiness is calculated as the proportion by which the permanent income of a frictionless consumer would need to be reduced in order to achieve the same reduction of expected value associated with forcing them to become a sticky expectations consumer.  \n"
    output += "}  \n"
    output += "\end{center}  \n"
    output += "\end{table}  \n"
    output += "\ifthenelse{\\boolean{StandAlone}}{\end{document}}{}  \n"
    
    with open('./Tables/' + out_filename,'w') as f:
        f.write(output)
        f.close()


def makeMicroRegressionTable(out_filename, Agents,ignore_periods):   
    '''
    Make parameter table for the paper
    
    Parameters
    ----------
    
    out_filename : str
        Name of the file in which to save output (in the ./Tables/ directory).
    Agents: [AgentType] (or derivative)
        A list of 2 consumer types for whom the consumption history has already been calculated.
        The first is the frictionless agent, the second with sticky expectations.
        
    Returns
    -------
    None
    '''
    coeffs = np.zeros((6,2)) + np.nan
    stdevs = np.zeros((6,2)) +np.nan
    r_sq = np.zeros((4,2)) +np.nan
    obs = np.zeros((4,2)) +np.nan
    for i in range(2):
        c_matrix = deepcopy(Agents[i].cLvlNow_hist[(ignore_periods+1):,:])
        y_matrix = deepcopy(Agents[i].yLvlNow_hist[(ignore_periods+1):,:])
        trans_shk_matrix = deepcopy(Agents[i].TranShkNow_hist[(ignore_periods+1):,:])
        a_matrix = deepcopy(Agents[i].aLvlNow_hist[(ignore_periods+1):,:])
        age_matrix = deepcopy(Agents[i].t_age_hist[(ignore_periods+1):,:])
        # Put nan's in so that we do not regress over periods where agents die
        newborn = age_matrix == 1
        c_matrix[newborn] = np.nan
        c_matrix[0:0,:] = np.nan
        y_matrix[newborn] = np.nan
        y_matrix[0,0:] = np.nan
        y_matrix[trans_shk_matrix==0.0] = np.nan
        c_matrix[trans_shk_matrix==0.0] = np.nan
        trans_shk_matrix[trans_shk_matrix==0.0] = np.nan
    
        top_assets = a_matrix > np.transpose(np.tile(np.percentile(a_matrix,99,axis=1),(np.shape(a_matrix)[1],1)))
        logc_diff = np.log(c_matrix[1:,:])-np.log(c_matrix[:-1,:])
        logy_diff = np.log(y_matrix[1:,:])-np.log(y_matrix[:-1,:])
        logc_diff = logc_diff.flatten('F')
        logy_diff = logy_diff.flatten('F')
        log_trans_shk = np.log(trans_shk_matrix[1:,:].flatten('F'))
        top_assets = top_assets[1:,:].flatten('F')
        #put nan's in where they exist in logc_diff
        log_trans_shk = log_trans_shk + logc_diff*0.0
        top_assets = top_assets + logc_diff*0.0
        nobs=80000
    #OLS on log_y_diff confirms that the trans shock predicts income
    #    mod = sm.OLS(logy_diff[1:],sm.add_constant(log_trans_shk[0:-1]), missing='drop')
    #    res = mod.fit()
    #    res.summary()
        mod = sm.OLS(logc_diff[1:nobs+1],sm.add_constant(np.transpose(np.vstack([logc_diff[0:nobs]]))), missing='drop')
        res = mod.fit()
        coeffs[0,i] = res._results.params[1]
        stdevs[0,i] = res._results.HC0_se[1]
        r_sq[0,i] = res._results.rsquared_adj
        obs[0,i] = res.nobs
        
        mod = sm.OLS(logc_diff[1:nobs+1],sm.add_constant(np.transpose(np.vstack([-log_trans_shk[0:nobs]]))), missing='drop')
        res = mod.fit()
        coeffs[1,i] = res._results.params[1]
        stdevs[1,i] = res._results.HC0_se[1]
        r_sq[1,i] = res._results.rsquared_adj
        obs[1,i] = res.nobs
        
        mod = sm.OLS(logc_diff[1:nobs+1],sm.add_constant(np.transpose(np.vstack([top_assets[0:nobs]]))), missing='drop')
        res = mod.fit()
        coeffs[2,i] = res._results.params[1]
        stdevs[2,i] = res._results.HC0_se[1]
        r_sq[2,i] = res._results.rsquared_adj
        obs[2,i] = res.nobs
        
        mod = sm.OLS(logc_diff[1:nobs+1],sm.add_constant(np.transpose(np.vstack([logc_diff[0:nobs],-log_trans_shk[0:nobs],top_assets[0:nobs]]))), missing='drop')
        res = mod.fit()
        coeffs[3,i] = res._results.params[1]
        stdevs[3,i] = res._results.HC0_se[1]
        coeffs[4,i] = res._results.params[2]
        stdevs[4,i] = res._results.HC0_se[2]
        coeffs[5,i] = res._results.params[3]
        stdevs[5,i] = res._results.HC0_se[3]
        r_sq[3,i] = res._results.rsquared_adj
        obs[3,i] = res.nobs
        
    output = "\\begin{table}[t]  \n"
    output += "\\caption{Typical Micro Consumption Estimation on Simulated Data} \n"
    output += "\\label{table:CGrowCross} \n"
    output += "\\begin{center} \n"
    output += "\ifthenelse{\\boolean{StandAlone}}{\input \eq/CGrowCross.tex \n"
    output += "}{} \n"
    output += "\\begin{eqnarray} \n"
    output += "\\CGrowCross    \\nonumber %\\\CGrowCrossBar \\nonumber \n"
    output += "\end{eqnarray} \n"
    output += "\\newsavebox{\crosssecond} \n"
    output += "\sbox{\crosssecond}{ \n"
    output += "\\begin{tabular}{c|d{4}d{4}d{5}|ccc}  \n"
    output += "Model of     &                                &                                &                                 &                                       &                 & \\\\  \n"
    output += "Expectations & \multicolumn{1}{c}{$ \chi $} & \multicolumn{1}{c}{$ \eta $} & \multicolumn{1}{c|}{$ \\alpha $} & \multicolumn{1}{c}{$\\bar{R}^{2}$} &                 & nobs   \n"
    output += "\\\\ \hline \multicolumn{2}{l}{Frictionless}  \n"
    output += "\\\\ &  {:.3f}".format(coeffs[0,0]) +"  &        &        & {:.3f}".format(r_sq[0,0]) +" & & {:.0f}".format(obs[0,0]) +" %NotOnSlide   \n"
    output += "\\\\ & ({:.3f}".format(stdevs[0,0]) +") &      &      &  & &  %NotOnSlide   \n"
    output += "\\\\ &    &    {:.3f}".format(coeffs[1,0]) +"    &        & {:.3f}".format(r_sq[1,0]) +" & & {:.0f}".format(obs[1,0]) +" %NotOnSlide   \n"
    output += "\\\\ &  &   ({:.3f}".format(stdevs[1,0]) +")   &      &  & &  %NotOnSlide   \n"    
    output += "\\\\ &    &        &     {:.3f}".format(coeffs[2,0]) +"   & {:.3f}".format(r_sq[2,0]) +" & & {:.0f}".format(obs[2,0]) +" %NotOnSlide   \n"
    output += "\\\\ &  &    &    ({:.3f}".format(stdevs[2,0]) +")    &  & &  %NotOnSlide   \n"  
    output += "\\\\ &  {:.3f}".format(coeffs[3,0]) +"  &    {:.3f}".format(coeffs[4,0]) +"    &     {:.3f}".format(coeffs[5,0]) +"   & {:.3f}".format(r_sq[3,0]) +" & & {:.0f}".format(obs[3,0]) +"   \n"
    output += "\\\\ & ({:.3f}".format(stdevs[3,0]) +") &  ({:.3f}".format(stdevs[4,0]) +")  &    ({:.3f}".format(stdevs[5,0]) +")    &  & &    \n"  
    output += "\\\\ \hline \multicolumn{2}{l}{Sticky}  \n"
    output += "\\\\ &  {:.3f}".format(coeffs[0,1]) +"  &        &        & {:.3f}".format(r_sq[0,1]) +" & & {:.0f}".format(obs[0,1]) +" %NotOnSlide   \n"
    output += "\\\\ & ({:.3f}".format(stdevs[0,1]) +") &      &      &  & &  %NotOnSlide   \n"
    output += "\\\\ &    &    {:.3f}".format(coeffs[1,1]) +"    &        & {:.3f}".format(r_sq[1,1]) +" & & {:.0f}".format(obs[1,1]) +" %NotOnSlide   \n"
    output += "\\\\ &  &   ({:.3f}".format(stdevs[1,1]) +")   &      &  & &  %NotOnSlide   \n"    
    output += "\\\\ &    &        &     {:.3f}".format(coeffs[2,1]) +"   & {:.3f}".format(r_sq[2,1]) +" & & {:.0f}".format(obs[2,1]) +" %NotOnSlide   \n"
    output += "\\\\ &  &    &    ({:.3f}".format(stdevs[2,1]) +")    &  & &  %NotOnSlide   \n"  
    output += "\\\\ &  {:.3f}".format(coeffs[3,1]) +"  &    {:.3f}".format(coeffs[4,1]) +"    &     {:.3f}".format(coeffs[5,1]) +"   & {:.3f}".format(r_sq[3,1]) +" & & {:.0f}".format(obs[3,1]) +"   \n"
    output += "\\\\ & ({:.3f}".format(stdevs[3,1]) +") &  ({:.3f}".format(stdevs[4,1]) +")  &    ({:.3f}".format(stdevs[5,1]) +")    &  & &    \n"  
    output += "\end{tabular}  \n"
    output += "} \n"
    output += "\usebox{\crosssecond} \n"
    output += "\ifthenelse{\\boolean{StandAlone}}{\\newlength\TableWidth}{} \n"
    output += "\settowidth{\TableWidth}{\usebox{\crosssecond}} % Calculate width of table so notes will match \n"
    output += "\medskip\medskip \parbox{\TableWidth}{\small Notes: $\mathbf{E}_{t,i}$ is the expectation from the perspective of person $i$ in period $t$; $\underline{a}$ is a dummy variable indicating that agent $i$ is in the top 99 percent of the $a$ distribution.  Heteroskedasticity-robust standard errors are in parentheses. Standard tests detect no serial correlation in the residuals.  Sample is restricted to households with positive income in period $t$.}  \n"
    output += "\end{center} \n"
    output += "\end{table} \n"
    output += "\ifthenelse{\\boolean{StandAlone}}{\end{document}}{} \n"

    with open('./Tables/' + out_filename,'w') as f:
        f.write(output)
        f.close()<|MERGE_RESOLUTION|>--- conflicted
+++ resolved
@@ -800,15 +800,9 @@
     output += "  \n"
     output += "  \n"
     output += "\\\\ \hline \multicolumn{3}{l}{Cost Of Stickiness}  \n"
-<<<<<<< HEAD
     output += " & \multicolumn{2}{c}{" + mystr2(StickyCost_SOE) + "}  \n"
     output += " & \multicolumn{2}{c}{" + mystr2(StickyCost_DSGE) + "} \n"
-    output += " \end{tabular} \\\\  \n"
-=======
-    output += " & \multicolumn{2}{c}{999999}  \n"
-    output += "  & \multicolumn{2}{c}{9999999} \n"
     output += " \end{tabular}   \n"
->>>>>>> 3d6610b2
     output += "}  \n"
     output += "\usebox{\EqbmBox}  \n"
     output += "\ifthenelse{\\boolean{StandAlone}}{\\newlength\TableWidth}{}  \n"
