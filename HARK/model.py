--- conflicted
+++ resolved
@@ -3,11 +3,6 @@
 """
 
 from dataclasses import dataclass, field
-<<<<<<< HEAD
-from HARK.distribution import Distribution
-from HARK.parser import math_text_to_lambda
-from typing import List
-=======
 from HARK.distribution import (
     Distribution,
     DiscreteDistributionLabeled,
@@ -16,9 +11,8 @@
 )
 from inspect import signature
 import numpy as np
+from HARK.parser import math_text_to_lambda
 from typing import Any, Callable, Mapping, List, Union
->>>>>>> d86eb935
-
 
 class Aggregate:
     """
@@ -158,14 +152,11 @@
     dynamics: dict = field(default_factory=dict)
     reward: dict = field(default_factory=dict)
 
-<<<<<<< HEAD
     def __post_init__(self):
         for v in self.dynamics:
             if isinstance(self.dynamics[v], str):
                 self.dynamics[v] = math_text_to_lambda(self.dynamics[v])
 
-=======
->>>>>>> d86eb935
     def get_shocks(self):
         return self.shocks
 
@@ -175,8 +166,6 @@
     def get_vars(self):
         return list(self.shocks.keys()) + list(self.dynamics.keys())
 
-<<<<<<< HEAD
-=======
     def transition(self, pre, dr):
         """
         Returns variable values given previous values and decision rule for all controls.
@@ -260,8 +249,6 @@
 
         return arrival_value_function
 
->>>>>>> d86eb935
-
 @dataclass
 class RBlock:
     """
@@ -287,14 +274,11 @@
 
         return super_shocks
 
-<<<<<<< HEAD
-=======
     def get_controls(self):
         dyn = self.get_dynamics()
 
         return [varn for varn in dyn if isinstance(dyn[varn], Control)]
 
->>>>>>> d86eb935
     def get_dynamics(self):
         super_dyn = {}  # uses set to avoid duplicates
 
