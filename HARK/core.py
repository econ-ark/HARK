--- conflicted
+++ resolved
@@ -239,7 +239,6 @@
         if not isinstance(key, str):
             raise ValueError(f"Parameter name must be a string, got {type(key)}")
 
-<<<<<<< HEAD
         # Check for 2D numpy arrays with time-varying first dimension
         if isinstance(value, np.ndarray) and value.ndim >= 2:
             if value.shape[0] == self._length:
@@ -249,9 +248,6 @@
                 self._invariant_params.add(key)
                 self._varying_params.discard(key)
         elif isinstance(
-            value, (int, float, np.ndarray, type(None), Distribution, bool, Callable)
-=======
-        if isinstance(
             value,
             (
                 int,
@@ -263,7 +259,6 @@
                 Callable,
                 MetricObject,
             ),
->>>>>>> d1ce416d
         ):
             self._invariant_params.add(key)
             self._varying_params.discard(key)
