--- conflicted
+++ resolved
@@ -585,7 +585,6 @@
         if N_keys == 0:
             return  # Do nothing if there are no constructed objects
 
-<<<<<<< HEAD
         # Remove pre-existing constructed objects, preventing "incomplete" updates,
         # but store the current values in a backup dictionary in case something fails
         backup = {}
@@ -593,11 +592,6 @@
             if hasattr(self, key):
                 backup[key] = getattr(self, key)
                 self.del_param(key)
-=======
-        # Delete pre-existing constructed objects, preventing "incomplete" updates
-        for key in keys:
-            self.del_param(key)
->>>>>>> cc38521e
 
         # Get the dictionary of constructor errors
         if not hasattr(self, "_constructor_errors"):
