--- conflicted
+++ resolved
@@ -30,8 +30,6 @@
         """
         self.RNG = np.random.RandomState(self.seed)
 
-<<<<<<< HEAD
-=======
 class IndexDistribution(Distribution):
     """
     This class provides a way to define a distribution that
@@ -174,7 +172,6 @@
 
             return draws
 
->>>>>>> 1b755012
 ### CONTINUOUS DISTRIBUTIONS
 
 class ContinuousDistribution(Distribution):
@@ -503,10 +500,7 @@
         pmf = w * np.pi ** -0.5
         # correct x
         X = math.sqrt(2.0) * self.sigma * x + self.mu
-<<<<<<< HEAD
-
-        return pmf, X
-=======
+
         return DiscreteDistribution(
             pmf, X, seed=self.RNG.randint(0, 2 ** 31 - 1, dtype="int32")
         )
@@ -610,7 +604,6 @@
         return DiscreteDistribution(
             pmf, X, seed=self.RNG.randint(0, 2 ** 31 - 1, dtype="int32")
         )
->>>>>>> 1b755012
 
 class Weibull(ContinuousDistribution):
     """
