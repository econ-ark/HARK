import unittest

import numpy as np
import xarray as xr

from HARK.distribution import (
    Bernoulli,
    DiscreteDistribution,
    DiscreteDistributionLabeled,
    IndexDistribution,
    Lognormal,
    MarkovProcess,
    MeanOneLogNormal,
    MVNormal,
    Normal,
    Uniform,
    Weibull,
    calc_expectation,
    calc_lognormal_style_pars_from_normal_pars,
    calc_normal_style_pars_from_lognormal_pars,
    combine_indep_dstns,
    distr_of_function,
    expected,
)
from HARK.tests import HARK_PRECISION


class DiscreteDistributionTests(unittest.TestCase):
    """
    Tests for distribution.py sampling distributions
    with default seed.
    """

    def test_draw(self):
        self.assertEqual(
            DiscreteDistribution(np.ones(1), np.zeros(1)).draw(1)[0],
            0,
        )

    def test_distr_of_function(self):
        # Function 1 -> 1
        # Approximate the lognormal expectation
        sig = 0.05
        norm = Normal(mu=-(sig**2) / 2, sigma=sig).discretize(131, method="hermite")
        my_logn = distr_of_function(norm, func=lambda x: np.exp(x))
        exp = calc_expectation(my_logn)
<<<<<<< HEAD
        self.assertAlmostEqual(exp[0], 1.0)
=======
        self.assertAlmostEqual(float(exp), 1.0)
>>>>>>> 5eba7e25

        # Function 1 -> n
        # Mean and variance of the normal
        norm = Normal(mu=0.0, sigma=1.0).discretize(5, method="hermite")
        moments = distr_of_function(norm, lambda x: np.array([x, x**2]))
        exp = calc_expectation(moments).flatten()
        self.assertAlmostEqual(exp[0], 0.0)
        self.assertAlmostEqual(exp[1], 1.0)

        # Function n -> 1
        # Expectation of the sum of two independent normals
        mu_a, mu_b = 1.0, 2.0
        si_a, si_b = 3.0, 4.0
        norm_a = Normal(mu=mu_a, sigma=si_a).discretize(5, method="hermite")
        norm_b = Normal(mu=mu_b, sigma=si_b).discretize(5, method="hermite")
        binorm = combine_indep_dstns(norm_a, norm_b)
        mysum = distr_of_function(binorm, lambda x: np.sum(x))
        exp = calc_expectation(mysum)
        self.assertAlmostEqual(exp[0], mu_a + mu_b)

        # Function n -> m
        # Mean and variance of two normals
        moments = distr_of_function(
            binorm,
            lambda x: np.array([x[0], (x[0] - mu_a) ** 2, x[1], (x[1] - mu_b) ** 2]),
        )
        exp = calc_expectation(moments)
        self.assertAlmostEqual(exp[0], mu_a)
        self.assertAlmostEqual(exp[1], si_a**2)
        self.assertAlmostEqual(exp[2], mu_b)
        self.assertAlmostEqual(exp[3], si_b**2)

    def test_calc_expectation(self):
        dd_0_1_20 = Normal().discretize(20, method="hermite")
        dd_1_1_40 = Normal(mu=1).discretize(40, method="hermite")
        dd_10_10_100 = Normal(mu=10, sigma=10).discretize(100, method="hermite")

        ce1 = calc_expectation(dd_0_1_20)
        ce2 = calc_expectation(dd_1_1_40)
        ce3 = calc_expectation(dd_10_10_100)

        self.assertAlmostEqual(ce1[0], 0.0)
        self.assertAlmostEqual(ce2[0], 1.0)
        self.assertAlmostEqual(ce3[0], 10.0)

        ce4 = calc_expectation(dd_0_1_20, lambda x: 2**x)

        self.assertAlmostEqual(ce4[0], 1.27154, places=HARK_PRECISION)

        ce5 = calc_expectation(dd_1_1_40, lambda x: 2 * x)

        self.assertAlmostEqual(ce5[0], 2.0)

        ce6 = calc_expectation(dd_10_10_100, lambda x, y: 2 * x + y, 20)

        self.assertAlmostEqual(ce6[0], 40.0)

        ce7 = calc_expectation(
            dd_0_1_20, lambda x, y: x + y, np.hstack(np.array([0, 1, 2, 3, 4, 5]))
        )

        self.assertAlmostEqual(ce7.flat[3], 3.0)

        PermShkDstn = MeanOneLogNormal().discretize(200, method="equiprobable")
        TranShkDstn = MeanOneLogNormal().discretize(200, method="equiprobable")
        IncShkDstn = combine_indep_dstns(PermShkDstn, TranShkDstn)

        ce8 = calc_expectation(IncShkDstn, lambda atoms: atoms[0] + atoms[1])

        self.assertAlmostEqual(ce8, 2.0)

        ce9 = calc_expectation(
            IncShkDstn,
            lambda atoms, a, r: r / atoms[0] * a + atoms[1],
            np.array([0, 1, 2, 3, 4, 5]),  # an aNrmNow grid?
            1.05,  # an interest rate?
        )

        self.assertAlmostEqual(ce9[3], 9.51802, places=HARK_PRECISION)

    def test_self_expected_value(self):
        dd_0_1_20 = Normal().discretize(20, method="hermite")
        dd_1_1_40 = Normal(mu=1).discretize(40, method="hermite")
        dd_10_10_100 = Normal(mu=10, sigma=10).discretize(100, method="hermite")

        ce1 = expected(dist=dd_0_1_20)
        ce2 = expected(dist=dd_1_1_40)
        ce3 = expected(dist=dd_10_10_100)

        self.assertAlmostEqual(ce1[0], 0.0)
        self.assertAlmostEqual(ce2[0], 1.0)
        self.assertAlmostEqual(ce3[0], 10.0)

        ce4 = expected(lambda x: 2**x, dd_0_1_20)

        self.assertAlmostEqual(ce4[0], 1.27154, places=HARK_PRECISION)

        ce5 = expected(func=lambda x: 2 * x, dist=dd_1_1_40)

        self.assertAlmostEqual(ce5[0], 2.0)

        ce6 = expected(lambda x, y: 2 * x + y, dd_10_10_100, args=(20))

        self.assertAlmostEqual(ce6[0], 40.0)

        ce7 = expected(
            func=lambda x, y: x + y,
            dist=dd_0_1_20,
            args=(np.hstack([0, 1, 2, 3, 4, 5])),
        )

        self.assertAlmostEqual(ce7.flat[3], 3.0)

        PermShkDstn = MeanOneLogNormal().discretize(200, method="equiprobable")
        TranShkDstn = MeanOneLogNormal().discretize(200, method="equiprobable")
        IncShkDstn = combine_indep_dstns(PermShkDstn, TranShkDstn)

        ce8 = expected(lambda atoms: atoms[0] + atoms[1], dist=IncShkDstn)

        self.assertAlmostEqual(ce8, 2.0)

        ce9 = expected(
            func=lambda atoms, a, r: r / atoms[0] * a + atoms[1],
            dist=IncShkDstn,
            args=(
                np.array([0, 1, 2, 3, 4, 5]),  # an aNrmNow grid?
                1.05,  # an interest rate?
            ),
        )

        self.assertAlmostEqual(ce9[3], 9.51802, places=HARK_PRECISION)

    def test_self_dist_of_func(self):
        # Function 1 -> 1
        # Approximate the lognormal expectation
        sig = 0.05
        norm = Normal(mu=-(sig**2) / 2, sigma=sig).discretize(131, method="hermite")
        my_logn = norm.dist_of_func(lambda x: np.exp(x))
        exp = my_logn.expected()
<<<<<<< HEAD
        self.assertAlmostEqual(exp[0], 1.0)
=======
        self.assertAlmostEqual(float(exp), 1.0)
>>>>>>> 5eba7e25

        # Function 1 -> n
        # Mean and variance of the normal
        norm = Normal(mu=0.0, sigma=1.0).discretize(5, method="hermite")
        moments = norm.dist_of_func(lambda x: np.array([x, x**2]))
        exp = moments.expected().flatten()
        self.assertAlmostEqual(exp[0], 0.0)
        self.assertAlmostEqual(exp[1], 1.0)

        # Function n -> 1
        # Expectation of the sum of two independent normals
        mu_a, mu_b = 1.0, 2.0
        si_a, si_b = 3.0, 4.0
        norm_a = Normal(mu=mu_a, sigma=si_a).discretize(5, method="hermite")
        norm_b = Normal(mu=mu_b, sigma=si_b).discretize(5, method="hermite")
        binorm = combine_indep_dstns(norm_a, norm_b)
        mysum = binorm.dist_of_func(func=lambda x: np.sum(x, axis=0))
        exp = mysum.expected()
        self.assertAlmostEqual(exp[0], mu_a + mu_b)

        # Function n -> m
        # Mean and variance of two normals
        moments = binorm.dist_of_func(
            func=lambda x: np.array(
                [x[0], (x[0] - mu_a) ** 2, x[1], (x[1] - mu_b) ** 2]
            ),
        )
        exp = moments.expected()
        self.assertAlmostEqual(exp[0], mu_a)
        self.assertAlmostEqual(exp[1], si_a**2)
        self.assertAlmostEqual(exp[2], mu_b)
        self.assertAlmostEqual(exp[3], si_b**2)


class MatrixDiscreteDistributionTests(unittest.TestCase):
    """
    Tests matrix-valued discrete distribution.
    """

    def setUp(self):
        self.draw_1 = np.array(
            [
                [[1.0, 2.0, 3.0], [4.0, 5.0, 6.0]],
                [[7.0, 8.0, 9.0], [10.0, 11.0, 12.0]],
            ]
        )

        self.draw_2 = -1 * self.draw_1

        atoms = np.stack([self.draw_1, self.draw_2], axis=-1)
        pmv = np.array([0.5, 0.5])

        self.mat_distr = DiscreteDistribution(pmv, atoms, seed=0)

    def test_draw(self):
        """
        Check that the draws are the matrices we
        want them to be
        """

        draw = self.mat_distr.draw(1)
        self.assertTrue(np.allclose(draw[..., 0], self.draw_2))

    def test_expected(self):
        # Expectation without transformation
        exp = calc_expectation(self.mat_distr)

        # Check the expectation is of the shape we want
        self.assertTrue(exp.shape[0] == self.draw_1.shape[0])
        self.assertTrue(exp.shape[1] == self.draw_1.shape[1])

        # Check that its value is what we expect
        self.assertTrue(np.allclose(exp, 0.0))

        # Expectation of the sum
        exp = calc_expectation(self.mat_distr, func=np.sum)
        self.assertTrue(float(exp) == 0.0)

    def test_distr_of_fun(self):
        # A function that receives a (2,n,m) matrix
        # and sums across n, getting a (2,1,m) matrix
        def myfunc(mat):
            return np.sum(mat, axis=1, keepdims=True)

        mydistr = distr_of_function(self.mat_distr, myfunc)

        # Check the dimensions
        self.assertTrue(mydistr.dim() == (2, 1, 3))


class DistributionClassTests(unittest.TestCase):
    """
    Tests for distribution.py sampling distributions
    with default seed.
    """

    def test_drawMeanOneLognormal(self):
        MeanOneLogNormal().draw(1)[0]

    def test_Lognormal(self):
        dist = Lognormal()

        dist.draw(1)[0]

        dist.draw(100)
        dist.reset()

        dist.draw(1)[0]

    def test_Normal(self):
        dist = Normal()

        dist.draw(1)[0]

        dist.draw(100)
        dist.reset()

        dist.draw(1)[0]

    def test_MVNormal(self):
        # Are these tests generator/backend specific?
        dist = MVNormal()

        # self.assertTrue(
        #    np.allclose(dist.draw(1)[0], np.array([2.76405, 1.40016]))
        # )

        dist.draw(100)
        dist.reset()

        # self.assertTrue(
        #    np.allclose(dist.draw(1)[0], np.array([2.76405, 1.40016]))
        # )

    def test_Weibull(self):
        Weibull().draw(1)[0]

    def test_Uniform(self):
        uni = Uniform()

        Uniform().draw(1)[0]

<<<<<<< HEAD
        # This is off by 1e-16, somehow
        self.assertAlmostEqual(
            calc_expectation(uni.discretize(10, method="equiprobable"))[0], 0.5
=======
        self.assertAlmostEqual(
            float(calc_expectation(uni.discretize(10, method="equiprobable"))),
            0.5,
>>>>>>> 5eba7e25
        )

        uni_discrete = uni.discretize(10, method="equiprobable", endpoints=True)

        self.assertEqual(uni_discrete.atoms[0][0], 0.0)
        self.assertEqual(uni_discrete.atoms[0][-1], 1.0)
        self.assertAlmostEqual(
<<<<<<< HEAD
            calc_expectation(uni.discretize(10, method="equiprobable"))[0], 0.5
=======
            float(calc_expectation(uni.discretize(10, method="equiprobable"))),
            0.5,
>>>>>>> 5eba7e25
        )

    def test_Bernoulli(self):
        Bernoulli().draw(1)[0]


class IndexDistributionClassTests(unittest.TestCase):
    """
    Tests for distribution.py sampling distributions
    with default seed.
    """

    def test_IndexDistribution(self):
        cd = IndexDistribution(Bernoulli, {"p": [0.01, 0.5, 0.99]})

        conditions = np.array([0, 0, 0, 0, 1, 1, 1, 1, 1, 1, 1, 1, 2, 2, 2, 2])

        draws = cd.draw(conditions)

        self.assertEqual(draws[:4].sum(), 0)
        self.assertEqual(draws[-4:].sum(), 4)
        self.assertEqual(cd[2].p.tolist(), 0.99)

    def test_IndexDistribution_approx(self):
        cd = IndexDistribution(
            Lognormal, {"mu": [0.01, 0.5, 0.99], "sigma": [0.05, 0.05, 0.05]}
        )

        approx = cd.discretize(10)

        draw = approx[2].draw(5)

        self.assertAlmostEqual(draw[1], 2.70826, places=HARK_PRECISION)

    def test_IndexDistribution_seeds(self):
        cd = IndexDistribution(Lognormal, {"mu": [1, 1], "sigma": [1, 1]})

        draw_0 = cd[0].draw(1).tolist()
        draw_1 = cd[1].draw(1).tolist()

        self.assertNotEqual(draw_0, draw_1)


class MarkovProcessTests(unittest.TestCase):
    """
    Tests for MarkovProcess class.
    """

    def test_draw(self):
        mrkv_array = np.array([[0.75, 0.25], [0.1, 0.9]])

        mp = MarkovProcess(mrkv_array)

        new_state = mp.draw(np.zeros(100).astype(int))

        self.assertEqual(new_state.sum(), 31)

        new_state = mp.draw(new_state)

        self.assertEqual(new_state.sum(), 45)


class LogNormalToNormalTests(unittest.TestCase):
    """
    Tests methods to convert between lognormal and normal parameters.
    """

    def test_lognorm_to_norm(self):
        avg_ln, std_ln = 1.0, 0.2
        avg_n, std_n = calc_normal_style_pars_from_lognormal_pars(avg_ln, std_ln)
        avg_hat, std_hat = calc_lognormal_style_pars_from_normal_pars(avg_n, std_n)

        self.assertAlmostEqual(avg_ln, avg_hat)
        self.assertAlmostEqual(std_ln, std_hat)

    def test_norm_to_lognorm(self):
        avg_n, std_n = 1.0, 0.2
        avg_ln, std_ln = calc_lognormal_style_pars_from_normal_pars(avg_n, std_n)
        avg_hat, std_hat = calc_normal_style_pars_from_lognormal_pars(avg_ln, std_ln)

        self.assertAlmostEqual(avg_n, avg_hat)
        self.assertAlmostEqual(std_n, std_hat)


class NormalDistTest(unittest.TestCase):
    def test_approx_equiprobable(self):
        mu, sigma = 5.0, 27.0

        points = Normal(mu, sigma).discretize(701, method="equiprobable").atoms

        self.assertAlmostEqual(np.mean(points), mu, places=7)
        self.assertAlmostEqual(np.std(points), sigma, places=2)


class DiscreteDistributionLabeledTests(unittest.TestCase):
    """
    Tests for distribution.py sampling distributions
    with default seed.
    """

    def test_draw(self):
        self.assertEqual(
            DiscreteDistributionLabeled(np.ones(2) / 2, np.zeros(2)).draw(1)[0],
            0,
        )

    def test_self_dist_of_func(self):
        # Function 1 -> 1
        # Approximate the lognormal expectation
        sig = 0.05
        mu = -(sig**2) / 2
        norm = Normal(mu=mu, sigma=sig).discretize(131, method="hermite")
        my_logn = DiscreteDistributionLabeled.from_unlabeled(
            norm.dist_of_func(func=lambda x: np.exp(x)),
            name="Lognormal Approximation",  # name of the distribution
            # assign limit properties
            attrs={"limit": {"mu": mu, "sigma": sig}},
        )
        exp = my_logn.expected()
        self.assertAlmostEqual(exp[0], 1.0)

        # Function 1 -> n
        # Mean and variance of the normal
        norm = Normal(mu=0.0, sigma=1.0).discretize(5, method="hermite")
        moments = DiscreteDistributionLabeled.from_unlabeled(
            norm.dist_of_func(lambda x: np.vstack([x, x**2])),
            name="Moments of Normal Distribution",
            var_names=["mean", "variance"],
            attrs={"limit": {"name": "Normal", "mu": 0.0, "sigma": 1.0}},
        )
        exp = moments.expected().flatten()
        self.assertAlmostEqual(exp[0], 0.0)
        self.assertAlmostEqual(exp[1], 1.0)

        # Function n -> 1
        # Expectation of the sum of two independent normals
        mu_a, mu_b = 1.0, 2.0
        si_a, si_b = 3.0, 4.0
        norm_a = Normal(mu=mu_a, sigma=si_a).discretize(5, method="hermite")
        norm_b = Normal(mu=mu_b, sigma=si_b).discretize(5, method="hermite")
        binorm = combine_indep_dstns(norm_a, norm_b)
        mysum = DiscreteDistributionLabeled.from_unlabeled(
            binorm.dist_of_func(lambda x: np.sum(x, axis=0)),  # vectorized sum
            name="Sum of two independent normals",
        )
        exp = mysum.expected()
        self.assertAlmostEqual(exp[0], mu_a + mu_b)

        # Function n -> m
        # Mean and variance of two normals
        moments = DiscreteDistributionLabeled.from_unlabeled(
            binorm.dist_of_func(
                lambda x: np.array([x[0], (x[0] - mu_a) ** 2, x[1], (x[1] - mu_b) ** 2])
            ),
            name="Moments of two independent normals",
            var_names=["mean_1", "variance_1", "mean_2", "variance_2"],
        )
        exp = moments.expected()
        self.assertAlmostEqual(exp[0], mu_a)
        self.assertAlmostEqual(exp[1], si_a**2)
        self.assertAlmostEqual(exp[2], mu_b)
        self.assertAlmostEqual(exp[3], si_b**2)

    def test_self_expected_value(self):
        PermShkDstn = MeanOneLogNormal().discretize(200, method="equiprobable")
        TranShkDstn = MeanOneLogNormal().discretize(200, method="equiprobable")
        IncShkDstn = combine_indep_dstns(
            PermShkDstn,
            TranShkDstn,
        )

        IncShkDstn = DiscreteDistributionLabeled.from_unlabeled(
            IncShkDstn,
            name="Distribution of shocks to Income",
            var_names=["perm_shk", "tran_shk"],
        )

        ce1 = expected(
            func=lambda dist: 1 / dist["perm_shk"] + dist["tran_shk"],
            dist=IncShkDstn,
        )

        self.assertAlmostEqual(ce1, 3.70413, places=HARK_PRECISION)

        ce2 = expected(
            func=lambda dist, a, r: r / dist["perm_shk"] * a + dist["tran_shk"],
            dist=IncShkDstn,
            args=(
                np.array([0, 1, 2, 3, 4, 5]),  # an aNrmNow grid?
                1.05,  # an interest rate?
            ),
        )

        self.assertAlmostEqual(ce2[3], 9.51802, places=HARK_PRECISION)

    def test_getters_setters(self):
        # Create some dummy dsnt
        dist = DiscreteDistributionLabeled(
            pmv=np.array([0.5, 0.5]), atoms=np.array([-1.0, 1.0]), var_names=["my_var"]
        )

        # Seed
        my_seed = 3
        dist.seed = my_seed
        self.assertTrue(my_seed == dist.seed)

        # RNG
        my_rng = np.random.default_rng(5)
        dist.RNG = my_rng
        self.assertTrue(my_rng == dist.RNG)

    def test_combine_labeled_dist(self):
        # Create some dstns
        a = DiscreteDistributionLabeled(
            pmv=np.array([0.1, 0.9]), atoms=np.array([-1.0, 1.0]), var_names="a"
        )
        b = DiscreteDistributionLabeled(
            pmv=np.array([0.5, 0.5]), atoms=np.array([0.0, 1.0]), var_names="b"
        )
        c = DiscreteDistributionLabeled(
            pmv=np.array([0.3, 0.7]), atoms=np.array([0.5, 1.0]), var_names="c"
        )

        # Test some combinations
        abc = combine_indep_dstns(a, b, c)
        # Check the order
        self.assertTrue(
            np.all(
                np.isclose(
                    abc.expected(),
                    np.concatenate([a.expected(), b.expected(), c.expected()]),
                )
            )
        )
        # Check by label
        self.assertEqual(abc.expected(lambda x: x["b"]), b.expected()[0])
        self.assertAlmostEqual(
            abc.expected(lambda x: x["a"] * x["c"]), a.expected()[0] * c.expected()[0]
        )

        # Combine labeled and non labeled distribution
        x = DiscreteDistribution(pmv=np.array([0.5, 0.5]), atoms=np.array([1.0, 2.0]))

        xa = combine_indep_dstns(x, a)
        self.assertFalse(isinstance(xa, DiscreteDistributionLabeled))
        self.assertTrue(
            np.all(xa.expected() == np.concatenate([x.expected(), a.expected()]))
        )

        # Combine multidimensional labeled
        d = DiscreteDistributionLabeled(
            pmv=np.array([0.3, 0.7]), atoms=np.array([-0.5, -1.0]), var_names="d"
        )
        e = DiscreteDistributionLabeled(
            pmv=np.array([0.3, 0.7]), atoms=np.array([0.0, -1.0]), var_names="e"
        )
        de = combine_indep_dstns(d, e)

        abcde = combine_indep_dstns(abc, de)
        self.assertTrue(
            np.allclose(
                abcde.expected(
                    lambda x: np.array([x["d"], x["e"], x["a"], x["b"], x["c"]])
                ),
                np.concatenate([de.expected(), abc.expected()]),
            )
        )


class labeled_transition_tests(unittest.TestCase):
    def setUp(self) -> None:
        return super().setUp()

    def test_expectation_transformation(self):
        # Create a basic labeled distribution
        base_dist = DiscreteDistributionLabeled(
            pmv=np.array([0.5, 0.5]),
            atoms=np.array([[1.0, 2.0], [3.0, 4.0]]),
            var_names=["a", "b"],
        )

        # Define a transition function
        def transition(shocks, state):
            state_new = {}
            state_new["m"] = state["m"] * shocks["a"]
            state_new["n"] = state["n"] * shocks["b"]
            return state_new

        m = xr.DataArray(np.linspace(0, 10, 11), name="m", dims=("grid",))
        n = xr.DataArray(np.linspace(0, -10, 11), name="n", dims=("grid",))
        state_grid = xr.Dataset({"m": m, "n": n})

        # Evaluate labeled transformation

        # Direct expectation
        exp1 = base_dist.expected(transition, state=state_grid)
        # Expectation after transformation
        new_state_dstn = base_dist.dist_of_func(transition, state=state_grid)
        # TODO: needs a cluncky identity function with an extra argument because
        # DDL.expected() behavior is very different with and without kwargs.
        # Fix!
        exp2 = new_state_dstn.expected(lambda x, unused: x, unused=0)

        assert np.all(exp1["m"] == exp2["m"]).item()
        assert np.all(exp1["n"] == exp2["n"]).item()<|MERGE_RESOLUTION|>--- conflicted
+++ resolved
@@ -44,11 +44,7 @@
         norm = Normal(mu=-(sig**2) / 2, sigma=sig).discretize(131, method="hermite")
         my_logn = distr_of_function(norm, func=lambda x: np.exp(x))
         exp = calc_expectation(my_logn)
-<<<<<<< HEAD
-        self.assertAlmostEqual(exp[0], 1.0)
-=======
         self.assertAlmostEqual(float(exp), 1.0)
->>>>>>> 5eba7e25
 
         # Function 1 -> n
         # Mean and variance of the normal
@@ -188,11 +184,7 @@
         norm = Normal(mu=-(sig**2) / 2, sigma=sig).discretize(131, method="hermite")
         my_logn = norm.dist_of_func(lambda x: np.exp(x))
         exp = my_logn.expected()
-<<<<<<< HEAD
-        self.assertAlmostEqual(exp[0], 1.0)
-=======
         self.assertAlmostEqual(float(exp), 1.0)
->>>>>>> 5eba7e25
 
         # Function 1 -> n
         # Mean and variance of the normal
@@ -335,15 +327,9 @@
 
         Uniform().draw(1)[0]
 
-<<<<<<< HEAD
-        # This is off by 1e-16, somehow
-        self.assertAlmostEqual(
-            calc_expectation(uni.discretize(10, method="equiprobable"))[0], 0.5
-=======
         self.assertAlmostEqual(
             float(calc_expectation(uni.discretize(10, method="equiprobable"))),
             0.5,
->>>>>>> 5eba7e25
         )
 
         uni_discrete = uni.discretize(10, method="equiprobable", endpoints=True)
@@ -351,12 +337,8 @@
         self.assertEqual(uni_discrete.atoms[0][0], 0.0)
         self.assertEqual(uni_discrete.atoms[0][-1], 1.0)
         self.assertAlmostEqual(
-<<<<<<< HEAD
-            calc_expectation(uni.discretize(10, method="equiprobable"))[0], 0.5
-=======
             float(calc_expectation(uni.discretize(10, method="equiprobable"))),
             0.5,
->>>>>>> 5eba7e25
         )
 
     def test_Bernoulli(self):
