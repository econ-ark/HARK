"""
This file implements unit tests for interpolation methods
"""
<<<<<<< HEAD
from HARK.interpolation import (
    LinearInterp,
    BilinearInterp,
    TrilinearInterp,
    QuadlinearInterp,
)

from HARK.interpolation import CubicHermiteInterp as CubicInterp

import numpy as np
=======

>>>>>>> ed2eeff6
import unittest

import numpy as np

from HARK.interpolation import BilinearInterp
from HARK.interpolation import CubicHermiteInterp as CubicInterp
from HARK.interpolation import LinearInterp, QuadlinearInterp, TrilinearInterp
from HARK.interpolation import IdentityFunction


class testsLinearInterp(unittest.TestCase):
    """tests for LinearInterp, currently tests for uneven length of
    x and y with user input as lists, arrays, arrays with column orientation
    """

    def setUp(self):
        self.x_list = [1, 2, 3]
        self.y_list = [3, 4]
        self.z_list = [3, 4, 5]
        self.x_array = np.array(self.x_list)
        self.y_array = np.array(self.y_list)
        self.z_array = np.array(self.z_list)
        self.x_array_t = self.x_array.reshape(len(self.x_array), 1)
        self.y_array_t = self.y_array.reshape(len(self.y_array), 1)
        self.z_array_t = self.z_array.reshape(len(self.z_array), 1)

    def test_uneven_length(self):
        self.assertRaises(ValueError, LinearInterp, self.x_list, self.y_list)
        self.assertRaises(ValueError, LinearInterp, self.x_array, self.y_array)
        self.assertRaises(ValueError, LinearInterp, self.x_array_t, self.y_array_t)

    def test_same_length(self):
        linear = LinearInterp(self.x_list, self.z_list)
        self.assertEqual(linear(1.5), 3.5)
        linear = LinearInterp(self.x_array, self.z_array)
        self.assertEqual(linear(1.5), 3.5)
        linear = LinearInterp(self.x_array_t, self.z_array_t)
        self.assertEqual(linear(1.5), 3.5)


class testsCubicInterp(unittest.TestCase):
    """tests for CubicInterp, currently tests for uneven length of
    x, y and derivative with user input as lists, arrays, arrays with column orientation
    """

    def setUp(self):
        self.x_list = [1, 2, 3]
        self.y_list = [1, 4]
        self.dydx_list = [2, 4, 6]
        self.z_list = [1, 4, 9]
        self.x_array = np.array(self.x_list)
        self.y_array = np.array(self.y_list)
        self.dydx_array = np.array(self.dydx_list)
        self.z_array = np.array(self.z_list)
        self.x_array_t = self.x_array.reshape(len(self.x_array), 1)
        self.y_array_t = self.y_array.reshape(len(self.y_array), 1)
        self.dydx_array_t = self.dydx_array.reshape(len(self.dydx_array), 1)
        self.z_array_t = self.z_array.reshape(len(self.z_array), 1)

    def test_uneven_length(self):
        self.assertRaises(
            ValueError, CubicInterp, self.x_list, self.y_list, self.dydx_list
        )
        self.assertRaises(
            ValueError, CubicInterp, self.x_array, self.y_array, self.dydx_array
        )
        self.assertRaises(
            ValueError, CubicInterp, self.x_array_t, self.y_array_t, self.dydx_array_t
        )

    def test_same_length(self):
        cube = CubicInterp(self.x_list, self.z_list, self.dydx_list)
        self.assertEqual(cube(1.5), 2.25)
        cube = CubicInterp(self.x_array, self.z_array, self.dydx_array)
        self.assertEqual(cube(1.5), 2.25)
        cube = CubicInterp(self.x_array_t, self.z_array_t, self.dydx_array_t)
        self.assertEqual(cube(1.5), 2.25)


class testsBilinearInterp(unittest.TestCase):
    """tests for BilinearInterp, currently tests for uneven length of
    x, y, f(x,y) with user input as arrays, arrays with column orientation
    """

    def setUp(self):
        self.f_array = np.array([[2, 4], [4, 6]])
        self.x_array = np.array([1, 3])
        self.y_array = np.array([1, 3])
        self.z_array = np.array([1, 2, 3])
        self.z_array_t = self.z_array.reshape(len(self.z_array), 1)
        self.y_array_t = self.y_array.reshape(len(self.y_array), 1)

    def test_uneven_length(self):
        self.assertRaises(
            ValueError, BilinearInterp, self.f_array, self.x_array, self.z_array
        )
        self.assertRaises(
            ValueError, BilinearInterp, self.f_array, self.x_array, self.z_array_t
        )

    def test_same_length(self):
        bilinear = BilinearInterp(self.f_array, self.x_array, self.y_array)
        self.assertEqual(bilinear(2, 2), 4.0)
        bilinear = BilinearInterp(self.f_array, self.x_array, self.y_array_t)
        self.assertEqual(bilinear(2, 2), 4.0)


class testsTrilinearInterp(unittest.TestCase):
    """tests for TrilinearInterp, currently tests for uneven length of
    x, y, z, f(x, y, z) with user input as arrays, arrays with column orientation
    """

    def setUp(self):
        self.f_array = np.array([[[3, 5], [5, 7]], [[5, 7], [7, 10]]])
        self.x_array = np.array([1, 3])
        self.y_array = np.array([1, 3])
        self.z_array = np.array([1, 3])
        self.fail_array = np.array([1, 2, 3])
        self.fail_array_t = self.z_array.reshape(len(self.z_array), 1)
        self.y_array_t = self.y_array.reshape(len(self.y_array), 1)

    def test_uneven_length(self):
        self.assertRaises(
            ValueError,
            TrilinearInterp,
            self.f_array,
            self.x_array,
            self.y_array,
            self.fail_array,
        )
        self.assertRaises(
            ValueError,
            TrilinearInterp,
            self.f_array,
            self.x_array,
            self.fail_array,
            self.fail_array_t,
        )

    def test_same_length(self):
        bilinear = TrilinearInterp(
            self.f_array, self.x_array, self.y_array, self.z_array
        )
        self.assertEqual(bilinear(1, 2, 2), 5.0)
        bilinear = TrilinearInterp(
            self.f_array, self.x_array, self.y_array_t, self.z_array
        )
        self.assertEqual(bilinear(1, 2, 2), 5.0)


class testsQuadlinearInterp(unittest.TestCase):
    """tests for TrilinearInterp, currently tests for uneven length of
    w, x, y, z, f(w, x, y, z) with user input as arrays, arrays with column orientation
    """

    def setUp(self):
        self.f_array = np.array(
            [
                [[[4, 6], [6, 8]], [[6, 8], [8, 11]]],
                [[[6, 8], [8, 10]], [[8, 10], [10, 13]]],
            ]
        )
        self.x_array = np.array([1, 3])
        self.y_array = np.array([1, 3])
        self.z_array = np.array([1, 3])
        self.w_array = np.array([1, 3])
        self.fail_array = np.array([1, 2, 3])
        self.fail_array_t = self.z_array.reshape(len(self.z_array), 1)
        self.y_array_t = self.y_array.reshape(len(self.y_array), 1)

    def test_uneven_length(self):
        self.assertRaises(
            ValueError,
            QuadlinearInterp,
            self.f_array,
            self.x_array,
            self.y_array,
            self.fail_array,
            self.w_array,
        )
        self.assertRaises(
            ValueError,
            QuadlinearInterp,
            self.f_array,
            self.x_array,
            self.fail_array,
            self.fail_array_t,
            self.w_array,
        )

    def test_same_length(self):
        bilinear = QuadlinearInterp(
            self.f_array, self.w_array, self.x_array, self.y_array, self.z_array
        )
        self.assertEqual(bilinear(1, 2, 1, 2), 6.0)
        bilinear = QuadlinearInterp(
            self.f_array, self.w_array, self.x_array, self.y_array_t, self.z_array
        )
        self.assertEqual(bilinear(1, 2, 1, 2), 6.0)


class test_IdentityFunction(unittest.TestCase):
    """
    Tests evaluation and derivatives of IdentityFunction class.
    """

    def setUp(self):
        self.IF1D = IdentityFunction()
        self.IF2Da = IdentityFunction(i_dim=0, n_dims=2)
        self.IF2Db = IdentityFunction(i_dim=1, n_dims=2)
        self.IF3Da = IdentityFunction(i_dim=0, n_dims=3)
        self.IF3Db = IdentityFunction(i_dim=2, n_dims=3)
        self.X = 3 * np.ones(100)
        self.Y = 4 * np.ones(100)
        self.Z = 5 * np.ones(100)
        self.zero = np.zeros(100)
        self.one = np.ones(100)

    def test_eval(self):
        assert np.all(self.X == self.IF1D(self.X))
        assert np.all(self.X == self.IF2Da(self.X, self.Y))
        assert np.all(self.Y == self.IF2Db(self.X, self.Y))
        assert np.all(self.X == self.IF3Da(self.X, self.Y, self.Z))
        assert np.all(self.Z == self.IF3Db(self.X, self.Y, self.Z))

    def test_der(self):
        assert np.all(self.one == self.IF1D.derivative(self.X))

        assert np.all(self.one == self.IF2Da.derivativeX(self.X, self.Y))
        assert np.all(self.zero == self.IF2Da.derivativeY(self.X, self.Y))

        assert np.all(self.zero == self.IF2Db.derivativeX(self.X, self.Y))
        assert np.all(self.one == self.IF2Db.derivativeY(self.X, self.Y))

        assert np.all(self.one == self.IF3Da.derivativeX(self.X, self.Y, self.Z))
        assert np.all(self.zero == self.IF3Da.derivativeY(self.X, self.Y, self.Z))
        assert np.all(self.zero == self.IF3Da.derivativeZ(self.X, self.Y, self.Z))

        assert np.all(self.zero == self.IF3Db.derivativeX(self.X, self.Y, self.Z))
        assert np.all(self.zero == self.IF3Db.derivativeY(self.X, self.Y, self.Z))
        assert np.all(self.one == self.IF3Db.derivativeZ(self.X, self.Y, self.Z))<|MERGE_RESOLUTION|>--- conflicted
+++ resolved
@@ -1,29 +1,18 @@
 """
 This file implements unit tests for interpolation methods
 """
-<<<<<<< HEAD
 from HARK.interpolation import (
+    IdentityFunction,
     LinearInterp,
     BilinearInterp,
     TrilinearInterp,
     QuadlinearInterp,
 )
-
 from HARK.interpolation import CubicHermiteInterp as CubicInterp
 
 import numpy as np
-=======
-
->>>>>>> ed2eeff6
 import unittest
-
 import numpy as np
-
-from HARK.interpolation import BilinearInterp
-from HARK.interpolation import CubicHermiteInterp as CubicInterp
-from HARK.interpolation import LinearInterp, QuadlinearInterp, TrilinearInterp
-from HARK.interpolation import IdentityFunction
-
 
 class testsLinearInterp(unittest.TestCase):
     """tests for LinearInterp, currently tests for uneven length of
