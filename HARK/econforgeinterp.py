from HARK.core import MetricObject
from interpolation.splines import eval_linear, eval_spline, CGrid
from interpolation.splines import extrap_options as xto

import numpy as np
from copy import copy

extrap_opts = {
    "linear": xto.LINEAR,
    "nearest": xto.NEAREST,
    "constant": xto.CONSTANT,
}


class LinearFast(MetricObject):
    """
    A class that constructs and holds all the necessary elements to
    call a multilinear interpolator from econforge.interpolator in
    a way that resembles the basic interpolators in HARK.interpolation.
    """

    distance_criteria = ["f_val", "grid_list"]

    def __init__(self, f_val, grids, extrap_mode="linear"):
        """
        f_val: numpy.array
            An array containing the values of the function at the grid points.
            It's i-th dimension must be of the same lenght as the i-th grid.
            f_val[i,j,k] must be f(grids[0][i], grids[1][j], grids[2][k]).
        grids: [numpy.array]
            One-dimensional list of numpy arrays. It's i-th entry must be the grid
            to be used for the i-th independent variable.
        extrap_mode: one of 'linear', 'nearest', or 'constant'
            Determines how to extrapolate, using either nearest point, multilinear, or 
            constant extrapolation. The default is multilinear.
        """
        self.dim = len(grids)
        self.f_val = f_val
        self.grid_list = grids
        self.Grid = CGrid(*grids)

        # Set up extrapolation options
        self.extrap_mode = extrap_mode
        try:
            self.extrap_options = extrap_opts[self.extrap_mode]
        except KeyError:
            raise KeyError(
                'extrap_mode must be one of "linear", "nearest", or "costant"'
            )

    def __call__(self, *args):
        """
        Calls the interpolator.
        
        args: [numpy.array]
            List of arrays. The i-th entry contains the i-th coordinate
            of all the points to be evaluated. All entries must have the
            same shape.
        """
        array_args = [np.asarray(x) for x in args]

        f = eval_linear(
            self.Grid,
            self.f_val,
            np.column_stack([x.flatten() for x in array_args]),
            self.extrap_options,
        )

        return np.reshape(f, array_args[0].shape)

<<<<<<< HEAD

class DecayInterp(MetricObject):

    distance_criteria = ["interp_f_val", "grid_list"]

    def __init__(self, interp, limit_fun, decay_weights=None):

        self.interp = interp
        self.limit_fun = limit_fun

        self.interp_f_val = self.interp.f_val
        self.grid_list = self.interp.grid_list

        self.upper_limits = np.array([x[-1] for x in self.grid_list])
        self.dim = len(self.grid_list)

        if decay_weights is None:
            # By default, make weights the inverse of upper grid limits
            # so that distances will be re-expressed as proportions of
            # the upper limit
            self.decay_weights = np.abs(1 / self.upper_limits)
        else:
            self.decay_weights = decay_weights

    def decay(self, x, closest_x):

        dist = np.dot(np.abs(x - closest_x), self.decay_weights)

        weight = 1 / (1 / dist + 1)

        return weight

    def __call__(self, *args):

        # Save the shape of the arguments
        argshape = np.asarray(args[0]).shape
        # Save in a matrix: rows are points, columns are dimensions
        col_args = np.column_stack([np.asarray(x).flatten() for x in args])

        # Get indices, points, and closest in-grid point to points that
        # require extrapolation.
        upper_ex_inds = np.any(col_args > self.upper_limits[None, :], axis=1)
        upper_ex_points = col_args[
            upper_ex_inds,
        ]
        upper_ex_nearest = np.minimum(upper_ex_points, self.upper_limits[None, :])

        # Find function evaluations with regular extrapolation
        f = self.interp(*[col_args[:, i] for i in range(self.dim)])

        # Get base extrapolations and limiting function at the extrapolating points
        upper_f_ex = f[upper_ex_inds]
        limit_f_ex = self.limit_fun(*[upper_ex_points[:, i] for i in range(len(args))])

        # Combine them
        weight = self.decay(upper_ex_points, upper_ex_nearest)
        f[upper_ex_inds] = (1.0 - weight) * upper_f_ex + weight * limit_f_ex

        return np.reshape(f, argshape)
=======
    def _derivs(self, deriv_tuple, *args):

        # Format arguments
        array_args = [np.asarray(x) for x in args]

        # Find derivatives with respect to every dimension
        derivs = eval_spline(
            self.Grid,
            self.f_val,
            np.column_stack([x.flatten() for x in array_args]),
            out=None,
            order=1,
            diff=str(deriv_tuple),
            extrap_mode=self.extrap_mode,
        )

        # Reshape
        derivs = [derivs[:, j].reshape(args[0].shape) for j in range(self.dim)]

        return derivs

    def gradient(self, *args):

        # Form a tuple that indicates which derivatives to get
        # in the way eval_linear expects
        deriv_tup = tuple(
            tuple(1 if j == i else 0 for j in range(self.dim)) for i in range(self.dim)
        )

        return self._derivs(deriv_tup, *args)

    def _eval_and_grad(self, *args):

        # (0,0,...,0) to get the function evaluation
        eval_tup = tuple([tuple(0 for i in range(self.dim))])

        # Tuple with indicators for all the derivatives
        deriv_tup = tuple(
            tuple(1 if j == i else 0 for j in range(self.dim)) for i in range(self.dim)
        )

        results = self._derivs(eval_tup + deriv_tup, *args)

        return (results[0], results[1:])
>>>>>>> 8c92febf
<|MERGE_RESOLUTION|>--- conflicted
+++ resolved
@@ -68,7 +68,51 @@
 
         return np.reshape(f, array_args[0].shape)
 
-<<<<<<< HEAD
+    def _derivs(self, deriv_tuple, *args):
+
+        # Format arguments
+        array_args = [np.asarray(x) for x in args]
+
+        # Find derivatives with respect to every dimension
+        derivs = eval_spline(
+            self.Grid,
+            self.f_val,
+            np.column_stack([x.flatten() for x in array_args]),
+            out=None,
+            order=1,
+            diff=str(deriv_tuple),
+            extrap_mode=self.extrap_mode,
+        )
+
+        # Reshape
+        derivs = [derivs[:, j].reshape(args[0].shape) for j in range(self.dim)]
+
+        return derivs
+
+    def gradient(self, *args):
+
+        # Form a tuple that indicates which derivatives to get
+        # in the way eval_linear expects
+        deriv_tup = tuple(
+            tuple(1 if j == i else 0 for j in range(self.dim)) for i in range(self.dim)
+        )
+
+        return self._derivs(deriv_tup, *args)
+
+    def _eval_and_grad(self, *args):
+
+        # (0,0,...,0) to get the function evaluation
+        eval_tup = tuple([tuple(0 for i in range(self.dim))])
+
+        # Tuple with indicators for all the derivatives
+        deriv_tup = tuple(
+            tuple(1 if j == i else 0 for j in range(self.dim)) for i in range(self.dim)
+        )
+
+        results = self._derivs(eval_tup + deriv_tup, *args)
+
+        return (results[0], results[1:])
+
 
 class DecayInterp(MetricObject):
 
@@ -127,50 +171,4 @@
         weight = self.decay(upper_ex_points, upper_ex_nearest)
         f[upper_ex_inds] = (1.0 - weight) * upper_f_ex + weight * limit_f_ex
 
-        return np.reshape(f, argshape)
-=======
-    def _derivs(self, deriv_tuple, *args):
-
-        # Format arguments
-        array_args = [np.asarray(x) for x in args]
-
-        # Find derivatives with respect to every dimension
-        derivs = eval_spline(
-            self.Grid,
-            self.f_val,
-            np.column_stack([x.flatten() for x in array_args]),
-            out=None,
-            order=1,
-            diff=str(deriv_tuple),
-            extrap_mode=self.extrap_mode,
-        )
-
-        # Reshape
-        derivs = [derivs[:, j].reshape(args[0].shape) for j in range(self.dim)]
-
-        return derivs
-
-    def gradient(self, *args):
-
-        # Form a tuple that indicates which derivatives to get
-        # in the way eval_linear expects
-        deriv_tup = tuple(
-            tuple(1 if j == i else 0 for j in range(self.dim)) for i in range(self.dim)
-        )
-
-        return self._derivs(deriv_tup, *args)
-
-    def _eval_and_grad(self, *args):
-
-        # (0,0,...,0) to get the function evaluation
-        eval_tup = tuple([tuple(0 for i in range(self.dim))])
-
-        # Tuple with indicators for all the derivatives
-        deriv_tup = tuple(
-            tuple(1 if j == i else 0 for j in range(self.dim)) for i in range(self.dim)
-        )
-
-        results = self._derivs(eval_tup + deriv_tup, *args)
-
-        return (results[0], results[1:])
->>>>>>> 8c92febf
+        return np.reshape(f, argshape)