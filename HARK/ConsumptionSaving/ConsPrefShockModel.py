--- conflicted
+++ resolved
@@ -11,12 +11,8 @@
 from builtins import str
 from builtins import range
 import numpy as np
-<<<<<<< HEAD
 from HARK.core import onePeriodOOSolver
-from HARK.distribution import approxMeanOneLognormal
-=======
 from HARK.distribution import MeanOneLogNormal
->>>>>>> 9d19960e
 from HARK.ConsumptionSaving.ConsIndShockModel import IndShockConsumerType, ConsumerSolution, ConsIndShockSolver, \
                                    ValueFunc, MargValueFunc, KinkedRconsumerType, ConsKinkedRsolver, \
                                    init_idiosyncratic_shocks, init_kinked_R
@@ -405,6 +401,7 @@
         return vFuncNow
 
 
+
 ###############################################################################
 
 class ConsKinkyPrefSolver(ConsPrefShockSolver,ConsKinkedRsolver):
