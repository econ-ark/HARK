--- conflicted
+++ resolved
@@ -61,192 +61,7 @@
 utilityP_invP = CRRAutilityP_invP
 
 
-<<<<<<< HEAD
-class ValueFunc2D(MetricObject):
-    """
-    A class for representing a value function in a model where persistent income
-    is explicitly included as a state variable.  The underlying interpolation is
-    in the space of (m,p) --> u_inv(v); this class "re-curves" to the value function.
-    """
-
-    distance_criteria = ["func", "CRRA"]
-
-    def __init__(self, vFuncNvrs, CRRA):
-        """
-        Constructor for a new value function object.
-
-        Parameters
-        ----------
-        vFuncNvrs : function
-            A real function representing the value function composed with the
-            inverse utility function, defined on market resources and persistent
-            income: u_inv(vFunc(m,p))
-        CRRA : float
-            Coefficient of relative risk aversion.
-
-        Returns
-        -------
-        None
-        """
-        self.func = deepcopy(vFuncNvrs)
-        self.CRRA = CRRA
-
-    def __call__(self, m, p):
-        """
-        Evaluate the value function at given levels of market resources m and
-        persistent income p.
-
-        Parameters
-        ----------
-        m : float or np.array
-            Market resources whose value is to be calcuated.
-        p : float or np.array
-            Persistent income levels whose value is to be calculated.
-
-        Returns
-        -------
-        v : float or np.array
-            Lifetime value of beginning this period with market resources m and
-            persistent income p; has same size as inputs m and p.
-        """
-        return utility(self.func(m, p), gam=self.CRRA)
-
-
-class MargValueFunc2D(MetricObject):
-    """
-    A class for representing a marginal value function in models where the
-    standard envelope condition of v'(m,p) = u'(c(m,p)) holds (with CRRA utility).
-    This is copied from ConsAggShockModel, with the second state variable re-
-    labeled as persistent income p.
-    """
-
-    distance_criteria = ["cFunc", "CRRA"]
-
-    def __init__(self, cFunc, CRRA):
-        """
-        Constructor for a new marginal value function object.
-
-        Parameters
-        ----------
-        cFunc : function
-            A real function representing the marginal value function composed
-            with the inverse marginal utility function, defined on market
-            resources and the level of persistent income: uP_inv(vPfunc(m,p)).
-            Called cFunc because when standard envelope condition applies,
-            uP_inv(vPfunc(m,p)) = cFunc(m,p).
-        CRRA : float
-            Coefficient of relative risk aversion.
-
-        Returns
-        -------
-        None
-        """
-        self.cFunc = deepcopy(cFunc)
-        self.CRRA = CRRA
-
-    def __call__(self, m, p):
-        """
-        Evaluate the marginal value function at given levels of market resources
-        m and persistent income p.
-
-        Parameters
-        ----------
-        m : float or np.array
-            Market resources whose value is to be calcuated.
-        p : float or np.array
-            Persistent income levels whose value is to be calculated.
-
-        Returns
-        -------
-        vP : float or np.array
-            Marginal value of market resources when beginning this period with
-            market resources m and persistent income p; has same size as inputs
-            m and p.
-        """
-        return utilityP(self.cFunc(m, p), gam=self.CRRA)
-
-    def derivativeX(self, m, p):
-        """
-        Evaluate the first derivative with respect to market resources of the
-        marginal value function at given levels of market resources m and per-
-        manent income p.
-
-        Parameters
-        ----------
-        m : float or np.array
-            Market resources whose value is to be calcuated.
-        p : float or np.array
-            Persistent income levels whose value is to be calculated.
-
-        Returns
-        -------
-        vPP : float or np.array
-            Marginal marginal value of market resources when beginning this period
-            with market resources m and persistent income p; has same size as inputs
-            m and p.
-        """
-        c = self.cFunc(m, p)
-        MPC = self.cFunc.derivativeX(m, p)
-        return MPC * utilityPP(c, gam=self.CRRA)
-
-
-class MargMargValueFunc2D(MetricObject):
-    """
-    A class for representing a marginal marginal value function in models where the
-    standard envelope condition of v'(m,p) = u'(c(m,p)) holds (with CRRA utility).
-    """
-
-    distance_criteria = ["cFunc", "CRRA"]
-
-    def __init__(self, cFunc, CRRA):
-        """
-        Constructor for a new marginal marginal value function object.
-
-        Parameters
-        ----------
-        cFunc : function
-            A real function representing the marginal value function composed
-            with the inverse marginal utility function, defined on market
-            resources and the level of persistent income: uP_inv(vPfunc(m,p)).
-            Called cFunc because when standard envelope condition applies,
-            uP_inv(vPfunc(M,p)) = cFunc(m,p).
-        CRRA : float
-            Coefficient of relative risk aversion.
-
-        Returns
-        -------
-        None
-        """
-        self.cFunc = deepcopy(cFunc)
-        self.CRRA = CRRA
-
-    def __call__(self, m, p):
-        """
-        Evaluate the marginal marginal value function at given levels of market
-        resources m and persistent income p.
-
-        Parameters
-        ----------
-        m : float or np.array
-            Market resources whose marginal marginal value is to be calculated.
-        p : float or np.array
-            Persistent income levels whose marginal marginal value is to be calculated.
-
-        Returns
-        -------
-        vPP : float or np.array
-            Marginal marginal value of beginning this period with market
-            resources m and persistent income p; has same size as inputs.
-        """
-        c = self.cFunc(m, p)
-        MPC = self.cFunc.derivativeX(m, p)
-        return MPC * utilityPP(c, gam=self.CRRA)
-
-
 class pLvlFuncAR1(MetricObject):
-=======
-class pLvlFuncAR1(HARKobject):
->>>>>>> 98da4de4
     """
     A class for representing AR1-style persistent income growth functions.
     """
