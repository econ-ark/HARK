"""
Classes to solve consumption-saving models with idiosyncratic shocks to income
in which shocks are not necessarily fully transitory or fully permanent.  Extends
ConsIndShockModel by explicitly tracking persistent income as a state variable,
and allows (log) persistent income to follow an AR1 process rather than random walk.
"""
from __future__ import division, print_function
from __future__ import absolute_import
from builtins import str
from builtins import range
from copy import deepcopy
import numpy as np
from HARK import AgentType, MetricObject, makeOnePeriodOOSolver
from HARK.distribution import DiscreteDistribution
from HARK.interpolation import (
    LowerEnvelope2D,
    BilinearInterp,
    VariableLowerBoundFunc2D,
    LinearInterpOnInterp1D,
    LinearInterp,
    CubicInterp,
    UpperEnvelope,
    ValueFuncCRRA,
    MargValueFuncCRRA,
    MargMargValueFuncCRRA
)
from HARK.utilities import (
    CRRAutility,
    CRRAutilityP,
    CRRAutilityPP,
    CRRAutilityP_inv,
    CRRAutility_invP,
    CRRAutility_inv,
    CRRAutilityP_invP,
    getPercentiles,
)
from HARK.distribution import Lognormal, Uniform
from HARK.ConsumptionSaving.ConsIndShockModel import (
    ConsIndShockSetup,
    ConsumerSolution,
    IndShockConsumerType,
    init_idiosyncratic_shocks,
)

__all__ = [
    "pLvlFuncAR1",
    "ConsGenIncProcessSolver",
    "GenIncProcessConsumerType",
    "IndShockExplicitPermIncConsumerType",
    "PersistentShockConsumerType",
    "init_explicit_perm_inc",
    "init_persistent_shocks",
]

utility = CRRAutility
utilityP = CRRAutilityP
utilityPP = CRRAutilityPP
utilityP_inv = CRRAutilityP_inv
utility_invP = CRRAutility_invP
utility_inv = CRRAutility_inv
utilityP_invP = CRRAutilityP_invP


class pLvlFuncAR1(MetricObject):
    """
    A class for representing AR1-style persistent income growth functions.

    Parameters
    ----------
    pLogMean : float
        Log persistent income level toward which we are drawn.
    PermGroFac : float
        Autonomous (e.g. life cycle) pLvl growth (does not AR1 decay).
    Corr : float
        Correlation coefficient on log income.
    """

    def __init__(self, pLogMean, PermGroFac, Corr):
        self.pLogMean = pLogMean
        self.LogGroFac = np.log(PermGroFac)
        self.Corr = Corr

    def __call__(self, pLvlNow):
        """
        Returns expected persistent income level next period as a function of
        this period's persistent income level.

        Parameters
        ----------
        pLvlNow : np.array
            Array of current persistent income levels.

        Returns
        -------
        pLvlNext : np.array
            Identically shaped array of next period persistent income levels.
        """
        pLvlNext = np.exp(
            self.Corr * np.log(pLvlNow)
            + (1.0 - self.Corr) * self.pLogMean
            + self.LogGroFac
        )
        return pLvlNext


###############################################################################


class ConsGenIncProcessSolver(ConsIndShockSetup):
    """
    A class for solving one period problem of a consumer who experiences persistent and
    transitory shocks to his income.  Unlike in ConsIndShock, consumers do not
    necessarily have the same predicted level of p next period as this period
    (after controlling for growth).  Instead, they have  a function that translates
    current persistent income into expected next period persistent income (subject
    to shocks).

    Parameters
    ----------
    solution_next : ConsumerSolution
        The solution to next period's one period problem.
    IncShkDstn : [np.array]
        A list containing three arrays of floats, representing a discrete
        approximation to the income process between the period being solved
        and the one immediately following (in solution_next). Order: event
        probabilities, persistent shocks, transitory shocks.
    LivPrb : float
        Survival probability; likelihood of being alive at the beginning of
        the succeeding period.
    DiscFac : float
        Intertemporal discount factor for future utility.
    CRRA : float
        Coefficient of relative risk aversion.
    Rfree : float
        Risk free interest factor on end-of-period assets.
    pLvlNextFunc : float
        Expected persistent income next period as a function of current pLvl.
    BoroCnstArt: float or None
        Borrowing constraint for the minimum allowable assets to end the
        period with.
    aXtraGrid: np.array
        Array of "extra" end-of-period (normalized) asset values-- assets
        above the absolute minimum acceptable level.
    pLvlGrid: np.array
        Array of persistent income levels at which to solve the problem.
    vFuncBool: boolean
        An indicator for whether the value function should be computed and
        included in the reported solution.
    CubicBool: boolean
        An indicator for whether the solver should use cubic or linear interpolation.
    """

    def __init__(
        self,
        solution_next,
        IncShkDstn,
        LivPrb,
        DiscFac,
        CRRA,
        Rfree,
        pLvlNextFunc,
        BoroCnstArt,
        aXtraGrid,
        pLvlGrid,
        vFuncBool,
        CubicBool,
    ):
<<<<<<< HEAD
        """
        Constructor for a new solver for a one period problem with idiosyncratic
        shocks to persistent and transitory income, with persistent income tracked
        as a state variable rather than normalized out.
        """
        self.solution_next = solution_next
        self.IncomeDstn = IncomeDstn
        self.LivPrb = LivPrb
        self.DiscFac = DiscFac
        self.CRRA = CRRA
        self.Rfree = Rfree
        self.pLvlNextFunc = pLvlNextFunc
        self.BoroCnstArt = BoroCnstArt
        self.aXtraGrid = aXtraGrid
        self.pLvlGrid = pLvlGrid
        self.vFuncBool = vFuncBool
        self.CubicBool = CubicBool
        self.PermGroFac = 0.0

=======
        self.assignParameters(
            solution_next=solution_next,
            IncShkDstn=IncShkDstn,
            LivPrb=LivPrb,
            DiscFac=DiscFac,
            CRRA=CRRA,
            Rfree=Rfree,
            pLvlNextFunc=pLvlNextFunc,
            BoroCnstArt=BoroCnstArt,
            aXtraGrid=aXtraGrid,
            pLvlGrid=pLvlGrid,
            vFuncBool=vFuncBool,
            CubicBool=CubicBool,
            PermGroFac=0.0,
        )  # dummy 0.0 variable why PermGroFac?
>>>>>>> e2fe6cfa
        self.defUtilityFuncs()

    def setAndUpdateValues(self, solution_next, IncShkDstn, LivPrb, DiscFac):
        """
        Unpacks some of the inputs (and calculates simple objects based on them),
        storing the results in self for use by other methods.  These include:
        income shocks and probabilities, next period's marginal value function
        (etc), the probability of getting the worst income shock next period,
        the patience factor, human wealth, and the bounding MPCs.  Human wealth
        is stored as a function of persistent income.

        Parameters
        ----------
        solution_next : ConsumerSolution
            The solution to next period's one period problem.
        IncShkDstn : [np.array]
            A list containing three arrays of floats, representing a discrete
            approximation to the income process between the period being solved
            and the one immediately following (in solution_next). Order: event
            probabilities, persistent shocks, transitory shocks.
        LivPrb : float
            Survival probability; likelihood of being alive at the beginning of
            the succeeding period.
        DiscFac : float
            Intertemporal discount factor for future utility.

        Returns
        -------
        None
        """
        # Run basic version of this method
        ConsIndShockSetup.setAndUpdateValues(
            self, solution_next, IncShkDstn, LivPrb, DiscFac
        )
        self.mLvlMinNext = solution_next.mLvlMin

        # Replace normalized human wealth (scalar) with human wealth level as function of persistent income
        self.hNrmNow = 0.0
        pLvlCount = self.pLvlGrid.size
        IncShkCount = self.PermShkValsNext.size
        pLvlNext = (
            np.tile(self.pLvlNextFunc(self.pLvlGrid), (IncShkCount, 1))
            * np.tile(self.PermShkValsNext, (pLvlCount, 1)).transpose()
        )
        hLvlGrid = (
            1.0
            / self.Rfree
            * np.sum(
                (
                    np.tile(self.TranShkValsNext, (pLvlCount, 1)).transpose() * pLvlNext
                    + solution_next.hLvl(pLvlNext)
                )
                * np.tile(self.ShkPrbsNext, (pLvlCount, 1)).transpose(),
                axis=0,
            )
        )
        self.hLvlNow = LinearInterp(
            np.insert(self.pLvlGrid, 0, 0.0), np.insert(hLvlGrid, 0, 0.0)
        )

    def defBoroCnst(self, BoroCnstArt):
        """
        Defines the constrained portion of the consumption function as cFuncNowCnst,
        an attribute of self.

        Parameters
        ----------
        BoroCnstArt : float or None
            Borrowing constraint for the minimum allowable assets to end the
            period with.  If it is less than the natural borrowing constraint,
            then it is irrelevant; BoroCnstArt=None indicates no artificial bor-
            rowing constraint.

        Returns
        -------
        None
        """
        # Make temporary grids of income shocks and next period income values
        ShkCount = self.TranShkValsNext.size
        pLvlCount = self.pLvlGrid.size
        PermShkVals_temp = np.tile(
            np.reshape(self.PermShkValsNext, (1, ShkCount)), (pLvlCount, 1)
        )
        TranShkVals_temp = np.tile(
            np.reshape(self.TranShkValsNext, (1, ShkCount)), (pLvlCount, 1)
        )
        pLvlNext_temp = (
            np.tile(
                np.reshape(self.pLvlNextFunc(self.pLvlGrid), (pLvlCount, 1)),
                (1, ShkCount),
            )
            * PermShkVals_temp
        )

        # Find the natural borrowing constraint for each persistent income level
        aLvlMin_candidates = (
            self.mLvlMinNext(pLvlNext_temp) - TranShkVals_temp * pLvlNext_temp
        ) / self.Rfree
        aLvlMinNow = np.max(aLvlMin_candidates, axis=1)
        self.BoroCnstNat = LinearInterp(
            np.insert(self.pLvlGrid, 0, 0.0), np.insert(aLvlMinNow, 0, 0.0)
        )

        # Define the minimum allowable mLvl by pLvl as the greater of the natural and artificial borrowing constraints
        if self.BoroCnstArt is not None:
            self.BoroCnstArt = LinearInterp(
                np.array([0.0, 1.0]), np.array([0.0, self.BoroCnstArt])
            )
            self.mLvlMinNow = UpperEnvelope(self.BoroCnstArt, self.BoroCnstNat)
        else:
            self.mLvlMinNow = self.BoroCnstNat

        # Define the constrained consumption function as "consume all" shifted by mLvlMin
        cFuncNowCnstBase = BilinearInterp(
            np.array([[0.0, 0.0], [1.0, 1.0]]),
            np.array([0.0, 1.0]),
            np.array([0.0, 1.0]),
        )
        self.cFuncNowCnst = VariableLowerBoundFunc2D(cFuncNowCnstBase, self.mLvlMinNow)

    def prepareToCalcEndOfPrdvP(self):
        """
        Prepare to calculate end-of-period marginal value by creating an array
        of market resources that the agent could have next period, considering
        the grid of end-of-period normalized assets, the grid of persistent income
        levels, and the distribution of shocks he might experience next period.

        Parameters
        ----------
        None

        Returns
        -------
        aLvlNow : np.array
            2D array of end-of-period assets; also stored as attribute of self.
        pLvlNow : np.array
            2D array of persistent income levels this period.
        """
        ShkCount = self.TranShkValsNext.size
        pLvlCount = self.pLvlGrid.size
        aNrmCount = self.aXtraGrid.size
        pLvlNow = np.tile(self.pLvlGrid, (aNrmCount, 1)).transpose()
        aLvlNow = np.tile(self.aXtraGrid, (pLvlCount, 1)) * pLvlNow + self.BoroCnstNat(
            pLvlNow
        )
        pLvlNow_tiled = np.tile(pLvlNow, (ShkCount, 1, 1))
        aLvlNow_tiled = np.tile(
            aLvlNow, (ShkCount, 1, 1)
        )  # shape = (ShkCount,pLvlCount,aNrmCount)
        if self.pLvlGrid[0] == 0.0:  # aLvl turns out badly if pLvl is 0 at bottom
            aLvlNow[0, :] = self.aXtraGrid
            aLvlNow_tiled[:, 0, :] = np.tile(self.aXtraGrid, (ShkCount, 1))

        # Tile arrays of the income shocks and put them into useful shapes
        PermShkVals_tiled = np.transpose(
            np.tile(self.PermShkValsNext, (aNrmCount, pLvlCount, 1)), (2, 1, 0)
        )
        TranShkVals_tiled = np.transpose(
            np.tile(self.TranShkValsNext, (aNrmCount, pLvlCount, 1)), (2, 1, 0)
        )
        ShkPrbs_tiled = np.transpose(
            np.tile(self.ShkPrbsNext, (aNrmCount, pLvlCount, 1)), (2, 1, 0)
        )

        # Get cash on hand next period
        pLvlNext = self.pLvlNextFunc(pLvlNow_tiled) * PermShkVals_tiled
        mLvlNext = self.Rfree * aLvlNow_tiled + pLvlNext * TranShkVals_tiled

        # Store and report the results
        self.ShkPrbs_temp = ShkPrbs_tiled
        self.pLvlNext = pLvlNext
        self.mLvlNext = mLvlNext
        self.aLvlNow = aLvlNow
        return aLvlNow, pLvlNow

    def calcEndOfPrdvP(self):
        """
        Calculates end-of-period marginal value of assets at each state space
        point in aLvlNow x pLvlNow. Does so by taking a weighted sum of next
        period marginal values across income shocks (in preconstructed grids
        self.mLvlNext x self.pLvlNext).

        Parameters
        ----------
        None

        Returns
        -------
        EndOfPrdVP : np.array
            A 2D array of end-of-period marginal value of assets.
        """
        EndOfPrdvP = (
            self.DiscFacEff
            * self.Rfree
            * np.sum(
                self.vPfuncNext(self.mLvlNext, self.pLvlNext) * self.ShkPrbs_temp,
                axis=0,
            )
        )
        return EndOfPrdvP

    def makeEndOfPrdvFunc(self, EndOfPrdvP):
        """
        Construct the end-of-period value function for this period, storing it
        as an attribute of self for use by other methods.

        Parameters
        ----------
        EndOfPrdvP : np.array
            Array of end-of-period marginal value of assets corresponding to the
            asset values in self.aLvlNow x self.pLvlGrid.

        Returns
        -------
        none
        """
        vLvlNext = self.vFuncNext(
            self.mLvlNext, self.pLvlNext
        )  # value in many possible future states
        EndOfPrdv = self.DiscFacEff * np.sum(
            vLvlNext * self.ShkPrbs_temp, axis=0
        )  # expected value, averaging across states
        EndOfPrdvNvrs = self.uinv(
            EndOfPrdv
        )  # value transformed through inverse utility
        EndOfPrdvNvrsP = EndOfPrdvP * self.uinvP(EndOfPrdv)

        # Add points at mLvl=zero
        EndOfPrdvNvrs = np.concatenate(
            (np.zeros((self.pLvlGrid.size, 1)), EndOfPrdvNvrs), axis=1
        )
        if hasattr(self, "MedShkDstn"):
            EndOfPrdvNvrsP = np.concatenate(
                (np.zeros((self.pLvlGrid.size, 1)), EndOfPrdvNvrsP), axis=1
            )
        else:
            EndOfPrdvNvrsP = np.concatenate(
                (
                    np.reshape(EndOfPrdvNvrsP[:, 0], (self.pLvlGrid.size, 1)),
                    EndOfPrdvNvrsP,
                ),
                axis=1,
            )
            # This is a very good approximation, vNvrsPP = 0 at the asset minimum
        aLvl_temp = np.concatenate(
            (
                np.reshape(self.BoroCnstNat(self.pLvlGrid), (self.pLvlGrid.size, 1)),
                self.aLvlNow,
            ),
            axis=1,
        )

        # Make an end-of-period value function for each persistent income level in the grid
        EndOfPrdvNvrsFunc_list = []
        for p in range(self.pLvlGrid.size):
            EndOfPrdvNvrsFunc_list.append(
                CubicInterp(
                    aLvl_temp[p, :] - self.BoroCnstNat(self.pLvlGrid[p]),
                    EndOfPrdvNvrs[p, :],
                    EndOfPrdvNvrsP[p, :],
                )
            )
        EndOfPrdvNvrsFuncBase = LinearInterpOnInterp1D(
            EndOfPrdvNvrsFunc_list, self.pLvlGrid
        )

        # Re-adjust the combined end-of-period value function to account for the natural borrowing constraint shifter
        EndOfPrdvNvrsFunc = VariableLowerBoundFunc2D(
            EndOfPrdvNvrsFuncBase, self.BoroCnstNat
        )
        self.EndOfPrdvFunc = ValueFuncCRRA(EndOfPrdvNvrsFunc, self.CRRA)

    def getPointsForInterpolation(self, EndOfPrdvP, aLvlNow):
        """
        Finds endogenous interpolation points (c,m) for the consumption function.

        Parameters
        ----------
        EndOfPrdvP : np.array
            Array of end-of-period marginal values.
        aLvlNow : np.array
            Array of end-of-period asset values that yield the marginal values
            in EndOfPrdvP.

        Returns
        -------
        c_for_interpolation : np.array
            Consumption points for interpolation.
        m_for_interpolation : np.array
            Corresponding market resource points for interpolation.
        """
        cLvlNow = self.uPinv(EndOfPrdvP)
        mLvlNow = cLvlNow + aLvlNow

        # Limiting consumption is zero as m approaches mNrmMin
        c_for_interpolation = np.concatenate(
            (np.zeros((self.pLvlGrid.size, 1)), cLvlNow), axis=-1
        )
        m_for_interpolation = np.concatenate(
            (
                self.BoroCnstNat(np.reshape(self.pLvlGrid, (self.pLvlGrid.size, 1))),
                mLvlNow,
            ),
            axis=-1,
        )

        # Limiting consumption is MPCmin*mLvl as p approaches 0
        m_temp = np.reshape(
            m_for_interpolation[0, :], (1, m_for_interpolation.shape[1])
        )
        m_for_interpolation = np.concatenate((m_temp, m_for_interpolation), axis=0)
        c_for_interpolation = np.concatenate(
            (self.MPCminNow * m_temp, c_for_interpolation), axis=0
        )

        return c_for_interpolation, m_for_interpolation

    def usePointsForInterpolation(self, cLvl, mLvl, pLvl, interpolator):
        """
        Constructs a basic solution for this period, including the consumption
        function and marginal value function.

        Parameters
        ----------
        cLvl : np.array
            Consumption points for interpolation.
        mLvl : np.array
            Corresponding market resource points for interpolation.
        pLvl : np.array
            Corresponding persistent income level points for interpolation.
        interpolator : function
            A function that constructs and returns a consumption function.

        Returns
        -------
        solution_now : ConsumerSolution
            The solution to this period's consumption-saving problem, with a
            consumption function, marginal value function, and minimum m.
        """
        # Construct the unconstrained consumption function
        cFuncNowUnc = interpolator(mLvl, pLvl, cLvl)

        # Combine the constrained and unconstrained functions into the true consumption function
        cFuncNow = LowerEnvelope2D(cFuncNowUnc, self.cFuncNowCnst)

        # Make the marginal value function
        vPfuncNow = self.makevPfunc(cFuncNow)

        # Pack up the solution and return it
        solution_now = ConsumerSolution(cFunc=cFuncNow, vPfunc=vPfuncNow, mNrmMin=0.0)
        return solution_now

    def makevPfunc(self, cFunc):
        """
        Constructs the marginal value function for this period.

        Parameters
        ----------
        cFunc : function
            Consumption function this period, defined over market resources and
            persistent income level.

        Returns
        -------
        vPfunc : function
            Marginal value (of market resources) function for this period.
        """
        vPfunc = MargValueFuncCRRA(cFunc, self.CRRA)
        return vPfunc

    def makevFunc(self, solution):
        """
        Creates the value function for this period, defined over market resources
        m and persistent income p.  self must have the attribute EndOfPrdvFunc in
        order to execute.

        Parameters
        ----------
        solution : ConsumerSolution
            The solution to this single period problem, which must include the
            consumption function.

        Returns
        -------
        vFuncNow : ValueFuncCRRA
            A representation of the value function for this period, defined over
            market resources m and persistent income p: v = vFuncNow(m,p).
        """
        mSize = self.aXtraGrid.size
        pSize = self.pLvlGrid.size

        # Compute expected value and marginal value on a grid of market resources
        pLvl_temp = np.tile(self.pLvlGrid, (mSize, 1))  # Tile pLvl across m values
        mLvl_temp = (
            np.tile(self.mLvlMinNow(self.pLvlGrid), (mSize, 1))
            + np.tile(np.reshape(self.aXtraGrid, (mSize, 1)), (1, pSize)) * pLvl_temp
        )
        cLvlNow = solution.cFunc(mLvl_temp, pLvl_temp)
        aLvlNow = mLvl_temp - cLvlNow
        vNow = self.u(cLvlNow) + self.EndOfPrdvFunc(aLvlNow, pLvl_temp)
        vPnow = self.uP(cLvlNow)

        # Calculate pseudo-inverse value and its first derivative (wrt mLvl)
        vNvrs = self.uinv(vNow)  # value transformed through inverse utility
        vNvrsP = vPnow * self.uinvP(vNow)

        # Add data at the lower bound of m
        mLvl_temp = np.concatenate(
            (np.reshape(self.mLvlMinNow(self.pLvlGrid), (1, pSize)), mLvl_temp), axis=0
        )
        vNvrs = np.concatenate((np.zeros((1, pSize)), vNvrs), axis=0)
        vNvrsP = np.concatenate(
            (np.reshape(vNvrsP[0, :], (1, vNvrsP.shape[1])), vNvrsP), axis=0
        )

        # Add data at the lower bound of p
        MPCminNvrs = self.MPCminNow ** (-self.CRRA / (1.0 - self.CRRA))
        m_temp = np.reshape(mLvl_temp[:, 0], (mSize + 1, 1))
        mLvl_temp = np.concatenate((m_temp, mLvl_temp), axis=1)
        vNvrs = np.concatenate((MPCminNvrs * m_temp, vNvrs), axis=1)
        vNvrsP = np.concatenate((MPCminNvrs * np.ones((mSize + 1, 1)), vNvrsP), axis=1)

        # Construct the pseudo-inverse value function
        vNvrsFunc_list = []
        for j in range(pSize + 1):
            pLvl = np.insert(self.pLvlGrid, 0, 0.0)[j]
            vNvrsFunc_list.append(
                CubicInterp(
                    mLvl_temp[:, j] - self.mLvlMinNow(pLvl),
                    vNvrs[:, j],
                    vNvrsP[:, j],
                    MPCminNvrs * self.hLvlNow(pLvl),
                    MPCminNvrs,
                )
            )
        vNvrsFuncBase = LinearInterpOnInterp1D(
            vNvrsFunc_list, np.insert(self.pLvlGrid, 0, 0.0)
        )  # Value function "shifted"
        vNvrsFuncNow = VariableLowerBoundFunc2D(vNvrsFuncBase, self.mLvlMinNow)

        # "Re-curve" the pseudo-inverse value function into the value function
        vFuncNow = ValueFuncCRRA(vNvrsFuncNow, self.CRRA)
        return vFuncNow

    def makeBasicSolution(self, EndOfPrdvP, aLvl, pLvl, interpolator):
        """
        Given end of period assets and end of period marginal value, construct
        the basic solution for this period.

        Parameters
        ----------
        EndOfPrdvP : np.array
            Array of end-of-period marginal values.
        aLvl : np.array
            Array of end-of-period asset values that yield the marginal values
            in EndOfPrdvP.
        pLvl : np.array
            Array of persistent income levels that yield the marginal values
            in EndOfPrdvP (corresponding pointwise to aLvl).
        interpolator : function
            A function that constructs and returns a consumption function.

        Returns
        -------
        solution_now : ConsumerSolution
            The solution to this period's consumption-saving problem, with a
            consumption function, marginal value function, and minimum m.
        """
        cLvl, mLvl = self.getPointsForInterpolation(EndOfPrdvP, aLvl)
        pLvl_temp = np.concatenate(
            (np.reshape(self.pLvlGrid, (self.pLvlGrid.size, 1)), pLvl), axis=-1
        )
        pLvl_temp = np.concatenate((np.zeros((1, mLvl.shape[1])), pLvl_temp))
        solution_now = self.usePointsForInterpolation(
            cLvl, mLvl, pLvl_temp, interpolator
        )
        return solution_now

    def makeLinearcFunc(self, mLvl, pLvl, cLvl):
        """
        Makes a quasi-bilinear interpolation to represent the (unconstrained)
        consumption function.

        Parameters
        ----------
        mLvl : np.array
            Market resource points for interpolation.
        pLvl : np.array
            Persistent income level points for interpolation.
        cLvl : np.array
            Consumption points for interpolation.

        Returns
        -------
        cFuncUnc : LinearInterp
            The unconstrained consumption function for this period.
        """
        cFunc_by_pLvl_list = []  # list of consumption functions for each pLvl
        for j in range(pLvl.shape[0]):
            pLvl_j = pLvl[j, 0]
            m_temp = mLvl[j, :] - self.BoroCnstNat(pLvl_j)
            c_temp = cLvl[j, :]  # Make a linear consumption function for this pLvl
            if pLvl_j > 0:
                cFunc_by_pLvl_list.append(
                    LinearInterp(
                        m_temp,
                        c_temp,
                        lower_extrap=True,
                        slope_limit=self.MPCminNow,
                        intercept_limit=self.MPCminNow * self.hLvlNow(pLvl_j),
                    )
                )
            else:
                cFunc_by_pLvl_list.append(
                    LinearInterp(m_temp, c_temp, lower_extrap=True)
                )
        pLvl_list = pLvl[:, 0]
        cFuncUncBase = LinearInterpOnInterp1D(
            cFunc_by_pLvl_list, pLvl_list
        )  # Combine all linear cFuncs
        cFuncUnc = VariableLowerBoundFunc2D(
            cFuncUncBase, self.BoroCnstNat
        )  # Re-adjust for natural borrowing constraint (as lower bound)
        return cFuncUnc

    def makeCubiccFunc(self, mLvl, pLvl, cLvl):
        """
        Makes a quasi-cubic spline interpolation of the unconstrained consumption
        function for this period.  Function is cubic splines with respect to mLvl,
        but linear in pLvl.

        Parameters
        ----------
        mLvl : np.array
            Market resource points for interpolation.
        pLvl : np.array
            Persistent income level points for interpolation.
        cLvl : np.array
            Consumption points for interpolation.

        Returns
        -------
        cFuncUnc : CubicInterp
            The unconstrained consumption function for this period.
        """
        # Calculate the MPC at each gridpoint
        EndOfPrdvPP = (
            self.DiscFacEff
            * self.Rfree
            * self.Rfree
            * np.sum(
                self.vPPfuncNext(self.mLvlNext, self.pLvlNext) * self.ShkPrbs_temp,
                axis=0,
            )
        )
        dcda = EndOfPrdvPP / self.uPP(np.array(cLvl[1:, 1:]))
        MPC = dcda / (dcda + 1.0)
        MPC = np.concatenate((np.reshape(MPC[:, 0], (MPC.shape[0], 1)), MPC), axis=1)
        # Stick an extra MPC value at bottom; MPCmax doesn't work
        MPC = np.concatenate(
            (self.MPCminNow * np.ones((1, self.aXtraGrid.size + 1)), MPC), axis=0
        )

        # Make cubic consumption function with respect to mLvl for each persistent income level
        cFunc_by_pLvl_list = []  # list of consumption functions for each pLvl
        for j in range(pLvl.shape[0]):
            pLvl_j = pLvl[j, 0]
            m_temp = mLvl[j, :] - self.BoroCnstNat(pLvl_j)
            c_temp = cLvl[j, :]  # Make a cubic consumption function for this pLvl
            MPC_temp = MPC[j, :]
            if pLvl_j > 0:
                cFunc_by_pLvl_list.append(
                    CubicInterp(
                        m_temp,
                        c_temp,
                        MPC_temp,
                        lower_extrap=True,
                        slope_limit=self.MPCminNow,
                        intercept_limit=self.MPCminNow * self.hLvlNow(pLvl_j),
                    )
                )
            else:  # When pLvl=0, cFunc is linear
                cFunc_by_pLvl_list.append(
                    LinearInterp(m_temp, c_temp, lower_extrap=True)
                )
        pLvl_list = pLvl[:, 0]
        cFuncUncBase = LinearInterpOnInterp1D(
            cFunc_by_pLvl_list, pLvl_list
        )  # Combine all linear cFuncs
        cFuncUnc = VariableLowerBoundFunc2D(cFuncUncBase, self.BoroCnstNat)
        # Re-adjust for lower bound of natural borrowing constraint
        return cFuncUnc

    def addMPCandHumanWealth(self, solution):
        """
        Take a solution and add human wealth and the bounding MPCs to it.

        Parameters
        ----------
        solution : ConsumerSolution
            The solution to this period's consumption-saving problem.

        Returns:
        ----------
        solution : ConsumerSolution
            The solution to this period's consumption-saving problem, but now
            with human wealth and the bounding MPCs.
        """
        solution.hNrm = 0.0  # Can't have None or setAndUpdateValues breaks, should fix
        solution.hLvl = self.hLvlNow
        solution.mLvlMin = self.mLvlMinNow
        solution.MPCmin = self.MPCminNow
        solution.MPCmax = 0.0  # MPCmax is actually a function in this model
        return solution

    def addvPPfunc(self, solution):
        """
        Adds the marginal marginal value function to an existing solution, so
        that the next solver can evaluate vPP and thus use cubic interpolation.

        Parameters
        ----------
        solution : ConsumerSolution
            The solution to this single period problem, which must include the
            consumption function.

        Returns
        -------
        solution : ConsumerSolution
            The same solution passed as input, but with the marginal marginal
            value function for this period added as the attribute vPPfunc.
        """
        vPPfuncNow = MargMargValueFuncCRRA(solution.cFunc, self.CRRA)
        solution.vPPfunc = vPPfuncNow
        return solution

    def solve(self):
        """
        Solves a one period consumption saving problem with risky income, with
        persistent income explicitly tracked as a state variable.

        Parameters
        ----------
        None

        Returns
        -------
        solution : ConsumerSolution
            The solution to the one period problem, including a consumption
            function (defined over market resources and persistent income), a
            marginal value function, bounding MPCs, and human wealth as a func-
            tion of persistent income.  Might also include a value function and
            marginal marginal value function, depending on options selected.
        """
        aLvl, pLvl = self.prepareToCalcEndOfPrdvP()
        EndOfPrdvP = self.calcEndOfPrdvP()
        if self.vFuncBool:
            self.makeEndOfPrdvFunc(EndOfPrdvP)
        if self.CubicBool:
            interpolator = self.makeCubiccFunc
        else:
            interpolator = self.makeLinearcFunc
        solution = self.makeBasicSolution(EndOfPrdvP, aLvl, pLvl, interpolator)
        solution = self.addMPCandHumanWealth(solution)
        if self.vFuncBool:
            solution.vFunc = self.makevFunc(solution)
        if self.CubicBool:
            solution = self.addvPPfunc(solution)
        return solution


###############################################################################

# -----------------------------------------------------------------------------
# ----- Define additional parameters for the persistent shocks model ----------
# -----------------------------------------------------------------------------

pLvlPctiles = np.concatenate(
    (
        [0.001, 0.005, 0.01, 0.03],
        np.linspace(0.05, 0.95, num=19),
        [0.97, 0.99, 0.995, 0.999],
    )
)
PrstIncCorr = 0.98  # Serial correlation coefficient for permanent income

# Make a dictionary for the "explicit permanent income" idiosyncratic shocks model
init_explicit_perm_inc = init_idiosyncratic_shocks.copy()
init_explicit_perm_inc["pLvlPctiles"] = pLvlPctiles
init_explicit_perm_inc["PermGroFac"] = [
    1.0
]  # long run permanent income growth doesn't work yet
init_explicit_perm_inc["aXtraMax"] = 30
init_explicit_perm_inc["aXtraExtra"] = [0.005, 0.01]


class GenIncProcessConsumerType(IndShockConsumerType):
    """
    A consumer type with idiosyncratic shocks to persistent and transitory income.
    His problem is defined by a sequence of income distributions, survival prob-
    abilities, and persistent income growth functions, as well as time invariant
    values for risk aversion, discount factor, the interest rate, the grid of
    end-of-period assets, and an artificial borrowing constraint.

    See init_explicit_perm_inc for a dictionary of the
    keywords that should be passed to the constructor.

    Parameters
    ----------
    cycles : int
        Number of times the sequence of periods should be solved.
    """

    cFunc_terminal_ = BilinearInterp(
        np.array([[0.0, 0.0], [1.0, 1.0]]), np.array([0.0, 1.0]), np.array([0.0, 1.0])
    )
    solution_terminal_ = ConsumerSolution(
        cFunc=cFunc_terminal_, mNrmMin=0.0, hNrm=0.0, MPCmin=1.0, MPCmax=1.0
    )

    state_vars = ["pLvlNow","mLvlNow","aLvlNow"]

    def __init__(self, cycles=0, **kwds):
        params = init_explicit_perm_inc.copy()
        params.update(kwds)

        # Initialize a basic ConsumerType
        IndShockConsumerType.__init__(self, cycles=cycles, **params)
        self.solveOnePeriod = makeOnePeriodOOSolver(ConsGenIncProcessSolver)

        # a poststate?
        self.state_now["aLvlNow"] = None
        self.state_prev["aLvlNow"] = None

        # better way to do this...
        self.state_now["mLvlNow"] = None
        self.state_prev["mLvlNow"] = None

    def preSolve(self):
        #        AgentType.preSolve()
        self.updateSolutionTerminal()

    def update(self):
        """
        Update the income process, the assets grid, the persistent income grid,
        and the terminal solution.

        Parameters
        ----------
        None

        Returns
        -------
        None
        """
        IndShockConsumerType.update(self)
        self.updatepLvlNextFunc()
        self.updatepLvlGrid()

    def updateSolutionTerminal(self):
        """
        Update the terminal period solution.  This method should be run when a
        new AgentType is created or when CRRA changes.

        Parameters
        ----------
        None

        Returns
        -------
        None
        """
        self.solution_terminal.vFunc = ValueFuncCRRA(self.cFunc_terminal_, self.CRRA)
        self.solution_terminal.vPfunc = MargValueFuncCRRA(self.cFunc_terminal_, self.CRRA)
        self.solution_terminal.vPPfunc = MargMargValueFuncCRRA(
            self.cFunc_terminal_, self.CRRA
        )
        self.solution_terminal.hNrm = 0.0  # Don't track normalized human wealth
        self.solution_terminal.hLvl = lambda p: np.zeros_like(p)
        # But do track absolute human wealth by persistent income
        self.solution_terminal.mLvlMin = lambda p: np.zeros_like(p)
        # And minimum allowable market resources by perm inc

    def updatepLvlNextFunc(self):
        """
        A dummy method that creates a trivial pLvlNextFunc attribute that has
        no persistent income dynamics.  This method should be overwritten by
        subclasses in order to make (e.g.) an AR1 income process.

        Parameters
        ----------
        None

        Returns
        -------
        None
        """
        pLvlNextFuncBasic = LinearInterp(np.array([0.0, 1.0]), np.array([0.0, 1.0]))
        self.pLvlNextFunc = self.T_cycle * [pLvlNextFuncBasic]
        self.addToTimeVary("pLvlNextFunc")

    def installRetirementFunc(self):
        """
        Installs a special pLvlNextFunc representing retirement in the correct
        element of self.pLvlNextFunc.  Draws on the attributes T_retire and
        pLvlNextFuncRet.  If T_retire is zero or pLvlNextFuncRet does not
        exist, this method does nothing.  Should only be called from within the
        method updatepLvlNextFunc, which ensures that time is flowing forward.

        Parameters
        ----------
        None

        Returns
        -------
        None
        """
        if (not hasattr(self, "pLvlNextFuncRet")) or self.T_retire == 0:
            return
        t = self.T_retire
        self.pLvlNextFunc[t] = self.pLvlNextFuncRet

    def updatepLvlGrid(self):
        """
        Update the grid of persistent income levels.  Currently only works for
        infinite horizon models (cycles=0) and lifecycle models (cycles=1).  Not
        clear what to do about cycles>1 because the distribution of persistent
        income will be different within a period depending on how many cycles
        have elapsed.  This method uses a simulation approach to generate the
        pLvlGrid at each period of the cycle, drawing on the initial distribution
        of persistent income, the pLvlNextFuncs, and the attribute pLvlPctiles.

        Parameters
        ----------
        None

        Returns
        -------
        None
        """
        LivPrbAll = np.array(self.LivPrb)

        # Simulate the distribution of persistent income levels by t_cycle in a lifecycle model
        if self.cycles == 1:
            pLvlNow = Lognormal(
                self.pLvlInitMean, sigma=self.pLvlInitStd, seed=31382
            ).draw(self.AgentCount)
            pLvlGrid = []  # empty list of time-varying persistent income grids
            # Calculate distribution of persistent income in each period of lifecycle
            for t in range(len(self.PermShkStd)):
                if t > 0:
                    PermShkNow = self.PermShkDstn[t - 1].draw(N=self.AgentCount)
                    pLvlNow = self.pLvlNextFunc[t - 1](pLvlNow) * PermShkNow
                pLvlGrid.append(getPercentiles(pLvlNow, percentiles=self.pLvlPctiles))

        # Calculate "stationary" distribution in infinite horizon (might vary across periods of cycle)
        elif self.cycles == 0:
            T_long = 1000  # Number of periods to simulate to get to "stationary" distribution
            pLvlNow = Lognormal(
                mu=self.pLvlInitMean, sigma=self.pLvlInitStd, seed=31382
            ).draw(self.AgentCount)
            t_cycle = np.zeros(self.AgentCount, dtype=int)
            for t in range(T_long):
                LivPrb = LivPrbAll[
                    t_cycle
                ]  # Determine who dies and replace them with newborns
                draws = Uniform(seed=t).draw(self.AgentCount)
                who_dies = draws > LivPrb
                pLvlNow[who_dies] = Lognormal(
                    self.pLvlInitMean, self.pLvlInitStd, seed=t + 92615
                ).draw(np.sum(who_dies))
                t_cycle[who_dies] = 0

                for j in range(self.T_cycle):  # Update persistent income
                    these = t_cycle == j
                    PermShkTemp = self.PermShkDstn[j].draw(N=np.sum(these))
                    pLvlNow[these] = self.pLvlNextFunc[j](pLvlNow[these]) * PermShkTemp
                t_cycle = t_cycle + 1
                t_cycle[t_cycle == self.T_cycle] = 0

            # We now have a "long run stationary distribution", extract percentiles
            pLvlGrid = []  # empty list of time-varying persistent income grids
            for t in range(self.T_cycle):
                these = t_cycle == t
                pLvlGrid.append(
                    getPercentiles(pLvlNow[these], percentiles=self.pLvlPctiles)
                )

        # Throw an error if cycles>1
        else:
            assert False, "Can only handle cycles=0 or cycles=1!"

        # Store the result and add attribute to time_vary
        self.pLvlGrid = pLvlGrid
        self.addToTimeVary("pLvlGrid")

    def simBirth(self, which_agents):
        """
        Makes new consumers for the given indices.  Initialized variables include aNrm and pLvl, as
        well as time variables t_age and t_cycle.  Normalized assets and persistent income levels
        are drawn from lognormal distributions given by aNrmInitMean and aNrmInitStd (etc).

        Parameters
        ----------
        which_agents : np.array(Bool)
            Boolean array of size self.AgentCount indicating which agents should be "born".

        Returns
        -------
        None
        """
        # Get and store states for newly born agents
        N = np.sum(which_agents)  # Number of new consumers to make
        aNrmNow_new = Lognormal(
            self.aNrmInitMean, self.aNrmInitStd, seed=self.RNG.randint(0, 2 ** 31 - 1)
        ).draw(N)
        self.state_now['pLvlNow'][which_agents] = Lognormal(
            self.pLvlInitMean, self.pLvlInitStd, seed=self.RNG.randint(0, 2 ** 31 - 1)
        ).draw(N)
        self.state_now['aLvlNow'][which_agents] = aNrmNow_new * self.state_now['pLvlNow'][which_agents]
        self.t_age[which_agents] = 0  # How many periods since each agent was born
        self.t_cycle[
            which_agents
        ] = 0  # Which period of the cycle each agent is currently in

    def transition(self):
        """
        Calculates updated values of normalized market resources
        and persistent income level for each
        agent.  Uses pLvlNow, aLvlNow, PermShkNow, TranShkNow.

        Parameters
        ----------
        None

        Returns
        -------
        pLvlNow
        mLvlNow
        """
        aLvlPrev = self.state_prev['aLvlNow']
        RfreeNow = self.getRfree()

        # Calculate new states: normalized market resources
        # and persistent income level
        pLvlNow = np.zeros_like(aLvlPrev)

        for t in range(self.T_cycle):
            these = t == self.t_cycle
            pLvlNow[these] = (
                self.pLvlNextFunc[t - 1](self.state_prev['pLvlNow'][these])
                * self.shocks["PermShkNow"][these]
            )

        #state value
        bLvlNow = RfreeNow * aLvlPrev  # Bank balances before labor income

        # Market resources after income - state value
        mLvlNow = bLvlNow + \
                  self.shocks["TranShkNow"] * \
                  pLvlNow

        return (pLvlNow,
                mLvlNow)


    def getControls(self):
        """
        Calculates consumption for each consumer of this type using the consumption functions.

        Parameters
        ----------
        None

        Returns
        -------
        None
        """
        cLvlNow = np.zeros(self.AgentCount) + np.nan
        MPCnow = np.zeros(self.AgentCount) + np.nan

        for t in range(self.T_cycle):
            these = t == self.t_cycle
            cLvlNow[these] = self.solution[t].cFunc(
                self.state_now["mLvlNow"][these], self.state_now["pLvlNow"][these]
            )
            MPCnow[these] = self.solution[t].cFunc.derivativeX(
                self.state_now["mLvlNow"][these], self.state_now["pLvlNow"][these]
            )
        self.controls["cLvlNow"] = cLvlNow
        self.MPCnow = MPCnow

    def getPostStates(self):
        """
        Calculates end-of-period assets for each consumer of this type.
        Identical to version in IndShockConsumerType but uses Lvl rather than Nrm variables.

        Parameters
        ----------
        None

        Returns
        -------
        None
        """
        self.state_now['aLvlNow'] = self.state_now["mLvlNow"] - self.controls["cLvlNow"]
        # moves now to prev
        AgentType.getPostStates(self)


###############################################################################


class IndShockExplicitPermIncConsumerType(GenIncProcessConsumerType):
    """
    A consumer type with idiosyncratic shocks to permanent and transitory income.
    The problem is defined by a sequence of income distributions, survival prob-
    abilities, and permanent income growth rates, as well as time invariant values
    for risk aversion, discount factor, the interest rate, the grid of end-of-
    period assets, and an artificial borrowing constraint.  This agent type is
    identical to an IndShockConsumerType but for explicitly tracking pLvl as a
    state variable during solution.  There is no real economic use for it.
    """

    def updatepLvlNextFunc(self):
        """
        A method that creates the pLvlNextFunc attribute as a sequence of
        linear functions, indicating constant expected permanent income growth
        across permanent income levels.  Draws on the attribute PermGroFac, and
        installs a special retirement function when it exists.

        Parameters
        ----------
        None

        Returns
        -------
        None
        """
        pLvlNextFunc = []
        for t in range(self.T_cycle):
            pLvlNextFunc.append(
                LinearInterp(np.array([0.0, 1.0]), np.array([0.0, self.PermGroFac[t]]))
            )

        self.pLvlNextFunc = pLvlNextFunc
        self.addToTimeVary("pLvlNextFunc")


###############################################################################


# Make a dictionary for the "persistent idiosyncratic shocks" model
init_persistent_shocks = init_explicit_perm_inc.copy()
init_persistent_shocks["PrstIncCorr"] = PrstIncCorr


class PersistentShockConsumerType(GenIncProcessConsumerType):
    """
    Type with idiosyncratic shocks to persistent ('Prst') and transitory income.
    The problem is defined by a sequence of income distributions, survival prob-
    abilities, and persistent income growth rates, as well as time invariant values
    for risk aversion, discount factor, the interest rate, the grid of end-of-
    period assets, an artificial borrowing constraint, and the AR1 correlation
    coefficient for (log) persistent income.

    Parameters
    ----------
    cycles : int
        Number of times the sequence of periods should be solved.
    """

    def __init__(self, cycles=0, **kwds):
        params = init_persistent_shocks.copy()
        params.update(kwds)

        GenIncProcessConsumerType.__init__(self, cycles=cycles, **params)

    def updatepLvlNextFunc(self):
        """
        A method that creates the pLvlNextFunc attribute as a sequence of
        AR1-style functions.  Draws on the attributes PermGroFac and PrstIncCorr.
        If cycles=0, the product of PermGroFac across all periods must be 1.0,
        otherwise this method is invalid.

        Parameters
        ----------
        None

        Returns
        -------
        None
        """

        pLvlNextFunc = []
        pLogMean = self.pLvlInitMean  # Initial mean (log) persistent income

        for t in range(self.T_cycle):
            pLvlNextFunc.append(
                pLvlFuncAR1(pLogMean, self.PermGroFac[t], self.PrstIncCorr)
            )
            pLogMean += np.log(self.PermGroFac[t])

        self.pLvlNextFunc = pLvlNextFunc
        self.addToTimeVary("pLvlNextFunc")<|MERGE_RESOLUTION|>--- conflicted
+++ resolved
@@ -165,14 +165,13 @@
         vFuncBool,
         CubicBool,
     ):
-<<<<<<< HEAD
         """
         Constructor for a new solver for a one period problem with idiosyncratic
         shocks to persistent and transitory income, with persistent income tracked
         as a state variable rather than normalized out.
         """
         self.solution_next = solution_next
-        self.IncomeDstn = IncomeDstn
+        self.IncShkDstn = IncShkDstn
         self.LivPrb = LivPrb
         self.DiscFac = DiscFac
         self.CRRA = CRRA
@@ -185,23 +184,6 @@
         self.CubicBool = CubicBool
         self.PermGroFac = 0.0
 
-=======
-        self.assignParameters(
-            solution_next=solution_next,
-            IncShkDstn=IncShkDstn,
-            LivPrb=LivPrb,
-            DiscFac=DiscFac,
-            CRRA=CRRA,
-            Rfree=Rfree,
-            pLvlNextFunc=pLvlNextFunc,
-            BoroCnstArt=BoroCnstArt,
-            aXtraGrid=aXtraGrid,
-            pLvlGrid=pLvlGrid,
-            vFuncBool=vFuncBool,
-            CubicBool=CubicBool,
-            PermGroFac=0.0,
-        )  # dummy 0.0 variable why PermGroFac?
->>>>>>> e2fe6cfa
         self.defUtilityFuncs()
 
     def setAndUpdateValues(self, solution_next, IncShkDstn, LivPrb, DiscFac):
