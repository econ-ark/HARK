from HARK import distributeParams
from HARK.ConsumptionSaving.ConsAggShockModel import (
    AggShockConsumerType,
    CobbDouglasEconomy,
    AggShockMarkovConsumerType,
    CobbDouglasMarkovEconomy,
    KrusellSmithType,
    KrusellSmithEconomy,
)
from HARK.distribution import Uniform
import numpy as np
import unittest


class testAggShockConsumerType(unittest.TestCase):
    def setUp(self):
        agent = AggShockConsumerType()
        agent.AgentCount = 900  # Very low number of agents for the sake of speed
        agent.cycles = 0

        # Make agents heterogeneous in their discount factor
        self.agents = distributeParams(
            agent, "DiscFac", 3, Uniform(bot=0.90, top=0.94)  # Impatient agents
        )

        # Make an economy with those agents living in it
        self.economy = CobbDouglasEconomy(agents=self.agents)

    def test_distributeParams(self):
        self.assertEqual(self.agents[1].AgentCount, 300)

    def test_agent(self):
        # Have one consumer type inherit relevant objects from the economy,
        # then solve their microeconomic problem
        self.agents[0].getEconomyData(self.economy)
        self.agents[0].solve()
        self.assertAlmostEqual(
            self.agents[0].solution[0].cFunc(10.0, self.economy.MSS), 3.229078148576943
        )

    def test_macro(self):
        self.economy.act_T = 400  # Short simulation history
        self.economy.max_loops = 3  # Give up quickly for the sake of time
        self.economy.makeAggShkHist()  # Simulate a history of aggregate shocks
        self.economy.verbose = False  # Turn off printed messages

        # Give data about the economy to all the agents in it
        for this_type in self.economy.agents:
            this_type.getEconomyData(self.economy)
        self.economy.solve()  # Solve for the general equilibrium of the economy

        self.economy.AFunc = self.economy.dynamics.AFunc
        self.assertAlmostEqual(
            self.economy.AFunc.slope, 1.116259456228145
        )

        self.assertAlmostEqual(self.economy.history["MaggNow"][10], 7.456324335623432)


class testAggShockMarkovConsumerType(unittest.TestCase):
    def setUp(self):
        # Make one agent type and an economy for it to live in
        self.agent = AggShockMarkovConsumerType()
        self.agent.cycles = 0
        self.agent.AgentCount = 1000  # Low number of simulated agents
        self.agent.IncomeDstn[0] = 2 * [self.agent.IncomeDstn[0]]  ## see #557
        self.economy = CobbDouglasMarkovEconomy(agents=[self.agent])

    def test_agent(self):
        # Have one consumer type inherit relevant objects from the economy,
        # then solve their microeconomic problem
        self.agent.getEconomyData(self.economy)
        self.agent.solve()
        self.assertAlmostEqual(
            self.agent.solution[0].cFunc[0](10.0, self.economy.MSS), 2.5635896520991377
        )

    def test_economy(self):
        # Adjust the economy so that it (fake) solves quickly
        self.economy.act_T = 500  # Short simulation history
        self.economy.max_loops = 3  # Just quiet solving early
        self.economy.verbose = False  # Turn off printed messages

        self.agent.getEconomyData(self.economy)
        self.economy.makeAggShkHist()  # Make a simulated history of aggregate shocks
        self.economy.solve()  # Solve for the general equilibrium of the economy

        self.economy.AFunc = self.economy.dynamics.AFunc
        self.assertAlmostEqual(
            self.economy.AFunc[0].slope, 1.0904698841958917
        )

        self.assertAlmostEqual(self.economy.history["AaggNow"][5], 9.467758924955897)


class testKrusellSmith(unittest.TestCase):
    def setUp(self):
        # Make one agent type and an economy for it to live in
        self.agent = KrusellSmithType()
        self.agent.cycles = 0
        self.agent.AgentCount = 1000  # Low number of simulated agents
        self.economy = KrusellSmithEconomy(agents=[self.agent])
        self.economy.max_loops = 2  # Quit early
        self.economy.act_T = 1100  # Shorter simulated period
        self.economy.discard_periods = 100
        self.economy.verbose = False  # Turn off printed messages

    def test_agent(self):
        self.agent.getEconomyData(self.economy)
        self.agent.solve()
        self.assertAlmostEqual(
            self.agent.solution[0].cFunc[0](10.0, self.economy.MSS), 1.23867751
        )

    def test_methods(self):
        self.agent.getEconomyData(self.economy)

        self.agent.reset()
        self.economy.reset()

        self.economy.makeMrkvHist()  # Make a simulated history of aggregate shocks
        self.assertAlmostEqual(
            np.mean(self.economy.MrkvNow_hist),
            0.4818181818181818
        )

<<<<<<< HEAD
=======
        # object attributes that are conditions
        # for preComputeArrays
        self.assertEqual(
            self.agent.aGrid.size,
            32
        )
        self.assertAlmostEqual(
            self.agent.aGrid[5],
            0.3426040963137289
        )
        self.assertAlmostEqual(
            self.agent.AFunc[0].slope,
            1.0014463644834297
        )
        self.assertAlmostEqual(
            self.agent.AFunc[1].slope,
            1.01486947256261
        )

        self.economy.solveAgents()

        # testing preComputeArrays()
        self.assertAlmostEqual(
            self.agent.mNextArray[5,2,3,0],
            0.34949309507193055
        )

>>>>>>> 2ba80db1
        # testing makeGrid()
        self.assertAlmostEqual(
            self.agent.aGrid[1], 0.05531643953496124
        )

        self.assertEqual(
            self.economy.MSS, 13.327225348792547
        )

        # testing updateSolutionTerminal()
        self.assertEqual(
            self.agent.solution_terminal.cFunc[0](10,self.economy.MSS),
            10
        )

        self.economy.solveAgents()

        # testing preComputeArrays()
        self.assertAlmostEqual(
            self.agent.mNextArray[5,2,3,0],
            0.34949309507193055
        )

        self.assertAlmostEqual(
            self.economy.agents[0].solution[0].cFunc[0](
                10,self.economy.MSS
            ).tolist(),
            0.8647005192032616
        )

        self.economy.makeHistory()
        self.assertAlmostEqual(
            self.economy.history['Aprev'][4],
            11.896127055105103
        )

        emp_totals = np.sum(self.agent.history['EmpNow'], axis = 0)

        self.assertEqual(emp_totals[0], 1011)
        self.assertEqual(emp_totals[2], 1009)
        self.assertEqual(emp_totals[9], 1042)


        dynamics = self.economy.updateDynamics()
        self.assertAlmostEqual(
            dynamics.AFunc[0](10),
            9.28004486184378
        )

    def test_economy(self):
        self.agent.getEconomyData(self.economy)

        self.assertEqual(self.agent.AFunc[0].slope, 1.0)
        self.assertEqual(self.agent.UrateB, 0.1)

        self.economy.makeMrkvHist()  # Make a simulated history of aggregate shocks

        self.assertAlmostEqual(
            np.mean(self.economy.MrkvNow_hist),
            0.4818181818181818
        )

        self.economy.solve()  # Solve for the general equilibrium of the economy

        self.economy.AFunc = self.economy.dynamics.AFunc
        self.assertAlmostEqual(self.economy.AFunc[0].slope, 1.0014463644834282)

        self.assertAlmostEqual(
            self.economy.history["Aprev"][4],
            11.009107526443584
        )

        self.assertAlmostEqual(
            self.economy.history["MrkvNow"][40], 1
        )

        self.assertAlmostEqual(
            self.economy.history["Urate"][12],
            0.040000000000000036
        )

        self.assertAlmostEqual(
            self.economy.AFunc[0].slope,
            1.0014463644834282
        )<|MERGE_RESOLUTION|>--- conflicted
+++ resolved
@@ -118,14 +118,25 @@
         self.agent.reset()
         self.economy.reset()
 
+        self.agent.track_vars += ['EmpNow']
+        # self.economy.track_vars += ['EmpNow']
+
+        self.assertEqual(
+            np.sum(self.agent.EmpNow & self.agent.EmpNow[-1]),
+            900
+        )
+
+        self.assertEqual(
+            np.sum(self.agent.EmpNow[:-1] & self.agent.EmpNow[1:]),
+            816
+        )
+
         self.economy.makeMrkvHist()  # Make a simulated history of aggregate shocks
         self.assertAlmostEqual(
             np.mean(self.economy.MrkvNow_hist),
             0.4818181818181818
         )
 
-<<<<<<< HEAD
-=======
         # object attributes that are conditions
         # for preComputeArrays
         self.assertEqual(
@@ -153,7 +164,6 @@
             0.34949309507193055
         )
 
->>>>>>> 2ba80db1
         # testing makeGrid()
         self.assertAlmostEqual(
             self.agent.aGrid[1], 0.05531643953496124
