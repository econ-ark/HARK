--- conflicted
+++ resolved
@@ -43,8 +43,6 @@
         PortfolioConsumerType.__init__(
             self, **kwds
         )
-
-<<<<<<< HEAD
         # Initialize a basic consumer type
         FrameAgentType.__init__(
             self, **kwds
@@ -53,8 +51,6 @@
         # Set the solver for the portfolio model, and update various constructed attributes
         self.solve_one_period = solveConsPortfolio
         self.update()
-=======
->>>>>>> a5634abb
 
         self.shocks = {}
         self.controls = {}
