"""
Consumption-saving models with aggregate productivity shocks as well as idiosyn-
cratic income shocks.  Currently only contains one microeconomic model with a
basic solver.  Also includes a subclass of Market called CobbDouglas economy,
used for solving "macroeconomic" models with aggregate shocks.
"""
from __future__ import division, print_function
from __future__ import absolute_import
from builtins import str
from builtins import range
import numpy as np
import scipy.stats as stats
from HARK.distribution import DiscreteDistribution, combineIndepDstns, MeanOneLogNormal
from HARK.interpolation import (
    LinearInterp,
    LinearInterpOnInterp1D,
    ConstantFunction,
    IdentityFunction,
    VariableLowerBoundFunc2D,
    BilinearInterp,
    LowerEnvelope2D,
    UpperEnvelope,
)
from HARK.utilities import (
    CRRAutility,
    CRRAutilityP,
    CRRAutilityPP,
    CRRAutilityP_inv,
    CRRAutility_invP,
    CRRAutility_inv,
    makeGridExpMult,
)
from HARK.distribution import Uniform
from HARK.ConsumptionSaving.ConsIndShockModel import (
    ConsumerSolution,
    IndShockConsumerType,
    init_idiosyncratic_shocks,
)
from HARK.ConsumptionSaving.ConsMarkovModel import MarkovConsumerType
from HARK import HARKobject, Market, AgentType
from copy import deepcopy
import matplotlib.pyplot as plt

__all__ = [
    "MargValueFunc2D",
    "AggShockConsumerType",
    "AggShockMarkovConsumerType",
    "CobbDouglasEconomy",
    "SmallOpenEconomy",
    "CobbDouglasMarkovEconomy",
    "SmallOpenMarkovEconomy",
    "AggregateSavingRule",
    "AggShocksDynamicRule",
    "init_agg_shocks",
    "init_agg_mrkv_shocks",
    "init_cobb_douglas",
    "init_mrkv_cobb_douglas",
]

utility = CRRAutility
utilityP = CRRAutilityP
utilityPP = CRRAutilityPP
utilityP_inv = CRRAutilityP_inv
utility_invP = CRRAutility_invP
utility_inv = CRRAutility_inv


class MargValueFunc2D(HARKobject):
    """
    A class for representing a marginal value function in models where the
    standard envelope condition of dvdm(m,M) = u'(c(m,M)) holds (with CRRA utility).
    """

    distance_criteria = ["cFunc", "CRRA"]

    def __init__(self, cFunc, CRRA):
        """
        Constructor for a new marginal value function object.

        Parameters
        ----------
        cFunc : function
            A real function representing the marginal value function composed
            with the inverse marginal utility function, defined on normalized individual market
            resources and aggregate market resources-to-labor ratio: uP_inv(vPfunc(m,M)).
            Called cFunc because when standard envelope condition applies,
            uP_inv(vPfunc(m,M)) = cFunc(m,M).
        CRRA : float
            Coefficient of relative risk aversion.

        Returns
        -------
        new instance of MargValueFunc
        """
        self.cFunc = deepcopy(cFunc)
        self.CRRA = CRRA

    def __call__(self, m, M):
        return utilityP(self.cFunc(m, M), gam=self.CRRA)


###############################################################################

# Make a dictionary to specify an aggregate shocks consumer
init_agg_shocks = init_idiosyncratic_shocks.copy()
del init_agg_shocks["Rfree"]  # Interest factor is endogenous in agg shocks model
del init_agg_shocks["CubicBool"]  # Not supported yet for agg shocks model
del init_agg_shocks["vFuncBool"]  # Not supported yet for agg shocks model
init_agg_shocks["PermGroFac"] = [1.0]
# Grid of capital-to-labor-ratios (factors)
MgridBase = np.array(
    [0.1, 0.3, 0.6, 0.8, 0.9, 0.98, 1.0, 1.02, 1.1, 1.2, 1.6, 2.0, 3.0]
)
init_agg_shocks["MgridBase"] = MgridBase
init_agg_shocks["aXtraCount"] = 24
init_agg_shocks["aNrmInitStd"] = 0.0
init_agg_shocks["LivPrb"] = [0.98]


class AggShockConsumerType(IndShockConsumerType):
    """
    A class to represent consumers who face idiosyncratic (transitory and per-
    manent) shocks to their income and live in an economy that has aggregate
    (transitory and permanent) shocks to labor productivity.  As the capital-
    to-labor ratio varies in the economy, so does the wage rate and interest
    rate.  "Aggregate shock consumers" have beliefs about how the capital ratio
    evolves over time and take aggregate shocks into account when making their
    decision about how much to consume.
    """

    def __init__(self, **kwds):
        """
        Make a new instance of AggShockConsumerType, an extension of
        IndShockConsumerType.  Sets appropriate solver and input lists.
        """
        params = init_agg_shocks.copy()
        params.update(kwds)

        AgentType.__init__(
            self,
            solution_terminal=deepcopy(IndShockConsumerType.solution_terminal_),
            pseudo_terminal=False,
            **params
        )

        # Add consumer-type specific objects, copying to create independent versions
        self.time_vary = deepcopy(IndShockConsumerType.time_vary_)
        self.time_inv = deepcopy(IndShockConsumerType.time_inv_)
        self.delFromTimeInv("Rfree", "vFuncBool", "CubicBool")

        self.solveOnePeriod = solveConsAggShock
        self.update()

    def reset(self):
        """
        Initialize this type for a new simulated history of K/L ratio.

        Parameters
        ----------
        None

        Returns
        -------
        None
        """
        self.initializeSim()
        self.state_now['aLvlNow'] = self.kInit * np.ones(self.AgentCount)  # Start simulation near SS
        self.state_now['aNrmNow'] = self.state_now['aLvlNow'] / self.state_now['pLvlNow'] # ???

    def preSolve(self):
        #        AgentType.preSolve()
        self.updateSolutionTerminal()

    def updateSolutionTerminal(self):
        """
        Updates the terminal period solution for an aggregate shock consumer.
        Only fills in the consumption function and marginal value function.

        Parameters
        ----------
        None

        Returns
        -------
        None
        """
        cFunc_terminal = BilinearInterp(
            np.array([[0.0, 0.0], [1.0, 1.0]]),
            np.array([0.0, 1.0]),
            np.array([0.0, 1.0]),
        )
        vPfunc_terminal = MargValueFunc2D(cFunc_terminal, self.CRRA)
        mNrmMin_terminal = ConstantFunction(0)
        self.solution_terminal = ConsumerSolution(
            cFunc=cFunc_terminal, vPfunc=vPfunc_terminal, mNrmMin=mNrmMin_terminal
        )

    def getEconomyData(self, economy):
        """
        Imports economy-determined objects into self from a Market.
        Instances of AggShockConsumerType "live" in some macroeconomy that has
        attributes relevant to their microeconomic model, like the relationship
        between the capital-to-labor ratio and the interest and wage rates; this
        method imports those attributes from an "economy" object and makes them
        attributes of the ConsumerType.

        Parameters
        ----------
        economy : Market
            The "macroeconomy" in which this instance "lives".  Might be of the
            subclass CobbDouglasEconomy, which has methods to generate the
            relevant attributes.

        Returns
        -------
        None
        """
        self.T_sim = (
            economy.act_T
        )  # Need to be able to track as many periods as economy runs
        self.kInit = economy.kSS  # Initialize simulation assets to steady state
        self.aNrmInitMean = np.log(
            0.00000001
        )  # Initialize newborn assets to nearly zero
        self.Mgrid = (
            economy.MSS * self.MgridBase
        )  # Aggregate market resources grid adjusted around SS capital ratio
        self.AFunc = economy.AFunc  # Next period's aggregate savings function
        self.Rfunc = economy.Rfunc  # Interest factor as function of capital ratio
        self.wFunc = economy.wFunc  # Wage rate as function of capital ratio
        self.DeprFac = economy.DeprFac  # Rate of capital depreciation
        self.PermGroFacAgg = (
            economy.PermGroFacAgg
        )  # Aggregate permanent productivity growth
        self.addAggShkDstn(
            economy.AggShkDstn
        )  # Combine idiosyncratic and aggregate shocks into one dstn
        self.addToTimeInv(
            "Mgrid", "AFunc", "Rfunc", "wFunc", "DeprFac", "PermGroFacAgg"
        )

    def addAggShkDstn(self, AggShkDstn):
        """
        Updates attribute IncomeDstn by combining idiosyncratic shocks with aggregate shocks.

        Parameters
        ----------
        AggShkDstn : [np.array]
            Aggregate productivity shock distribution.  First element is proba-
            bilities, second element is agg permanent shocks, third element is
            agg transitory shocks.

        Returns
        -------
        None
        """
        if len(self.IncomeDstn[0].X) > 2:
            self.IncomeDstn = self.IncomeDstnWithoutAggShocks
        else:
            self.IncomeDstnWithoutAggShocks = self.IncomeDstn
        self.IncomeDstn = [
            combineIndepDstns(self.IncomeDstn[t], AggShkDstn)
            for t in range(self.T_cycle)
        ]

    def simBirth(self, which_agents):
        """
        Makes new consumers for the given indices.  Initialized variables include aNrm and pLvl, as
        well as time variables t_age and t_cycle.  Normalized assets and permanent income levels
        are drawn from lognormal distributions given by aNrmInitMean and aNrmInitStd (etc).

        Parameters
        ----------
        which_agents : np.array(Bool)
            Boolean array of size self.AgentCount indicating which agents should be "born".

        Returns
        -------
        None
        """
        IndShockConsumerType.simBirth(self, which_agents)
        if "aLvlNow" in self.state_now and self.state_now["aLvlNow"] is not None:
            self.state_now["aLvlNow"][which_agents] = (
                self.state_now["aNrmNow"][which_agents] * self.state_now["pLvlNow"][which_agents]
            )
        else:
            self.state_now["aLvlNow"] = self.state_now['aNrmNow'] * self.state_now['pLvlNow']

    def simDeath(self):
        """
        Randomly determine which consumers die, and distribute their wealth among the survivors.
        This method only works if there is only one period in the cycle.

        Parameters
        ----------
        None

        Returns
        -------
        who_dies : np.array(bool)
            Boolean array of size AgentCount indicating which agents die.
        """
        # Divide agents into wealth groups, kill one random agent per wealth group
        #        order = np.argsort(self.aLvlNow)
        #        how_many_die = int(self.AgentCount*(1.0-self.LivPrb[0]))
        #        group_size = self.AgentCount/how_many_die # This should be an integer
        #        base_idx = self.RNG.randint(0,group_size,size=how_many_die)
        #        kill_by_rank = np.arange(how_many_die,dtype=int)*group_size + base_idx
        #        who_dies = np.zeros(self.AgentCount,dtype=bool)
        #        who_dies[order[kill_by_rank]] = True

        # Just select a random set of agents to die
        how_many_die = int(round(self.AgentCount * (1.0 - self.LivPrb[0])))
        base_bool = np.zeros(self.AgentCount, dtype=bool)
        base_bool[0:how_many_die] = True
        who_dies = self.RNG.permutation(base_bool)
        if self.T_age is not None:
            who_dies[self.t_age >= self.T_age] = True

        # Divide up the wealth of those who die, giving it to those who survive
        who_lives = np.logical_not(who_dies)
        wealth_living = np.sum(self.state_now["aLvlNow"][who_lives])
        wealth_dead = np.sum(self.state_now["aLvlNow"][who_dies])
        Ractuarial = 1.0 + wealth_dead / wealth_living
        self.state_now['aNrmNow'][who_lives] = self.state_now['aNrmNow'][who_lives] * Ractuarial
        self.state_now["aLvlNow"][who_lives] = self.state_now["aLvlNow"][who_lives] * Ractuarial
        return who_dies

    def getRfree(self):
        """
        Returns an array of size self.AgentCount with self.RfreeNow in every entry.

        Parameters
        ----------
        None

        Returns
        -------
        RfreeNow : np.array
             Array of size self.AgentCount with risk free interest rate for each agent.
        """
        RfreeNow = self.RfreeNow * np.ones(self.AgentCount)
        return RfreeNow

    def getShocks(self):
        """
        Finds the effective permanent and transitory shocks this period by combining the aggregate
        and idiosyncratic shocks of each type.

        Parameters
        ----------
        None

        Returns
        -------
        None
        """
        IndShockConsumerType.getShocks(self)  # Update idiosyncratic shocks
        self.shocks["TranShkNow"] = (
            self.shocks["TranShkNow"] * self.TranShkAggNow * self.wRteNow
        )
        self.shocks["PermShkNow"] = self.shocks["PermShkNow"] * self.PermShkAggNow

    def getControls(self):
        """
        Calculates consumption for each consumer of this type using the consumption functions.

        Parameters
        ----------
        None

        Returns
        -------
        None
        """
        cNrmNow = np.zeros(self.AgentCount) + np.nan
        MPCnow = np.zeros(self.AgentCount) + np.nan
        MaggNow = self.getMaggNow()
        for t in range(self.T_cycle):
            these = t == self.t_cycle
            cNrmNow[these] = self.solution[t].cFunc(self.state_now["mNrmNow"][these], MaggNow[these])
            MPCnow[these] = self.solution[t].cFunc.derivativeX(
                self.state_now["mNrmNow"][these], MaggNow[these]
            )  # Marginal propensity to consume
        self.cNrmNow = cNrmNow
        self.MPCnow = MPCnow
        return None

    def getMaggNow(self):  # This function exists to be overwritten in StickyE model
        return self.MaggNow * np.ones(self.AgentCount)

    def marketAction(self):
        """
        In the aggregate shocks model, the "market action" is to simulate one
        period of receiving income and choosing how much to consume.

        Parameters
        ----------
        None

        Returns
        -------
        None
        """
        self.simulate(1)

    def calcBoundingValues(self):
        """
        Calculate human wealth plus minimum and maximum MPC in an infinite
        horizon model with only one period repeated indefinitely.  Store results
        as attributes of self.  Human wealth is the present discounted value of
        expected future income after receiving income this period, ignoring mort-
        ality.  The maximum MPC is the limit of the MPC as m --> mNrmMin.  The
        minimum MPC is the limit of the MPC as m --> infty.

        NOT YET IMPLEMENTED FOR THIS CLASS

        Parameters
        ----------
        None

        Returns
        -------
        None
        """
        raise NotImplementedError()

    def makeEulerErrorFunc(self, mMax=100, approx_inc_dstn=True):
        """
        Creates a "normalized Euler error" function for this instance, mapping
        from market resources to "consumption error per dollar of consumption."
        Stores result in attribute eulerErrorFunc as an interpolated function.
        Has option to use approximate income distribution stored in self.IncomeDstn
        or to use a (temporary) very dense approximation.

        NOT YET IMPLEMENTED FOR THIS CLASS

        Parameters
        ----------
        mMax : float
            Maximum normalized market resources for the Euler error function.
        approx_inc_dstn : Boolean
            Indicator for whether to use the approximate discrete income distri-
            bution stored in self.IncomeDstn[0], or to use a very accurate
            discrete approximation instead.  When True, uses approximation in
            IncomeDstn; when False, makes and uses a very dense approximation.

        Returns
        -------
        None
        """
        raise NotImplementedError()


# This example makes a high risk, low growth state and a low risk, high growth state
MrkvArray = np.array([[0.90, 0.10], [0.04, 0.96]])
PermShkAggStd = [
    0.012,
    0.006,
]  # Standard deviation of log aggregate permanent shocks by state
TranShkAggStd = [
    0.006,
    0.003,
]  # Standard deviation of log aggregate transitory shocks by state
PermGroFacAgg = [0.98, 1.02]  # Aggregate permanent income growth factor

# Make a dictionary to specify a Markov aggregate shocks consumer
init_agg_mrkv_shocks = init_agg_shocks.copy()
init_agg_mrkv_shocks["MrkvArray"] = MrkvArray


class AggShockMarkovConsumerType(AggShockConsumerType):
    """
    A class for representing ex ante heterogeneous "types" of consumers who
    experience both aggregate and idiosyncratic shocks to productivity (both
    permanent and transitory), who lives in an environment where the macroeconomic
    state is subject to Markov-style discrete state evolution.
    """

    def __init__(self, **kwds):
        params = init_agg_mrkv_shocks.copy()
        params.update(kwds)
        kwds = params
        AggShockConsumerType.__init__(self, **kwds)
        self.addToTimeInv("MrkvArray")
        self.solveOnePeriod = solveConsAggMarkov

    def addAggShkDstn(self, AggShkDstn):
        """
        Variation on AggShockConsumerType.addAggShkDstn that handles the Markov
        state. AggShkDstn is a list of aggregate productivity shock distributions
        for each Markov state.
        """
        if len(self.IncomeDstn[0][0].X) > 2:
            self.IncomeDstn = self.IncomeDstnWithoutAggShocks
        else:
            self.IncomeDstnWithoutAggShocks = self.IncomeDstn

        IncomeDstnOut = []
        N = self.MrkvArray.shape[0]
        for t in range(self.T_cycle):
            IncomeDstnOut.append(
                [
                    combineIndepDstns(self.IncomeDstn[t][n], AggShkDstn[n])
                    for n in range(N)
                ]
            )
        self.IncomeDstn = IncomeDstnOut

    def updateSolutionTerminal(self):
        """
        Update the terminal period solution.  This method should be run when a
        new AgentType is created or when CRRA changes.

        Parameters
        ----------
        None

        Returns
        -------
        None
        """
        AggShockConsumerType.updateSolutionTerminal(self)

        # Make replicated terminal period solution
        StateCount = self.MrkvArray.shape[0]
        self.solution_terminal.cFunc = StateCount * [self.solution_terminal.cFunc]
        self.solution_terminal.vPfunc = StateCount * [self.solution_terminal.vPfunc]
        self.solution_terminal.mNrmMin = StateCount * [self.solution_terminal.mNrmMin]

    def resetRNG(self):
        MarkovConsumerType.resetRNG(self)

    def getShocks(self):
        """
        Gets permanent and transitory income shocks for this period.  Samples from IncomeDstn for
        each period in the cycle.  This is a copy-paste from IndShockConsumerType, with the
        addition of the Markov macroeconomic state.  Unfortunately, the getShocks method for
        MarkovConsumerType cannot be used, as that method assumes that MrkvNow is a vector
        with a value for each agent, not just a single int.

        Parameters
        ----------
        None

        Returns
        -------
        None
        """
        PermShkNow = np.zeros(self.AgentCount)  # Initialize shock arrays
        TranShkNow = np.zeros(self.AgentCount)
        newborn = self.t_age == 0
        for t in range(self.T_cycle):
            these = t == self.t_cycle
            N = np.sum(these)
            if N > 0:
                IncomeDstnNow = self.IncomeDstn[t - 1][
                    self.MrkvNow
                ]  # set current income distribution
                PermGroFacNow = self.PermGroFac[t - 1]  # and permanent growth factor

                # Get random draws of income shocks from the discrete distribution
                ShockDraws = IncomeDstnNow.drawDiscrete(N, exact_match=True)
                # Permanent "shock" includes expected growth
                PermShkNow[these] = ShockDraws[0] * PermGroFacNow
                TranShkNow[these] = ShockDraws[1]

        # That procedure used the *last* period in the sequence for newborns, but that's not right
        # Redraw shocks for newborns, using the *first* period in the sequence.  Approximation.
        N = np.sum(newborn)
        if N > 0:
            these = newborn
            IncomeDstnNow = self.IncomeDstn[0][
                self.MrkvNow
            ]  # set current income distribution
            PermGroFacNow = self.PermGroFac[0]  # and permanent growth factor

            # Get random draws of income shocks from the discrete distribution
            ShockDraws = IncomeDstnNow.drawDiscrete(N, exact_match=True)
            # Permanent "shock" includes expected growth
            PermShkNow[these] = ShockDraws[0] * PermGroFacNow
            TranShkNow[these] = ShockDraws[1]

        # Store the shocks in self
        self.EmpNow = np.ones(self.AgentCount, dtype=bool)
        self.EmpNow[TranShkNow == self.IncUnemp] = False
        self.shocks["TranShkNow"] = TranShkNow * self.TranShkAggNow * self.wRteNow
        self.shocks["PermShkNow"] = PermShkNow * self.PermShkAggNow

    def getControls(self):
        """
        Calculates consumption for each consumer of this type using the consumption functions.
        For this AgentType class, MrkvNow is the same for all consumers.  However, in an
        extension with "macroeconomic inattention", consumers might misperceive the state
        and thus act as if they are in different states.

        Parameters
        ----------
        None

        Returns
        -------
        None
        """
        cNrmNow = np.zeros(self.AgentCount) + np.nan
        MPCnow = np.zeros(self.AgentCount) + np.nan
        MaggNow = self.getMaggNow()
        MrkvNow = self.getMrkvNow()

        StateCount = self.MrkvArray.shape[0]
        MrkvBoolArray = np.zeros((StateCount, self.AgentCount), dtype=bool)
        for i in range(StateCount):
            MrkvBoolArray[i, :] = i == MrkvNow

        for t in range(self.T_cycle):
            these = t == self.t_cycle
            for i in range(StateCount):
                those = np.logical_and(these, MrkvBoolArray[i, :])
                cNrmNow[those] = self.solution[t].cFunc[i](
                    self.state_now["mNrmNow"][those], MaggNow[those]
                )
                # Marginal propensity to consume
                MPCnow[those] = (
                    self.solution[t]
                    .cFunc[i]
                    .derivativeX(self.state_now["mNrmNow"][those], MaggNow[those])
                )
        self.cNrmNow = cNrmNow
        self.MPCnow = MPCnow
        return None

    def getMrkvNow(self):  # This function exists to be overwritten in StickyE model
        return self.MrkvNow * np.ones(self.AgentCount, dtype=int)


init_KS_agents = {
    "T_cycle": 1,
    "DiscFac": 0.99,
    "CRRA": 1.0,
    "LbrInd": 1.0,
    "aMin": 0.001,
    "aMax": 50.0,
    "aCount": 32,
    "aNestFac": 2,
    "MgridBase": np.array(
        [0.1, 0.3, 0.6, 0.8, 0.9, 0.95, 0.98, 1.0, 1.02, 1.05, 1.1, 1.2, 1.6, 2.0, 3.0]
    ),
    "AgentCount": 5000,
}


class KrusellSmithType(AgentType):
    """
    A class for representing agents in the seminal Krusell-Smith (1998) model from
    the paper "Income and Wealth Heterogeneity in the Macroeconomy".  All default
    parameters have been set to match those in the paper, but the equilibrium object
    is perceptions of aggregate assets as a function of aggregate market resources
    in each macroeconomic state (bad=0, good=1), rather than aggregate capital as
    a function of previous aggregate capital.  This choice was made so that some
    of the code from HARK's other HA-macro models can be used.
    """

    def __init__(self, **kwds):
        """
        Make a new instance of the Krusell-Smith type.
        """
        params = init_KS_agents.copy()
        params.update(kwds)

        AgentType.__init__(self, pseudo_terminal=False, **params)

        # Add consumer-type specific objects
        self.time_vary = []
        self.time_inv = [
            "DiscFac",
            "CRRA",
        ]
<<<<<<< HEAD

        # need better handling of this
        self.state_now = {
            "aNow" : None,
            "mNow" : None,
            "EmpNow" : None
        }
        self.state_prev = {
            "aNow" : None,
            "mNow" : None,
            "EmpNow" : None
        }

=======
        self.poststate_vars = ["aNow", "EmpNow"]
        self.shock_vars = {}
>>>>>>> 12f4f927
        self.solveOnePeriod = solveKrusellSmith
        self.update()

    def preSolve(self):
        self.update()
        self.preComputeArrays()

    def update(self):
        """
        Construct objects used during solution from primitive parameters.
        """
        self.makeGrid()
        self.updateSolutionTerminal()

    def getEconomyData(self, Economy):
        """
        Imports economy-determined objects into self from a Market.

        Parameters
        ----------
        Economy : KrusellSmithEconomy
            The "macroeconomy" in which this instance "lives".

        Returns
        -------
        None
        """
        self.T_sim = (
            Economy.act_T
        )  # Need to be able to track as many periods as economy runs
        self.kInit = Economy.KSS  # Initialize simulation assets to steady state
        self.MrkvInit = Economy.sow_init[
            "MrkvNow"
        ]  # Starting Markov state for the macroeconomy
        self.Mgrid = (
            Economy.MSS * self.MgridBase
        )  # Aggregate market resources grid adjusted around SS capital ratio
        self.AFunc = Economy.AFunc  # Next period's aggregate savings function
        self.DeprFac = Economy.DeprFac  # Rate of capital depreciation
        self.CapShare = Economy.CapShare  # Capital's share of production
        self.LbrInd = Economy.LbrInd  # Idiosyncratic labor supply (when employed)
        self.UrateB = Economy.UrateB  # Unemployment rate in bad state
        self.UrateG = Economy.UrateG  # Unemployment rate in good state
        self.ProdB = Economy.ProdB  # Total factor productivity in bad state
        self.ProdG = Economy.ProdG  # Total factor productivity in good state
        self.MrkvIndArray = (
            Economy.MrkvIndArray
        )  # Transition probabilities among discrete states
        self.MrkvAggArray = (
            Economy.MrkvArray
        )  # Transition probabilities among aggregate discrete states
        self.addToTimeInv(
            "Mgrid",
            "AFunc",
            "DeprFac",
            "CapShare",
            "UrateB",
            "LbrInd",
            "UrateG",
            "ProdB",
            "ProdG",
            "MrkvIndArray",
            "MrkvAggArray",
        )

    def makeGrid(self):
        """
        Construct the attribute aXtraGrid from the primitive attributes aMin,
        aMax, aCount, aNestFac.
        """
        self.aGrid = makeGridExpMult(self.aMin, self.aMax, self.aCount, self.aNestFac)
        self.addToTimeInv("aGrid")

    def updateSolutionTerminal(self):
        """
        Construct the trivial terminal period solution (initial guess).
        """
        cFunc_terminal = 4 * [IdentityFunction(n_dims=2)]
        vPfunc_terminal = [
            MargValueFunc2D(cFunc_terminal[j], self.CRRA) for j in range(4)
        ]
        self.solution_terminal = ConsumerSolution(
            cFunc=cFunc_terminal, vPfunc=vPfunc_terminal
        )

    def preComputeArrays(self):
        """
        Construct the attributes ProbArray, mNextArray, MnextArray, and RnextArray,
        which will be used by the one period solver.
        """
        # Get array sizes
        aCount = self.aGrid.size
        Mcount = self.Mgrid.size

        # Make tiled array of end-of-period idiosyncratic assets (order: a, M, s, s')
        aNow_tiled = np.tile(
            np.reshape(self.aGrid, [aCount, 1, 1, 1]), [1, Mcount, 4, 4]
        )

        # Make arrays of end-of-period aggregate assets (capital next period)
        AnowB = self.AFunc[0](self.Mgrid)
        AnowG = self.AFunc[1](self.Mgrid)
        KnextB = np.tile(np.reshape(AnowB, [1, Mcount, 1, 1]), [1, 1, 1, 4])
        KnextG = np.tile(np.reshape(AnowG, [1, Mcount, 1, 1]), [1, 1, 1, 4])
        Knext = np.concatenate((KnextB, KnextB, KnextG, KnextG), axis=2)

        # Make arrays of aggregate labor and TFP next period
        Lnext = np.zeros((1, Mcount, 4, 4))  # shape (1,Mcount,4,4)
        Lnext[0, :, :, 0:2] = (1.0 - self.UrateB) * self.LbrInd
        Lnext[0, :, :, 2:4] = (1.0 - self.UrateG) * self.LbrInd
        Znext = np.zeros((1, Mcount, 4, 4))
        Znext[0, :, :, 0:2] = self.ProdB
        Znext[0, :, :, 2:4] = self.ProdG

        # Calculate (net) interest factor and wage rate next period
        KtoLnext = Knext / Lnext
        Rnext = 1.0 + Znext * CapShare * KtoLnext ** (CapShare - 1.0) - DeprFac
        Wnext = Znext * (1.0 - CapShare) * KtoLnext ** CapShare

        # Calculate aggregate market resources next period
        Ynext = Znext * Knext ** CapShare * Lnext ** (1.0 - CapShare)
        Mnext = (1.0 - DeprFac) * Knext + Ynext

        # Tile the interest, wage, and aggregate market resources arrays
        Rnext_tiled = np.tile(Rnext, [aCount, 1, 1, 1])
        Wnext_tiled = np.tile(Wnext, [aCount, 1, 1, 1])
        Mnext_tiled = np.tile(Mnext, [aCount, 1, 1, 1])

        # Make an array of idiosyncratic labor supply next period
        lNext_tiled = np.zeros([aCount, Mcount, 4, 4])
        lNext_tiled[:, :, :, 1] = self.LbrInd
        lNext_tiled[:, :, :, 3] = self.LbrInd

        # Calculate idiosyncratic market resources next period
        mNext = Rnext_tiled * aNow_tiled + Wnext_tiled * lNext_tiled

        # Make a tiled array of transition probabilities
        Probs_tiled = np.tile(
            np.reshape(self.MrkvIndArray, [1, 1, 4, 4]), [aCount, Mcount, 1, 1]
        )

        # Store the attributes that will be used by the solver
        self.ProbArray = Probs_tiled
        self.mNextArray = mNext
        self.MnextArray = Mnext_tiled
        self.RnextArray = Rnext_tiled
        self.addToTimeInv("ProbArray", "mNextArray", "MnextArray", "RnextArray")

    def makeEmpIdxArrays(self):
        """
        Construct the attributes emp_permute and unemp_permute, each of which is
        a 2x2 nested list of boolean arrays.  The j,k-th element of emp_permute
        represents the employment states this period for agents who were employed
        last period when the macroeconomy is transitioning from state j to state k.
        Likewise, j,k-th element of unemp_permute represents the employment states
        this period for agents who were unemployed last period when the macro-
        economy is transitioning from state j to state k.  These attributes are
        referenced during simulation, when they are randomly permuted in order to
        maintain exact unemployment rates in each period.
        """
        # Get counts of employed and unemployed agents in each macroeconomic state
        B_unemp_N = int(np.round(self.UrateB * self.AgentCount))
        B_emp_N = self.AgentCount - B_unemp_N
        G_unemp_N = int(np.round(self.UrateG * self.AgentCount))
        G_emp_N = self.AgentCount - G_unemp_N

        # Bad-bad transition indices
        BB_stay_unemp_N = int(
            np.round(B_unemp_N * self.MrkvIndArray[0, 0] / self.MrkvAggArray[0, 0])
        )
        BB_become_unemp_N = B_unemp_N - BB_stay_unemp_N
        BB_stay_emp_N = int(
            np.round(B_emp_N * self.MrkvIndArray[1, 1] / self.MrkvAggArray[0, 0])
        )
        BB_become_emp_N = B_emp_N - BB_stay_emp_N
        BB_unemp_permute = np.concatenate(
            [
                np.ones(BB_become_emp_N, dtype=bool),
                np.zeros(BB_stay_unemp_N, dtype=bool),
            ]
        )
        BB_emp_permute = np.concatenate(
            [
                np.ones(BB_stay_emp_N, dtype=bool),
                np.zeros(BB_become_unemp_N, dtype=bool),
            ]
        )

        # Bad-good transition indices
        BG_stay_unemp_N = int(
            np.round(B_unemp_N * self.MrkvIndArray[0, 2] / self.MrkvAggArray[0, 1])
        )
        BG_become_unemp_N = G_unemp_N - BG_stay_unemp_N
        BG_stay_emp_N = int(
            np.round(B_emp_N * self.MrkvIndArray[1, 3] / self.MrkvAggArray[0, 1])
        )
        BG_become_emp_N = G_emp_N - BG_stay_emp_N
        BG_unemp_permute = np.concatenate(
            [
                np.ones(BG_become_emp_N, dtype=bool),
                np.zeros(BG_stay_unemp_N, dtype=bool),
            ]
        )
        BG_emp_permute = np.concatenate(
            [
                np.ones(BG_stay_emp_N, dtype=bool),
                np.zeros(BG_become_unemp_N, dtype=bool),
            ]
        )

        # Good-bad transition indices
        GB_stay_unemp_N = int(
            np.round(G_unemp_N * self.MrkvIndArray[2, 0] / self.MrkvAggArray[1, 0])
        )
        GB_become_unemp_N = B_unemp_N - GB_stay_unemp_N
        GB_stay_emp_N = int(
            np.round(G_emp_N * self.MrkvIndArray[3, 1] / self.MrkvAggArray[1, 0])
        )
        GB_become_emp_N = B_emp_N - GB_stay_emp_N
        GB_unemp_permute = np.concatenate(
            [
                np.ones(GB_become_emp_N, dtype=bool),
                np.zeros(GB_stay_unemp_N, dtype=bool),
            ]
        )
        GB_emp_permute = np.concatenate(
            [
                np.ones(GB_stay_emp_N, dtype=bool),
                np.zeros(GB_become_unemp_N, dtype=bool),
            ]
        )

        # Good-good transition indices
        GG_stay_unemp_N = int(
            np.round(G_unemp_N * self.MrkvIndArray[2, 2] / self.MrkvAggArray[1, 1])
        )
        GG_become_unemp_N = G_unemp_N - GG_stay_unemp_N
        GG_stay_emp_N = int(
            np.round(G_emp_N * self.MrkvIndArray[3, 3] / self.MrkvAggArray[1, 1])
        )
        GG_become_emp_N = G_emp_N - GG_stay_emp_N
        GG_unemp_permute = np.concatenate(
            [
                np.ones(GG_become_emp_N, dtype=bool),
                np.zeros(GG_stay_unemp_N, dtype=bool),
            ]
        )
        GG_emp_permute = np.concatenate(
            [
                np.ones(GG_stay_emp_N, dtype=bool),
                np.zeros(GG_become_unemp_N, dtype=bool),
            ]
        )

        # Store transition matrices as attributes of self
        self.unemp_permute = [
            [BB_unemp_permute, BG_unemp_permute],
            [GB_unemp_permute, GG_unemp_permute],
        ]
        self.emp_permute = [
            [BB_emp_permute, BG_emp_permute],
            [GB_emp_permute, GG_emp_permute],
        ]

    def reset(self):
        self.initializeSim()

    def marketAction(self):
        self.simulate(1)

    def initializeSim(self):
        self.MrkvNow = self.MrkvInit
        self.MrkvPrev = self.MrkvInit
        AgentType.initializeSim(self)
        self.state_now["EmpNow"] = self.state_now["EmpNow"].astype(bool)
        self.makeEmpIdxArrays()

    def simBirth(self, which):
        """
        Create newborn agents with randomly drawn employment states.  This will
        only ever be called by initializeSim() at the start of a new simulation
        history, as the Krusell-Smith model does not have death and replacement.
        The simDeath() method does not exist, as AgentType's default of "no death"
        is the correct behavior for the model.
        """
        N = np.sum(which)
        if N == 0:
            return

        if self.MrkvNow == 0:
            unemp_N = int(np.round(self.UrateB * N))
            emp_N = self.AgentCount - unemp_N
        elif self.MrkvNow == 1:
            unemp_N = int(np.round(self.UrateG * N))
            emp_N = self.AgentCount - unemp_N
        else:
            assert False, "Illegal macroeconomic state: MrkvNow must be 0 or 1"
        EmpNew = np.concatenate(
            [np.zeros(unemp_N, dtype=bool), np.ones(emp_N, dtype=bool)]
        )
        self.state_now["EmpNow"][which] = self.RNG.permutation(EmpNew)
        self.state_now["aNow"][which] = self.kInit

    def getShocks(self):
        """
        Get new idiosyncratic employment states based on the macroeconomic state.
        """
        # Get boolean arrays for current employment states
        employed = self.state_prev["EmpNow"].copy().astype(bool)
        unemployed = np.logical_not(employed)

        # Transition some agents between unemployment and employment
        emp_permute = self.emp_permute[self.MrkvPrev][self.MrkvNow]
        unemp_permute = self.unemp_permute[self.MrkvPrev][self.MrkvNow]
        # TODO: replace poststate_vars functionality with shocks here
        EmpNow = self.state_now["EmpNow"]

        EmpNow[employed] = self.RNG.permutation(emp_permute)
        EmpNow[unemployed] = self.RNG.permutation(unemp_permute)

    def getStates(self):
        """
        Get each agent's idiosyncratic state, their household market resources.
        """
        self.state_now["mNow"] = self.Rnow * self.state_prev['aNow'] + self.Wnow * self.LbrInd * self.state_now["EmpNow"]

    def getControls(self):
        """
        Get each agent's consumption given their current state.'
        """
        employed = self.state_now["EmpNow"].copy().astype(bool)
        unemployed = np.logical_not(employed)

        # Get the discrete index for (un)employed agents
        if self.MrkvNow == 0:  # Bad macroeconomic conditions
            unemp_idx = 0
            emp_idx = 1
        elif self.MrkvNow == 1:  # Good macroeconomic conditions
            unemp_idx = 2
            emp_idx = 3
        else:
            assert False, "Illegal macroeconomic state: MrkvNow must be 0 or 1"

        # Get consumption for each agent using the appropriate consumption function
        cNow = np.zeros(self.AgentCount)
        Mnow = self.Mnow * np.ones(self.AgentCount)
        cNow[unemployed] = self.solution[0].cFunc[unemp_idx](
            self.state_now["mNow"][unemployed], Mnow[unemployed]
        )
        cNow[employed] = self.solution[0].cFunc[emp_idx](
            self.state_now["mNow"][employed], Mnow[employed]
        )
        self.cNow = cNow

    def getPostStates(self):
        """
        Gets each agent's retained assets after consumption and stores MrkvNow as MrkvPrev.
        """
        self.state_now['aNow'] = self.state_now["mNow"] - self.cNow
        self.MrkvPrev = self.MrkvNow


###############################################################################


def solveConsAggShock(
    solution_next,
    IncomeDstn,
    LivPrb,
    DiscFac,
    CRRA,
    PermGroFac,
    PermGroFacAgg,
    aXtraGrid,
    BoroCnstArt,
    Mgrid,
    AFunc,
    Rfunc,
    wFunc,
):
    """
    Solve one period of a consumption-saving problem with idiosyncratic and
    aggregate shocks (transitory and permanent).  This is a basic solver that
    can't handle cubic splines, nor can it calculate a value function.

    Parameters
    ----------
    solution_next : ConsumerSolution
        The solution to the succeeding one period problem.
    IncomeDstn : [np.array]
        A list containing five arrays of floats, representing a discrete
        approximation to the income process between the period being solved
        and the one immediately following (in solution_next). Order: event
        probabilities, idisyncratic permanent shocks, idiosyncratic transitory
        shocks, aggregate permanent shocks, aggregate transitory shocks.
    LivPrb : float
        Survival probability; likelihood of being alive at the beginning of
        the succeeding period.
    DiscFac : float
        Intertemporal discount factor for future utility.
    CRRA : float
        Coefficient of relative risk aversion.
    PermGroFac : float
        Expected permanent income growth factor at the end of this period.
    PermGroFacAgg : float
        Expected aggregate productivity growth factor.
    aXtraGrid : np.array
        Array of "extra" end-of-period asset values-- assets above the
        absolute minimum acceptable level.
    BoroCnstArt : float
        Artificial borrowing constraint; minimum allowable end-of-period asset-to-
        permanent-income ratio.  Unlike other models, this *can't* be None.
    Mgrid : np.array
        A grid of aggregate market resourses to permanent income in the economy.
    AFunc : function
        Aggregate savings as a function of aggregate market resources.
    Rfunc : function
        The net interest factor on assets as a function of capital ratio k.
    wFunc : function
        The wage rate for labor as a function of capital-to-labor ratio k.

    Returns
    -------
    solution_now : ConsumerSolution
        The solution to the single period consumption-saving problem.  Includes
        a consumption function cFunc (linear interpolation over linear interpola-
        tions) and marginal value function vPfunc.
    """
    # Unpack next period's solution
    vPfuncNext = solution_next.vPfunc
    mNrmMinNext = solution_next.mNrmMin

    # Unpack the income shocks
    ShkPrbsNext = IncomeDstn.pmf
    PermShkValsNext = IncomeDstn.X[0]
    TranShkValsNext = IncomeDstn.X[1]
    PermShkAggValsNext = IncomeDstn.X[2]
    TranShkAggValsNext = IncomeDstn.X[3]
    ShkCount = ShkPrbsNext.size

    # Make the grid of end-of-period asset values, and a tiled version
    aNrmNow = aXtraGrid
    aCount = aNrmNow.size
    Mcount = Mgrid.size
    aXtra_tiled = np.tile(np.reshape(aNrmNow, (1, aCount, 1)), (Mcount, 1, ShkCount))

    # Make tiled versions of the income shocks
    # Dimension order: Mnow, aNow, Shk
    ShkPrbsNext_tiled = np.tile(
        np.reshape(ShkPrbsNext, (1, 1, ShkCount)), (Mcount, aCount, 1)
    )
    PermShkValsNext_tiled = np.tile(
        np.reshape(PermShkValsNext, (1, 1, ShkCount)), (Mcount, aCount, 1)
    )
    TranShkValsNext_tiled = np.tile(
        np.reshape(TranShkValsNext, (1, 1, ShkCount)), (Mcount, aCount, 1)
    )
    PermShkAggValsNext_tiled = np.tile(
        np.reshape(PermShkAggValsNext, (1, 1, ShkCount)), (Mcount, aCount, 1)
    )
    TranShkAggValsNext_tiled = np.tile(
        np.reshape(TranShkAggValsNext, (1, 1, ShkCount)), (Mcount, aCount, 1)
    )

    # Calculate returns to capital and labor in the next period
    AaggNow_tiled = np.tile(
        np.reshape(AFunc(Mgrid), (Mcount, 1, 1)), (1, aCount, ShkCount)
    )
    kNext_array = AaggNow_tiled / (
        PermGroFacAgg * PermShkAggValsNext_tiled
    )  # Next period's aggregate capital/labor ratio
    kNextEff_array = (
        kNext_array / TranShkAggValsNext_tiled
    )  # Same thing, but account for *transitory* shock
    R_array = Rfunc(kNextEff_array)  # Interest factor on aggregate assets
    Reff_array = (
        R_array / LivPrb
    )  # Effective interest factor on individual assets *for survivors*
    wEff_array = (
        wFunc(kNextEff_array) * TranShkAggValsNext_tiled
    )  # Effective wage rate (accounts for labor supply)
    PermShkTotal_array = (
        PermGroFac * PermGroFacAgg * PermShkValsNext_tiled * PermShkAggValsNext_tiled
    )  # total / combined permanent shock
    Mnext_array = (
        kNext_array * R_array + wEff_array
    )  # next period's aggregate market resources

    # Find the natural borrowing constraint for each value of M in the Mgrid.
    # There is likely a faster way to do this, but someone needs to do the math:
    # is aNrmMin determined by getting the worst shock of all four types?
    aNrmMin_candidates = (
        PermGroFac
        * PermGroFacAgg
        * PermShkValsNext_tiled[:, 0, :]
        * PermShkAggValsNext_tiled[:, 0, :]
        / Reff_array[:, 0, :]
        * (
            mNrmMinNext(Mnext_array[:, 0, :])
            - wEff_array[:, 0, :] * TranShkValsNext_tiled[:, 0, :]
        )
    )
    aNrmMin_vec = np.max(aNrmMin_candidates, axis=1)
    BoroCnstNat_vec = aNrmMin_vec
    aNrmMin_tiled = np.tile(
        np.reshape(aNrmMin_vec, (Mcount, 1, 1)), (1, aCount, ShkCount)
    )
    aNrmNow_tiled = aNrmMin_tiled + aXtra_tiled

    # Calculate market resources next period (and a constant array of capital-to-labor ratio)
    mNrmNext_array = (
        Reff_array * aNrmNow_tiled / PermShkTotal_array
        + TranShkValsNext_tiled * wEff_array
    )

    # Find marginal value next period at every income shock realization and every aggregate market resource gridpoint
    vPnext_array = (
        Reff_array
        * PermShkTotal_array ** (-CRRA)
        * vPfuncNext(mNrmNext_array, Mnext_array)
    )

    # Calculate expectated marginal value at the end of the period at every asset gridpoint
    EndOfPrdvP = DiscFac * LivPrb * np.sum(vPnext_array * ShkPrbsNext_tiled, axis=2)

    # Calculate optimal consumption from each asset gridpoint
    cNrmNow = EndOfPrdvP ** (-1.0 / CRRA)
    mNrmNow = aNrmNow_tiled[:, :, 0] + cNrmNow

    # Loop through the values in Mgrid and make a linear consumption function for each
    cFuncBaseByM_list = []
    for j in range(Mcount):
        c_temp = np.insert(cNrmNow[j, :], 0, 0.0)  # Add point at bottom
        m_temp = np.insert(mNrmNow[j, :] - BoroCnstNat_vec[j], 0, 0.0)
        cFuncBaseByM_list.append(LinearInterp(m_temp, c_temp))
        # Add the M-specific consumption function to the list

    # Construct the overall unconstrained consumption function by combining the M-specific functions
    BoroCnstNat = LinearInterp(
        np.insert(Mgrid, 0, 0.0), np.insert(BoroCnstNat_vec, 0, 0.0)
    )
    cFuncBase = LinearInterpOnInterp1D(cFuncBaseByM_list, Mgrid)
    cFuncUnc = VariableLowerBoundFunc2D(cFuncBase, BoroCnstNat)

    # Make the constrained consumption function and combine it with the unconstrained component
    cFuncCnst = BilinearInterp(
        np.array([[0.0, 0.0], [1.0, 1.0]]),
        np.array([BoroCnstArt, BoroCnstArt + 1.0]),
        np.array([0.0, 1.0]),
    )
    cFuncNow = LowerEnvelope2D(cFuncUnc, cFuncCnst)

    # Make the minimum m function as the greater of the natural and artificial constraints
    mNrmMinNow = UpperEnvelope(BoroCnstNat, ConstantFunction(BoroCnstArt))

    # Construct the marginal value function using the envelope condition
    vPfuncNow = MargValueFunc2D(cFuncNow, CRRA)

    # Pack up and return the solution
    solution_now = ConsumerSolution(
        cFunc=cFuncNow, vPfunc=vPfuncNow, mNrmMin=mNrmMinNow
    )
    return solution_now


###############################################################################


def solveConsAggMarkov(
    solution_next,
    IncomeDstn,
    LivPrb,
    DiscFac,
    CRRA,
    MrkvArray,
    PermGroFac,
    PermGroFacAgg,
    aXtraGrid,
    BoroCnstArt,
    Mgrid,
    AFunc,
    Rfunc,
    wFunc,
):
    """
    Solve one period of a consumption-saving problem with idiosyncratic and
    aggregate shocks (transitory and permanent).  Moreover, the macroeconomic
    state follows a Markov process that determines the income distribution and
    aggregate permanent growth factor. This is a basic solver that can't handle
    cubic splines, nor can it calculate a value function.

    Parameters
    ----------
    solution_next : ConsumerSolution
        The solution to the succeeding one period problem.
    IncomeDstn : [[np.array]]
        A list of lists, each containing five arrays of floats, representing a
        discrete approximation to the income process between the period being
        solved and the one immediately following (in solution_next). Order: event
        probabilities, idisyncratic permanent shocks, idiosyncratic transitory
        shocks, aggregate permanent shocks, aggregate transitory shocks.
    LivPrb : float
        Survival probability; likelihood of being alive at the beginning of
        the succeeding period.
    DiscFac : float
        Intertemporal discount factor for future utility.
    CRRA : float
        Coefficient of relative risk aversion.
    MrkvArray : np.array
        Markov transition matrix between discrete macroeconomic states.
        MrkvArray[i,j] is probability of being in state j next period conditional
        on being in state i this period.
    PermGroFac : float
        Expected permanent income growth factor at the end of this period,
        for the *individual*'s productivity.
    PermGroFacAgg : [float]
        Expected aggregate productivity growth in each Markov macro state.
    aXtraGrid : np.array
        Array of "extra" end-of-period asset values-- assets above the
        absolute minimum acceptable level.
    BoroCnstArt : float
        Artificial borrowing constraint; minimum allowable end-of-period asset-to-
        permanent-income ratio.  Unlike other models, this *can't* be None.
    Mgrid : np.array
        A grid of aggregate market resourses to permanent income in the economy.
    AFunc : [function]
        Aggregate savings as a function of aggregate market resources, for each
        Markov macro state.
    Rfunc : function
        The net interest factor on assets as a function of capital ratio k.
    wFunc : function
        The wage rate for labor as a function of capital-to-labor ratio k.

    Returns
    -------
    solution_now : ConsumerSolution
        The solution to the single period consumption-saving problem.  Includes
        a consumption function cFunc (linear interpolation over linear interpola-
        tions) and marginal value function vPfunc.
    """
    # Get sizes of grids
    aCount = aXtraGrid.size
    Mcount = Mgrid.size
    StateCount = MrkvArray.shape[0]

    # Loop through next period's states, assuming we reach each one at a time.
    # Construct EndOfPrdvP_cond functions for each state.
    EndOfPrdvPfunc_cond = []
    BoroCnstNat_cond = []
    for j in range(StateCount):
        # Unpack next period's solution
        vPfuncNext = solution_next.vPfunc[j]
        mNrmMinNext = solution_next.mNrmMin[j]

        # Unpack the income shocks
        ShkPrbsNext = IncomeDstn[j].pmf
        PermShkValsNext = IncomeDstn[j].X[0]
        TranShkValsNext = IncomeDstn[j].X[1]
        PermShkAggValsNext = IncomeDstn[j].X[2]
        TranShkAggValsNext = IncomeDstn[j].X[3]
        ShkCount = ShkPrbsNext.size
        aXtra_tiled = np.tile(
            np.reshape(aXtraGrid, (1, aCount, 1)), (Mcount, 1, ShkCount)
        )

        # Make tiled versions of the income shocks
        # Dimension order: Mnow, aNow, Shk
        ShkPrbsNext_tiled = np.tile(
            np.reshape(ShkPrbsNext, (1, 1, ShkCount)), (Mcount, aCount, 1)
        )
        PermShkValsNext_tiled = np.tile(
            np.reshape(PermShkValsNext, (1, 1, ShkCount)), (Mcount, aCount, 1)
        )
        TranShkValsNext_tiled = np.tile(
            np.reshape(TranShkValsNext, (1, 1, ShkCount)), (Mcount, aCount, 1)
        )
        PermShkAggValsNext_tiled = np.tile(
            np.reshape(PermShkAggValsNext, (1, 1, ShkCount)), (Mcount, aCount, 1)
        )
        TranShkAggValsNext_tiled = np.tile(
            np.reshape(TranShkAggValsNext, (1, 1, ShkCount)), (Mcount, aCount, 1)
        )

        # Make a tiled grid of end-of-period aggregate assets.  These lines use
        # next prd state j's aggregate saving rule to get a relevant set of Aagg,
        # which will be used to make an interpolated EndOfPrdvP_cond function.
        # After constructing these functions, we will use the aggregate saving
        # rule for *current* state i to get values of Aagg at which to evaluate
        # these conditional marginal value functions.  In the strange, maybe even
        # impossible case where the aggregate saving rules differ wildly across
        # macro states *and* there is "anti-persistence", so that the macro state
        # is very likely to change each period, then this procedure will lead to
        # an inaccurate solution because the grid of Aagg values on which the
        # conditional marginal value functions are constructed is not relevant
        # to the values at which it will actually be evaluated.
        AaggGrid = AFunc[j](Mgrid)
        AaggNow_tiled = np.tile(
            np.reshape(AaggGrid, (Mcount, 1, 1)), (1, aCount, ShkCount)
        )

        # Calculate returns to capital and labor in the next period
        kNext_array = AaggNow_tiled / (
            PermGroFacAgg[j] * PermShkAggValsNext_tiled
        )  # Next period's aggregate capital to labor ratio
        kNextEff_array = (
            kNext_array / TranShkAggValsNext_tiled
        )  # Same thing, but account for *transitory* shock
        R_array = Rfunc(kNextEff_array)  # Interest factor on aggregate assets
        Reff_array = (
            R_array / LivPrb
        )  # Effective interest factor on individual assets *for survivors*
        wEff_array = (
            wFunc(kNextEff_array) * TranShkAggValsNext_tiled
        )  # Effective wage rate (accounts for labor supply)
        PermShkTotal_array = (
            PermGroFac
            * PermGroFacAgg[j]
            * PermShkValsNext_tiled
            * PermShkAggValsNext_tiled
        )  # total / combined permanent shock
        Mnext_array = (
            kNext_array * R_array + wEff_array
        )  # next period's aggregate market resources

        # Find the natural borrowing constraint for each value of M in the Mgrid.
        # There is likely a faster way to do this, but someone needs to do the math:
        # is aNrmMin determined by getting the worst shock of all four types?
        aNrmMin_candidates = (
            PermGroFac
            * PermGroFacAgg[j]
            * PermShkValsNext_tiled[:, 0, :]
            * PermShkAggValsNext_tiled[:, 0, :]
            / Reff_array[:, 0, :]
            * (
                mNrmMinNext(Mnext_array[:, 0, :])
                - wEff_array[:, 0, :] * TranShkValsNext_tiled[:, 0, :]
            )
        )
        aNrmMin_vec = np.max(aNrmMin_candidates, axis=1)
        BoroCnstNat_vec = aNrmMin_vec
        aNrmMin_tiled = np.tile(
            np.reshape(aNrmMin_vec, (Mcount, 1, 1)), (1, aCount, ShkCount)
        )
        aNrmNow_tiled = aNrmMin_tiled + aXtra_tiled

        # Calculate market resources next period (and a constant array of capital-to-labor ratio)
        mNrmNext_array = (
            Reff_array * aNrmNow_tiled / PermShkTotal_array
            + TranShkValsNext_tiled * wEff_array
        )

        # Find marginal value next period at every income shock
        # realization and every aggregate market resource gridpoint
        vPnext_array = (
            Reff_array
            * PermShkTotal_array ** (-CRRA)
            * vPfuncNext(mNrmNext_array, Mnext_array)
        )

        # Calculate expectated marginal value at the end of the period at every asset gridpoint
        EndOfPrdvP = DiscFac * LivPrb * np.sum(vPnext_array * ShkPrbsNext_tiled, axis=2)

        # Make the conditional end-of-period marginal value function
        BoroCnstNat = LinearInterp(
            np.insert(AaggGrid, 0, 0.0), np.insert(BoroCnstNat_vec, 0, 0.0)
        )
        EndOfPrdvPnvrs = np.concatenate(
            (np.zeros((Mcount, 1)), EndOfPrdvP ** (-1.0 / CRRA)), axis=1
        )
        EndOfPrdvPnvrsFunc_base = BilinearInterp(
            np.transpose(EndOfPrdvPnvrs), np.insert(aXtraGrid, 0, 0.0), AaggGrid
        )
        EndOfPrdvPnvrsFunc = VariableLowerBoundFunc2D(
            EndOfPrdvPnvrsFunc_base, BoroCnstNat
        )
        EndOfPrdvPfunc_cond.append(MargValueFunc2D(EndOfPrdvPnvrsFunc, CRRA))
        BoroCnstNat_cond.append(BoroCnstNat)

    # Prepare some objects that are the same across all current states
    aXtra_tiled = np.tile(np.reshape(aXtraGrid, (1, aCount)), (Mcount, 1))
    cFuncCnst = BilinearInterp(
        np.array([[0.0, 0.0], [1.0, 1.0]]),
        np.array([BoroCnstArt, BoroCnstArt + 1.0]),
        np.array([0.0, 1.0]),
    )

    # Now loop through *this* period's discrete states, calculating end-of-period
    # marginal value (weighting across state transitions), then construct consumption
    # and marginal value function for each state.
    cFuncNow = []
    vPfuncNow = []
    mNrmMinNow = []
    for i in range(StateCount):
        # Find natural borrowing constraint for this state by Aagg
        AaggNow = AFunc[i](Mgrid)
        aNrmMin_candidates = np.zeros((StateCount, Mcount)) + np.nan
        for j in range(StateCount):
            if MrkvArray[i, j] > 0.0:  # Irrelevant if transition is impossible
                aNrmMin_candidates[j, :] = BoroCnstNat_cond[j](AaggNow)
        aNrmMin_vec = np.nanmax(aNrmMin_candidates, axis=0)
        BoroCnstNat_vec = aNrmMin_vec

        # Make tiled grids of aNrm and Aagg
        aNrmMin_tiled = np.tile(np.reshape(aNrmMin_vec, (Mcount, 1)), (1, aCount))
        aNrmNow_tiled = aNrmMin_tiled + aXtra_tiled
        AaggNow_tiled = np.tile(np.reshape(AaggNow, (Mcount, 1)), (1, aCount))

        # Loop through feasible transitions and calculate end-of-period marginal value
        EndOfPrdvP = np.zeros((Mcount, aCount))
        for j in range(StateCount):
            if MrkvArray[i, j] > 0.0:
                temp = EndOfPrdvPfunc_cond[j](aNrmNow_tiled, AaggNow_tiled)
                EndOfPrdvP += MrkvArray[i, j] * temp

        # Calculate consumption and the endogenous mNrm gridpoints for this state
        cNrmNow = EndOfPrdvP ** (-1.0 / CRRA)
        mNrmNow = aNrmNow_tiled + cNrmNow

        # Loop through the values in Mgrid and make a piecewise linear consumption function for each
        cFuncBaseByM_list = []
        for n in range(Mcount):
            c_temp = np.insert(cNrmNow[n, :], 0, 0.0)  # Add point at bottom
            m_temp = np.insert(mNrmNow[n, :] - BoroCnstNat_vec[n], 0, 0.0)
            cFuncBaseByM_list.append(LinearInterp(m_temp, c_temp))
            # Add the M-specific consumption function to the list

        # Construct the unconstrained consumption function by combining the M-specific functions
        BoroCnstNat = LinearInterp(
            np.insert(Mgrid, 0, 0.0), np.insert(BoroCnstNat_vec, 0, 0.0)
        )
        cFuncBase = LinearInterpOnInterp1D(cFuncBaseByM_list, Mgrid)
        cFuncUnc = VariableLowerBoundFunc2D(cFuncBase, BoroCnstNat)

        # Combine the constrained consumption function with unconstrained component
        cFuncNow.append(LowerEnvelope2D(cFuncUnc, cFuncCnst))

        # Make the minimum m function as the greater of the natural and artificial constraints
        mNrmMinNow.append(UpperEnvelope(BoroCnstNat, ConstantFunction(BoroCnstArt)))

        # Construct the marginal value function using the envelope condition
        vPfuncNow.append(MargValueFunc2D(cFuncNow[-1], CRRA))

    # Pack up and return the solution
    solution_now = ConsumerSolution(
        cFunc=cFuncNow, vPfunc=vPfuncNow, mNrmMin=mNrmMinNow
    )
    return solution_now


###############################################################################


def solveKrusellSmith(
    solution_next,
    DiscFac,
    CRRA,
    aGrid,
    Mgrid,
    mNextArray,
    MnextArray,
    ProbArray,
    RnextArray,
):
    """
    Solve the one period problem of an agent in Krusell & Smith's canonical 1998 model.
    Because this model is so specialized and only intended to be used with a very narrow
    case, many arrays can be precomputed, making the code here very short.  See the
    method KrusellSmithType.preComputeArrays() for details.
    
    Parameters
    ----------
    solution_next : ConsumerSolution
        Representation of the solution to next period's problem, including the
        discrete-state-conditional consumption function and marginal value function.
    DiscFac : float
        Intertemporal discount factor.
    CRRA : float
        Coefficient of relative risk aversion.
    aGrid : np.array
        Array of end-of-period asset values.
    Mgrid : np.array
        A grid of aggregate market resources in the economy.
    mNextArray : np.array
        Precomputed array of next period's market resources attained from every
        end-of-period state in the exogenous grid crossed with every shock that
        might attain.  Has shape [aCount, Mcount, 4, 4] ~ [a, M, s, s'].
    MnextArray : np.array
        Precomputed array of next period's aggregate market resources attained
        from every end-of-period state in the exogenous grid crossed with every
        shock that might attain.  Corresponds to mNextArray.
    ProbArray : np.array
        Tiled array of transition probabilities among discrete states.  Every
        slice [i,j,:,:] is identical and translated from MrkvIndArray.
    RnextArray : np.array
        Tiled array of net interest factors next period, attained from every
        end-of-period state crossed with every shock that might attain.

    Returns
    -------
    solution_now : ConsumerSolution
        Representation of this period's solution to the Krusell-Smith model.
    """
    # Loop over next period's state realizations, computing marginal value of market resources
    vPnext = np.zeros_like(mNextArray)
    for j in range(4):
        vPnext[:, :, :, j] = solution_next.vPfunc[j](
            mNextArray[:, :, :, j], MnextArray[:, :, :, j]
        )

    # Compute end-of-period marginal value of assets
    EndOfPrdvP = DiscFac * np.sum(RnextArray * vPnext * ProbArray, axis=3)

    # Invert the first order condition to find optimal consumption
    cNow = EndOfPrdvP ** (-1.0 / CRRA)

    # Find the endogenous gridpoints
    aCount = aGrid.size
    Mcount = Mgrid.size
    aNow = np.tile(np.reshape(aGrid, [aCount, 1, 1]), [1, Mcount, 4])
    mNow = aNow + cNow

    # Insert zeros at the bottom of both cNow and mNow arrays (consume nothing)
    cNow = np.concatenate([np.zeros([1, Mcount, 4]), cNow], axis=0)
    mNow = np.concatenate([np.zeros([1, Mcount, 4]), mNow], axis=0)

    # Construct the consumption and marginal value function for each discrete state
    cFunc_by_state = []
    vPfunc_by_state = []
    for j in range(4):
        cFunc_by_M = [LinearInterp(mNow[:, k, j], cNow[:, k, j]) for k in range(Mcount)]
        cFunc_j = LinearInterpOnInterp1D(cFunc_by_M, Mgrid)
        vPfunc_j = MargValueFunc2D(cFunc_j, CRRA)
        cFunc_by_state.append(cFunc_j)
        vPfunc_by_state.append(vPfunc_j)

    # Package and return the solution
    solution_now = ConsumerSolution(cFunc=cFunc_by_state, vPfunc=vPfunc_by_state)
    return solution_now


###############################################################################

CRRA = 2.0
DiscFac = 0.96

# Parameters for a Cobb-Douglas economy
PermGroFacAgg = 1.00  # Aggregate permanent income growth factor
PermShkAggCount = (
    3  # Number of points in discrete approximation to aggregate permanent shock dist
)
TranShkAggCount = (
    3  # Number of points in discrete approximation to aggregate transitory shock dist
)
PermShkAggStd = 0.0063  # Standard deviation of log aggregate permanent shocks
TranShkAggStd = 0.0031  # Standard deviation of log aggregate transitory shocks
DeprFac = 0.025  # Capital depreciation rate
CapShare = 0.36  # Capital's share of income
DiscFacPF = DiscFac  # Discount factor of perfect foresight calibration
CRRAPF = CRRA  # Coefficient of relative risk aversion of perfect foresight calibration
intercept_prev = 0.0  # Intercept of aggregate savings function
slope_prev = 1.0  # Slope of aggregate savings function
verbose_cobb_douglas = (
    True  # Whether to print solution progress to screen while solving
)
T_discard = 200  # Number of simulated "burn in" periods to discard when updating AFunc
DampingFac = 0.5  # Damping factor when updating AFunc; puts DampingFac weight on old params, rest on new
max_loops = 20  # Maximum number of AFunc updating loops to allow


# Make a dictionary to specify a Cobb-Douglas economy
init_cobb_douglas = {
    "PermShkAggCount": PermShkAggCount,
    "TranShkAggCount": TranShkAggCount,
    "PermShkAggStd": PermShkAggStd,
    "TranShkAggStd": TranShkAggStd,
    "DeprFac": DeprFac,
    "CapShare": CapShare,
    "DiscFac": DiscFacPF,
    "CRRA": CRRAPF,
    "PermGroFacAgg": PermGroFacAgg,
    "AggregateL": 1.0,
    "intercept_prev": intercept_prev,
    "slope_prev": slope_prev,
    "verbose": verbose_cobb_douglas,
    "T_discard": T_discard,
    "DampingFac": DampingFac,
    "max_loops": max_loops,
}


class CobbDouglasEconomy(Market):
    """
    A class to represent an economy with a Cobb-Douglas aggregate production
    function over labor and capital, extending HARK.Market.  The "aggregate
    market process" for this market combines all individuals' asset holdings
    into aggregate capital, yielding the interest factor on assets and the wage
    rate for the upcoming period.

    Note: The current implementation assumes a constant labor supply, but
    this will be generalized in the future.
    """

    def __init__(self, agents=None, tolerance=0.0001, act_T=1200, **kwds):
        """
        Make a new instance of CobbDouglasEconomy by filling in attributes
        specific to this kind of market.

        Parameters
        ----------
        agents : [ConsumerType]
            List of types of consumers that live in this economy.
        tolerance: float
            Minimum acceptable distance between "dynamic rules" to consider the
            solution process converged.  Distance depends on intercept and slope
            of the log-linear "next capital ratio" function.
        act_T : int
            Number of periods to simulate when making a history of of the market.

        Returns
        -------
        None
        """
        agents = agents if agents is not None else list()
        params = init_cobb_douglas.copy()
        params["sow_vars"] = [
            "MaggNow",
            "AaggNow",
            "RfreeNow",
            "wRteNow",
            "PermShkAggNow",
            "TranShkAggNow",
            "KtoLnow",
        ]
        params.update(kwds)

        Market.__init__(
            self,
            agents=agents,
            reap_vars=["aLvlNow", "pLvlNow"],
            track_vars=["MaggNow", "AaggNow"],
            dyn_vars=["AFunc"],
            tolerance=tolerance,
            act_T=act_T,
            **params
        )
        self.update()

        # Use previously hardcoded values for AFunc updating if not passed
        # as part of initialization dictionary.  This is to prevent a last
        # minute update to HARK before a release from having a breaking change.
        if not hasattr(self, "DampingFac"):
            self.DampingFac = 0.5
        if not hasattr(self, "max_loops"):
            self.max_loops = 20
        if not hasattr(self, "T_discard"):
            self.T_discard = 200
        if not hasattr(self, "verbose"):
            self.verbose = True

    def millRule(self, aLvlNow, pLvlNow):
        """
        Function to calculate the capital to labor ratio, interest factor, and
        wage rate based on each agent's current state.  Just calls calcRandW().

        See documentation for calcRandW for more information.
        """
        return self.calcRandW(aLvlNow, pLvlNow)

    def calcDynamics(self, MaggNow, AaggNow):
        """
        Calculates a new dynamic rule for the economy: end of period savings as
        a function of aggregate market resources.  Just calls calcAFunc().

        See documentation for calcAFunc for more information.
        """
        return self.calcAFunc(MaggNow, AaggNow)

    def update(self):
        """
        Use primitive parameters (and perfect foresight calibrations) to make
        interest factor and wage rate functions (of capital to labor ratio),
        as well as discrete approximations to the aggregate shock distributions.

        Parameters
        ----------
        None

        Returns
        -------
        None
        """
        self.kSS = (
            (
                self.getPermGroFacAggLR() ** (self.CRRA) / self.DiscFac
                - (1.0 - self.DeprFac)
            )
            / self.CapShare
        ) ** (1.0 / (self.CapShare - 1.0))
        self.KtoYSS = self.kSS ** (1.0 - self.CapShare)
        self.wRteSS = (1.0 - self.CapShare) * self.kSS ** (self.CapShare)
        self.RfreeSS = (
            1.0 + self.CapShare * self.kSS ** (self.CapShare - 1.0) - self.DeprFac
        )
        self.MSS = self.kSS * self.RfreeSS + self.wRteSS
        self.convertKtoY = lambda KtoY: KtoY ** (
            1.0 / (1.0 - self.CapShare)
        )  # converts K/Y to K/L
        self.Rfunc = lambda k: (
            1.0 + self.CapShare * k ** (self.CapShare - 1.0) - self.DeprFac
        )
        self.wFunc = lambda k: ((1.0 - self.CapShare) * k ** (self.CapShare))

        self.sow_init["KtoLnow"] = self.kSS
        self.sow_init["MaggNow"] = self.kSS
        self.sow_init["AaggNow"] = self.kSS
        self.sow_init["RfreeNow"] = self.Rfunc(self.kSS)
        self.sow_init["wRteNow"] = self.wFunc(self.kSS)
        self.sow_init["PermShkAggNow"] = 1.0
        self.sow_init["TranShkAggNow"] = 1.0
        self.makeAggShkDstn()
        self.AFunc = AggregateSavingRule(self.intercept_prev, self.slope_prev)

    def getPermGroFacAggLR(self):
        """
        A trivial function that returns self.PermGroFacAgg.  Exists to be overwritten
        and extended by ConsAggShockMarkov model.

        Parameters
        ----------
        None

        Returns
        -------
        PermGroFacAggLR : float
            Long run aggregate permanent income growth, which is the same thing
            as aggregate permanent income growth.
        """
        return self.PermGroFacAgg

    def makeAggShkDstn(self):
        """
        Creates the attributes TranShkAggDstn, PermShkAggDstn, and AggShkDstn.
        Draws on attributes TranShkAggStd, PermShkAddStd, TranShkAggCount, PermShkAggCount.

        Parameters
        ----------
        None

        Returns
        -------
        None
        """
        self.TranShkAggDstn = MeanOneLogNormal(sigma=self.TranShkAggStd).approx(
            N=self.TranShkAggCount
        )
        self.PermShkAggDstn = MeanOneLogNormal(sigma=self.PermShkAggStd).approx(
            N=self.PermShkAggCount
        )
        self.AggShkDstn = combineIndepDstns(self.PermShkAggDstn, self.TranShkAggDstn)

    def reset(self):
        """
        Reset the economy to prepare for a new simulation.  Sets the time index
        of aggregate shocks to zero and runs Market.reset().

        Parameters
        ----------
        None

        Returns
        -------
        None
        """
        self.Shk_idx = 0
        Market.reset(self)

    def makeAggShkHist(self):
        """
        Make simulated histories of aggregate transitory and permanent shocks.
        Histories are of length self.act_T, for use in the general equilibrium
        simulation.

        Parameters
        ----------
        None

        Returns
        -------
        None
        """
        sim_periods = self.act_T
        Events = np.arange(self.AggShkDstn.pmf.size)  # just a list of integers
        EventDraws = self.AggShkDstn.drawDiscrete(N=sim_periods, X=Events)
        PermShkAggHist = self.AggShkDstn.X[0][EventDraws]
        TranShkAggHist = self.AggShkDstn.X[1][EventDraws]

        # Store the histories
        self.PermShkAggHist = PermShkAggHist * self.PermGroFacAgg
        self.TranShkAggHist = TranShkAggHist

    def calcRandW(self, aLvlNow, pLvlNow):
        """
        Calculates the interest factor and wage rate this period using each agent's
        capital stock to get the aggregate capital ratio.

        Parameters
        ----------
        aLvlNow : [np.array]
            Agents' current end-of-period assets.  Elements of the list correspond
            to types in the economy, entries within arrays to agents of that type.

        Returns
        -------
        MaggNow : float
            Aggregate market resources for this period normalized by mean permanent income
        AaggNow : float
            Aggregate savings for this period normalized by mean permanent income
        RfreeNow : float
            Interest factor on assets in the economy this period.
        wRteNow : float
            Wage rate for labor in the economy this period.
        PermShkAggNow : float
            Permanent shock to aggregate labor productivity this period.
        TranShkAggNow : float
            Transitory shock to aggregate labor productivity this period.
        KtoLnow : float
            Capital-to-labor ratio in the economy this period.
        """
        # Calculate aggregate savings
        AaggPrev = np.mean(np.array(aLvlNow)) / np.mean(
            pLvlNow
        )  # End-of-period savings from last period
        # Calculate aggregate capital this period
        AggregateK = np.mean(np.array(aLvlNow))  # ...becomes capital today
        # This version uses end-of-period assets and
        # permanent income to calculate aggregate capital, unlike the Mathematica
        # version, which first applies the idiosyncratic permanent income shocks
        # and then aggregates.  Obviously this is mathematically equivalent.

        # Get this period's aggregate shocks
        PermShkAggNow = self.PermShkAggHist[self.Shk_idx]
        TranShkAggNow = self.TranShkAggHist[self.Shk_idx]
        self.Shk_idx += 1

        AggregateL = np.mean(pLvlNow) * PermShkAggNow

        # Calculate the interest factor and wage rate this period
        KtoLnow = AggregateK / AggregateL
        self.KtoYnow = KtoLnow ** (1.0 - self.CapShare)
        RfreeNow = self.Rfunc(KtoLnow / TranShkAggNow)
        wRteNow = self.wFunc(KtoLnow / TranShkAggNow)
        MaggNow = KtoLnow * RfreeNow + wRteNow * TranShkAggNow
        self.KtoLnow = KtoLnow  # Need to store this as it is a sow variable

        # Package the results into an object and return it
        return (
            MaggNow,
            AaggPrev,
            RfreeNow,
            wRteNow,
            PermShkAggNow,
            TranShkAggNow,
            KtoLnow,
        )

    def calcAFunc(self, MaggNow, AaggNow):
        """
        Calculate a new aggregate savings rule based on the history
        of the aggregate savings and aggregate market resources from a simulation.

        Parameters
        ----------
        MaggNow : [float]
            List of the history of the simulated aggregate market resources for an economy.
        AaggNow : [float]
            List of the history of the simulated aggregate savings for an economy.

        Returns
        -------
        (unnamed) : CapDynamicRule
            Object containing a new savings rule
        """
        verbose = self.verbose
        discard_periods = (
            self.T_discard
        )  # Throw out the first T periods to allow the simulation to approach the SS
        update_weight = (
            1.0 - self.DampingFac
        )  # Proportional weight to put on new function vs old function parameters
        total_periods = len(MaggNow)

        # Regress the log savings against log market resources
        logAagg = np.log(AaggNow[discard_periods:total_periods])
        logMagg = np.log(MaggNow[discard_periods - 1 : total_periods - 1])
        slope, intercept, r_value, p_value, std_err = stats.linregress(logMagg, logAagg)

        # Make a new aggregate savings rule by combining the new regression parameters
        # with the previous guess
        intercept = (
            update_weight * intercept + (1.0 - update_weight) * self.intercept_prev
        )
        slope = update_weight * slope + (1.0 - update_weight) * self.slope_prev
        AFunc = AggregateSavingRule(
            intercept, slope
        )  # Make a new next-period capital function

        # Save the new values as "previous" values for the next iteration
        self.intercept_prev = intercept
        self.slope_prev = slope

        # Print the new parameters
        if verbose:
            print(
                "intercept="
                + str(intercept)
                + ", slope="
                + str(slope)
                + ", r-sq="
                + str(r_value ** 2)
            )

        return AggShocksDynamicRule(AFunc)


class SmallOpenEconomy(Market):
    """
    A class for representing a small open economy, where the wage rate and interest rate are
    exogenously determined by some "global" rate.  However, the economy is still subject to
    aggregate productivity shocks.
    """

    def __init__(self, agents=None, tolerance=0.0001, act_T=1000, **kwds):
        """
        Make a new instance of SmallOpenEconomy by filling in attributes specific to this kind of market.

        Parameters
        ----------
        agents : [ConsumerType]
            List of types of consumers that live in this economy.
        tolerance: float
            Minimum acceptable distance between "dynamic rules" to consider the
            solution process converged.  Distance depends on intercept and slope
            of the log-linear "next capital ratio" function.
        act_T : int
            Number of periods to simulate when making a history of of the market.

        Returns
        -------
        None
        """
        agents = agents if agents is not None else list()
        Market.__init__(
            self,
            agents=agents,
            sow_vars=[
                "MaggNow",
                "AaggNow",
                "RfreeNow",
                "wRteNow",
                "PermShkAggNow",
                "TranShkAggNow",
                "KtoLnow",
            ],
            reap_vars=[],
            track_vars=["MaggNow", "AaggNow", "KtoLnow"],
            dyn_vars=[],
            tolerance=tolerance,
            act_T=act_T,
        )
        self.assignParameters(**kwds)
        self.update()

    def update(self):
        """
        Use primitive parameters to set basic objects.
        This is an extremely stripped-down version
        of update for CobbDouglasEconomy.

        Parameters
        ----------
        none

        Returns
        -------
        none
        """
        self.kSS = 1.0
        self.MSS = 1.0
        self.sow_init["KtoLnow_init"] = self.kSS
        self.Rfunc = ConstantFunction(self.Rfree)
        self.wFunc = ConstantFunction(self.wRte)
        self.sow_init["RfreeNow"] = self.Rfunc(self.kSS)
        self.sow_init["wRteNow"] = self.wFunc(self.kSS)
        self.sow_init["MaggNow"] = self.kSS
        self.sow_init["AaggNow"] = self.kSS
        self.sow_init["PermShkAggNow"] = 1.0
        self.sow_init["TranShkAggNow"] = 1.0
        self.makeAggShkDstn()
        self.AFunc = ConstantFunction(1.0)

    def makeAggShkDstn(self):
        """
        Creates the attributes TranShkAggDstn, PermShkAggDstn, and AggShkDstn.
        Draws on attributes TranShkAggStd, PermShkAddStd, TranShkAggCount, PermShkAggCount.

        Parameters
        ----------
        None

        Returns
        -------
        None
        """
        self.TranShkAggDstn = MeanOneLogNormal(sigma=self.TranShkAggStd).approx(
            N=self.TranShkAggCount
        )
        self.PermShkAggDstn = MeanOneLogNormal(sigma=self.PermShkAggStd).approx(
            N=self.PermShkAggCount
        )
        self.AggShkDstn = combineIndepDstns(self.PermShkAggDstn, self.TranShkAggDstn)

    def millRule(self):
        """
        No aggregation occurs for a small open economy, because the wage and interest rates are
        exogenously determined.  However, aggregate shocks may occur.

        See documentation for getAggShocks() for more information.
        """
        return self.getAggShocks()

    def calcDynamics(self, KtoLnow):
        """
        Calculates a new dynamic rule for the economy, which is just an empty object.
        There is no "dynamic rule" for a small open economy, because K/L does not generate w and R.
        """
        return HARKobject()

    def reset(self):
        """
        Reset the economy to prepare for a new simulation.  Sets the time index of aggregate shocks
        to zero and runs Market.reset().  This replicates the reset method for CobbDouglasEconomy;
        future version should create parent class of that class and this one.

        Parameters
        ----------
        None

        Returns
        -------
        None
        """
        self.Shk_idx = 0
        Market.reset(self)

    def makeAggShkHist(self):
        """
        Make simulated histories of aggregate transitory and permanent shocks. Histories are of
        length self.act_T, for use in the general equilibrium simulation.  This replicates the same
        method for CobbDouglasEconomy; future version should create parent class.

        Parameters
        ----------
        None

        Returns
        -------
        None
        """
        sim_periods = self.act_T
        Events = np.arange(self.AggShkDstn.pmf.size)  # just a list of integers
        EventDraws = self.AggShkDstn.drawDiscrete(N=sim_periods, X=Events)
        PermShkAggHist = self.AggShkDstn.X[0][EventDraws]
        TranShkAggHist = self.AggShkDstn.X[1][EventDraws]

        # Store the histories
        self.PermShkAggHist = PermShkAggHist
        self.TranShkAggHist = TranShkAggHist

    def getAggShocks(self):
        """
        Returns aggregate state variables and shocks for this period.  The capital-to-labor ratio
        is irrelevant and thus treated as constant, and the wage and interest rates are also
        constant.  However, aggregate shocks are assigned from a prespecified history.

        Parameters
        ----------
        None

        Returns
        -------
        MaggNow : float
            Aggregate market resources for this period normalized by mean permanent income
        AaggNow : float
            Aggregate savings for this period normalized by mean permanent income
        RfreeNow : float
            Interest factor on assets in the economy this period.
        wRteNow : float
            Wage rate for labor in the economy this period.
        PermShkAggNow : float
            Permanent shock to aggregate labor productivity this period.
        TranShkAggNow : float
            Transitory shock to aggregate labor productivity this period.
        KtoLnow : float
            Capital-to-labor ratio in the economy this period.
        
        """
        # Get this period's aggregate shocks
        PermShkAggNow = self.PermShkAggHist[self.Shk_idx]
        TranShkAggNow = self.TranShkAggHist[self.Shk_idx]
        self.Shk_idx += 1

        # Factor prices are constant
        RfreeNow = self.Rfunc(1.0 / PermShkAggNow)
        wRteNow = self.wFunc(1.0 / PermShkAggNow)

        # Aggregates are irrelavent
        AaggNow = 1.0
        MaggNow = 1.0
        KtoLnow = 1.0 / PermShkAggNow

        return (
            MaggNow,
            AaggNow,
            RfreeNow,
            wRteNow,
            PermShkAggNow,
            TranShkAggNow,
            KtoLnow,
        )


# Make a dictionary to specify a Markov Cobb-Douglas economy
init_mrkv_cobb_douglas = init_cobb_douglas.copy()
init_mrkv_cobb_douglas["PermShkAggStd"] = [0.012, 0.006]
init_mrkv_cobb_douglas["TranShkAggStd"] = [0.006, 0.003]
init_mrkv_cobb_douglas["PermGroFacAgg"] = [0.98, 1.02]
init_mrkv_cobb_douglas["MrkvArray"] = MrkvArray
init_mrkv_cobb_douglas["MrkvNow_init"] = 0
init_mrkv_cobb_douglas["slope_prev"] = 2 * [slope_prev]
init_mrkv_cobb_douglas["intercept_prev"] = 2 * [intercept_prev]


class CobbDouglasMarkovEconomy(CobbDouglasEconomy):
    """
    A class to represent an economy with a Cobb-Douglas aggregate production
    function over labor and capital, extending HARK.Market.  The "aggregate
    market process" for this market combines all individuals' asset holdings
    into aggregate capital, yielding the interest factor on assets and the wage
    rate for the upcoming period.  This small extension incorporates a Markov
    state for the "macroeconomy", so that the shock distribution and aggregate
    productivity growth factor can vary over time.

    """

    def __init__(
        self,
        agents=None,
        tolerance=0.0001,
        act_T=1200,
        sow_vars=[
            "MaggNow",
            "AaggNow",
            "RfreeNow",
            "wRteNow",
            "PermShkAggNow",
            "TranShkAggNow",
            "KtoLnow",
            "MrkvNow",  # This one is new
        ],
        **kwds
    ):
        """
        Make a new instance of CobbDouglasMarkovEconomy by filling in attributes
        specific to this kind of market.

        Parameters
        ----------
        agents : [ConsumerType]
            List of types of consumers that live in this economy.
        tolerance: float
            Minimum acceptable distance between "dynamic rules" to consider the
            solution process converged.  Distance depends on intercept and slope
            of the log-linear "next capital ratio" function.
        act_T : int
            Number of periods to simulate when making a history of of the market.

        Returns
        -------
        None
        """
        agents = agents if agents is not None else list()
        params = init_mrkv_cobb_douglas.copy()
        params.update(kwds)

        CobbDouglasEconomy.__init__(
            self,
            agents=agents,
            tolerance=tolerance,
            act_T=act_T,
            sow_vars=sow_vars,
            **params
        )

        self.sow_init["MrkvNow"] = params["MrkvNow_init"]

    def update(self):
        """
        Use primitive parameters (and perfect foresight calibrations) to make
        interest factor and wage rate functions (of capital to labor ratio),
        as well as discrete approximations to the aggregate shock distributions.

        Parameters
        ----------
        None

        Returns
        -------
        None
        """
        CobbDouglasEconomy.update(self)
        StateCount = self.MrkvArray.shape[0]
        AFunc_all = []
        for i in range(StateCount):
            AFunc_all.append(
                AggregateSavingRule(self.intercept_prev[i], self.slope_prev[i])
            )
        self.AFunc = AFunc_all

    def getPermGroFacAggLR(self):
        """
        Calculates and returns the long run permanent income growth factor.  This
        is the average growth factor in self.PermGroFacAgg, weighted by the long
        run distribution of Markov states (as determined by self.MrkvArray).

        Parameters
        ----------
        None

        Returns
        -------
        PermGroFacAggLR : float
            Long run aggregate permanent income growth factor
        """
        # Find the long run distribution of Markov states
        w, v = np.linalg.eig(np.transpose(self.MrkvArray))
        idx = (np.abs(w - 1.0)).argmin()
        x = v[:, idx].astype(float)
        LR_dstn = x / np.sum(x)

        # Return the weighted average of aggregate permanent income growth factors
        PermGroFacAggLR = np.dot(LR_dstn, np.array(self.PermGroFacAgg))
        return PermGroFacAggLR

    def makeAggShkDstn(self):
        """
        Creates the attributes TranShkAggDstn, PermShkAggDstn, and AggShkDstn.
        Draws on attributes TranShkAggStd, PermShkAddStd, TranShkAggCount, PermShkAggCount.
        This version accounts for the Markov macroeconomic state.

        Parameters
        ----------
        None

        Returns
        -------
        None
        """
        TranShkAggDstn = []
        PermShkAggDstn = []
        AggShkDstn = []
        StateCount = self.MrkvArray.shape[0]

        for i in range(StateCount):
            TranShkAggDstn.append(
                MeanOneLogNormal(sigma=self.TranShkAggStd[i]).approx(
                    N=self.TranShkAggCount
                )
            )
            PermShkAggDstn.append(
                MeanOneLogNormal(sigma=self.PermShkAggStd[i]).approx(
                    N=self.PermShkAggCount
                )
            )
            AggShkDstn.append(combineIndepDstns(PermShkAggDstn[-1], TranShkAggDstn[-1]))

        self.TranShkAggDstn = TranShkAggDstn
        self.PermShkAggDstn = PermShkAggDstn
        self.AggShkDstn = AggShkDstn

    def makeAggShkHist(self):
        """
        Make simulated histories of aggregate transitory and permanent shocks.
        Histories are of length self.act_T, for use in the general equilibrium
        simulation.  Draws on history of aggregate Markov states generated by
        internal call to makeMrkvHist().

        Parameters
        ----------
        None

        Returns
        -------
        None
        """
        self.makeMrkvHist()  # Make a (pseudo)random sequence of Markov states
        sim_periods = self.act_T

        # For each Markov state in each simulated period, draw the aggregate shocks
        # that would occur in that state in that period
        StateCount = self.MrkvArray.shape[0]
        PermShkAggHistAll = np.zeros((StateCount, sim_periods))
        TranShkAggHistAll = np.zeros((StateCount, sim_periods))
        for i in range(StateCount):
            AggShockDraws = self.AggShkDstn[i].drawDiscrete(N=sim_periods)
            PermShkAggHistAll[i, :] = AggShockDraws[0, :]
            TranShkAggHistAll[i, :] = AggShockDraws[1, :]

        # Select the actual history of aggregate shocks based on the sequence
        # of Markov states that the economy experiences
        PermShkAggHist = np.zeros(sim_periods)
        TranShkAggHist = np.zeros(sim_periods)
        for i in range(StateCount):
            these = i == self.MrkvNow_hist
            PermShkAggHist[these] = PermShkAggHistAll[i, these] * self.PermGroFacAgg[i]
            TranShkAggHist[these] = TranShkAggHistAll[i, these]

        # Store the histories
        self.PermShkAggHist = PermShkAggHist
        self.TranShkAggHist = TranShkAggHist

    def makeMrkvHist(self):
        """
        Makes a history of macroeconomic Markov states, stored in the attribute
        MrkvNow_hist.  This version ensures that each state is reached a sufficient
        number of times to have a valid sample for calcDynamics to produce a good
        dynamic rule.  It will sometimes cause act_T to be increased beyond its
        initially specified level.

        Parameters
        ----------
        None

        Returns
        -------
        None
        """
        if hasattr(self, "loops_max"):
            loops_max = self.loops_max
        else:  # Maximum number of loops; final act_T never exceeds act_T*loops_max
            loops_max = 10

        state_T_min = 50  # Choose minimum number of periods in each state for a valid Markov sequence
        logit_scale = (
            0.2  # Scaling factor on logit choice shocks when jumping to a new state
        )
        # Values close to zero make the most underrepresented states very likely to visit, while
        # large values of logit_scale make any state very likely to be jumped to.

        # Reset act_T to the level actually specified by the user
        if hasattr(self, "act_T_orig"):
            act_T = self.act_T_orig
        else:  # Or store it for the first time
            self.act_T_orig = self.act_T
            act_T = self.act_T

        # Find the long run distribution of Markov states
        w, v = np.linalg.eig(np.transpose(self.MrkvArray))
        idx = (np.abs(w - 1.0)).argmin()
        x = v[:, idx].astype(float)
        LR_dstn = x / np.sum(x)

        # Initialize the Markov history and set up transitions
        MrkvNow_hist = np.zeros(self.act_T_orig, dtype=int)
        cutoffs = np.cumsum(self.MrkvArray, axis=1)
        loops = 0
        go = True
        MrkvNow = self.sow_init["MrkvNow"]
        t = 0
        StateCount = self.MrkvArray.shape[0]

        # Add histories until each state has been visited at least state_T_min times
        while go:
            draws = Uniform(seed=loops).draw(N=self.act_T_orig)
            for s in range(draws.size):  # Add act_T_orig more periods
                MrkvNow_hist[t] = MrkvNow
                MrkvNow = np.searchsorted(cutoffs[MrkvNow, :], draws[s])
                t += 1

            # Calculate the empirical distribution
            state_T = np.zeros(StateCount)
            for i in range(StateCount):
                state_T[i] = np.sum(MrkvNow_hist == i)

            # Check whether each state has been visited state_T_min times
            if np.all(state_T >= state_T_min):
                go = False  # If so, terminate the loop
                continue

            # Choose an underrepresented state to "jump" to
            if np.any(
                state_T == 0
            ):  # If any states have *never* been visited, randomly choose one of those
                never_visited = np.where(np.array(state_T == 0))[0]
                MrkvNow = np.random.choice(never_visited)
            else:  # Otherwise, use logit choice probabilities to visit an underrepresented state
                emp_dstn = state_T / act_T
                ratios = LR_dstn / emp_dstn
                ratios_adj = ratios - np.max(ratios)
                ratios_exp = np.exp(ratios_adj / logit_scale)
                ratios_sum = np.sum(ratios_exp)
                jump_probs = ratios_exp / ratios_sum
                cum_probs = np.cumsum(jump_probs)
                MrkvNow = np.searchsorted(cum_probs, draws[-1])

            loops += 1
            # Make the Markov state history longer by act_T_orig periods
            if loops >= loops_max:
                go = False
                print(
                    "makeMrkvHist reached maximum number of loops without generating a valid sequence!"
                )
            else:
                MrkvNow_new = np.zeros(self.act_T_orig, dtype=int)
                MrkvNow_hist = np.concatenate((MrkvNow_hist, MrkvNow_new))
                act_T += self.act_T_orig

        # Store the results as attributes of self
        self.MrkvNow_hist = MrkvNow_hist
        self.act_T = act_T

    def millRule(self, aLvlNow, pLvlNow):
        """
        Function to calculate the capital to labor ratio, interest factor, and
        wage rate based on each agent's current state.  Just calls calcRandW()
        and adds the Markov state index.

        See documentation for calcRandW for more information.

        Returns
        -------
        Mnow : float
            Aggregate market resources for this period.
        Aprev : float
            Aggregate savings for the prior period.
        KtoLnow : float
            Capital-to-labor ratio in the economy this period.
        Rnow : float
            Interest factor on assets in the economy this period.
        Wnow : float
            Wage rate for labor in the economy this period.
        MrkvNow : int
            Binary indicator for bad (0) or good (1) macroeconomic state.
        """
        MrkvNow = self.MrkvNow_hist[self.Shk_idx]
        temp = self.calcRandW(aLvlNow, pLvlNow)

        return temp + (MrkvNow,)

    def calcAFunc(self, MaggNow, AaggNow):
        """
        Calculate a new aggregate savings rule based on the history of the
        aggregate savings and aggregate market resources from a simulation.
        Calculates an aggregate saving rule for each macroeconomic Markov state.

        Parameters
        ----------
        MaggNow : [float]
            List of the history of the simulated  aggregate market resources for an economy.
        AaggNow : [float]
            List of the history of the simulated  aggregate savings for an economy.

        Returns
        -------
        (unnamed) : CapDynamicRule
            Object containing new saving rules for each Markov state.
        """
        verbose = self.verbose
        discard_periods = (
            self.T_discard
        )  # Throw out the first T periods to allow the simulation to approach the SS
        update_weight = (
            1.0 - self.DampingFac
        )  # Proportional weight to put on new function vs old function parameters
        total_periods = len(MaggNow)

        # Trim the histories of M_t and A_t and convert them to logs
        logAagg = np.log(AaggNow[discard_periods:total_periods])
        logMagg = np.log(MaggNow[discard_periods - 1 : total_periods - 1])
        MrkvHist = self.MrkvNow_hist[discard_periods - 1 : total_periods - 1]

        # For each Markov state, regress A_t on M_t and update the saving rule
        AFunc_list = []
        rSq_list = []
        for i in range(self.MrkvArray.shape[0]):
            these = i == MrkvHist
            slope, intercept, r_value, p_value, std_err = stats.linregress(
                logMagg[these], logAagg[these]
            )

            # Make a new aggregate savings rule by combining the new regression parameters
            # with the previous guess
            intercept = (
                update_weight * intercept
                + (1.0 - update_weight) * self.intercept_prev[i]
            )
            slope = update_weight * slope + (1.0 - update_weight) * self.slope_prev[i]
            AFunc_list.append(
                AggregateSavingRule(intercept, slope)
            )  # Make a new next-period capital function
            rSq_list.append(r_value ** 2)

            # Save the new values as "previous" values for the next iteration
            self.intercept_prev[i] = intercept
            self.slope_prev[i] = slope

        # Print the new parameters
        if verbose:
            print(
                "intercept="
                + str(self.intercept_prev)
                + ", slope="
                + str(self.slope_prev)
                + ", r-sq="
                + str(rSq_list)
            )

        return AggShocksDynamicRule(AFunc_list)


class SmallOpenMarkovEconomy(CobbDouglasMarkovEconomy, SmallOpenEconomy):
    """
    A class for representing a small open economy, where the wage rate and interest rate are
    exogenously determined by some "global" rate.  However, the economy is still subject to
    aggregate productivity shocks.  This version supports a discrete Markov state.  All
    methods in this class inherit from the two parent classes.
    """

    def __init__(self, agents=None, tolerance=0.0001, act_T=1000, **kwds):
        agents = agents if agents is not None else list()
        CobbDouglasMarkovEconomy.__init__(
            self, agents=agents, tolerance=tolerance, act_T=act_T, **kwds
        )
        self.reap_vars = []
        self.dyn_vars = []

    def update(self):
        SmallOpenEconomy.update(self)
        StateCount = self.MrkvArray.shape[0]
        self.AFunc = StateCount * [IdentityFunction()]

    def makeAggShkDstn(self):
        CobbDouglasMarkovEconomy.makeAggShkDstn(self)

    def millRule(self):
        MrkvNow = self.MrkvNow_hist[self.Shk_idx]
        temp = SmallOpenEconomy.getAggShocks(self)
        temp(MrkvNow=MrkvNow)
        return temp

    def calcDynamics(self, KtoLnow):
        return HARKobject()

    def makeAggShkHist(self):
        CobbDouglasMarkovEconomy.makeAggShkHist(self)


init_KS_economy = {
    "verbose": True,
    "act_T": 11000,
    "T_discard": 1000,
    "DampingFac": 0.5,
    "intercept_prev": [0.0, 0.0],
    "slope_prev": [1.0, 1.0],
    "DiscFac": 0.99,
    "CRRA": 1.0,
    "LbrInd": 0.3271,  # Not listed in KS (1998), but Alan Lujan got this number indirectly from KS
    "ProdB": 0.99,
    "ProdG": 1.01,
    "CapShare": 0.36,
    "DeprFac": 0.025,
    "DurMeanB": 8.0,
    "DurMeanG": 8.0,
    "SpellMeanB": 2.5,
    "SpellMeanG": 1.5,
    "UrateB": 0.10,
    "UrateG": 0.04,
    "RelProbBG": 0.75,
    "RelProbGB": 1.25,
    "MrkvNow_init": 0,
}


class KrusellSmithEconomy(Market):
    """
    A class to represent an economy in the special Krusell-Smith (1998) model.
    This model replicates the one presented in the JPE article "Income and Wealth
    Heterogeneity in the Macroeconomy", with its default parameters set to match
    those in the paper.
    """

    def __init__(self, agents=None, tolerance=0.0001, **kwds):
        """
        Make a new instance of KrusellSmithEconomy by filling in attributes
        specific to this kind of market.

        Parameters
        ----------
        agents : [ConsumerType]
            List of types of consumers that live in this economy.
        tolerance: float
            Minimum acceptable distance between "dynamic rules" to consider the
            solution process converged.  Distance depends on intercept and slope
            of the log-linear "next capital ratio" function.
        act_T : int
            Number of periods to simulate when making a history of of the market.

        Returns
        -------
        None
        """
        agents = agents if agents is not None else list()
        params = deepcopy(init_KS_economy)
        params.update(kwds)

        Market.__init__(
            self,
            agents=agents,
            tolerance=tolerance,
            sow_vars=["Mnow", "Aprev", "MrkvNow", "Rnow", "Wnow"],
            reap_vars=["aNow", "EmpNow"],
            track_vars=["MrkvNow", "Aprev", "Mnow", "Urate"],
            dyn_vars=["AFunc"],
            **params
        )
        self.update()

    def update(self):
        """
        Construct trivial initial guesses of the aggregate saving rules, as well
        as the perfect foresight steady state and associated objects.
        """
        StateCount = 2
        AFunc_all = [
            AggregateSavingRule(self.intercept_prev[j], self.slope_prev[j])
            for j in range(StateCount)
        ]
        self.AFunc = AFunc_all
        self.KtoLSS = (
            (1.0 ** self.CRRA / self.DiscFac - (1.0 - self.DeprFac)) / self.CapShare
        ) ** (1.0 / (self.CapShare - 1.0))
        self.KSS = self.KtoLSS * self.LbrInd
        self.KtoYSS = self.KtoLSS ** (1.0 - self.CapShare)
        self.WSS = (1.0 - self.CapShare) * self.KtoLSS ** (self.CapShare)
        self.RSS = (
            1.0 + self.CapShare * self.KtoLSS ** (self.CapShare - 1.0) - self.DeprFac
        )
        self.MSS = self.KSS * self.RSS + self.WSS * self.LbrInd
        self.convertKtoY = lambda KtoY: KtoY ** (
            1.0 / (1.0 - self.CapShare)
        )  # converts K/Y to K/L
        self.rFunc = lambda k: self.CapShare * k ** (self.CapShare - 1.0)
        self.Wfunc = lambda k: ((1.0 - self.CapShare) * k ** (self.CapShare))
        self.sow_init["KtoLnow"] = self.KtoLSS
        self.sow_init["Mnow"] = self.MSS
        self.sow_init["Aprev"] = self.KSS
        self.sow_init["Rnow"] = self.RSS
        self.sow_init["Wnow"] = self.WSS
        self.PermShkAggNow_init = 1.0
        self.TranShkAggNow_init = 1.0
        self.sow_init["MrkvNow"] = 0
        self.makeMrkvArray()

    def reset(self):
        """
        Reset the economy to prepare for a new simulation.  Sets the time index
        of aggregate shocks to zero and runs Market.reset().
        """
        self.Shk_idx = 0
        Market.reset(self)

    def makeMrkvArray(self):
        """
        Construct the attributes MrkvAggArray and MrkvIndArray from the primitive
        attributes DurMeanB, DurMeanG, SpellMeanB, SpellMeanG, UrateB, UrateG,
        RelProbGB, and RelProbBG.
        """
        # Construct aggregate Markov transition probabilities
        ProbBG = 1.0 / self.DurMeanB
        ProbGB = 1.0 / self.DurMeanG
        ProbBB = 1.0 - ProbBG
        ProbGG = 1.0 - ProbGB
        MrkvAggArray = np.array([[ProbBB, ProbBG], [ProbGB, ProbGG]])

        # Construct idiosyncratic Markov transition probabilities
        # ORDER: BU, BE, GU, GE
        MrkvIndArray = np.zeros((4, 4))

        # BAD-BAD QUADRANT
        MrkvIndArray[0, 1] = ProbBB * 1.0 / self.SpellMeanB
        MrkvIndArray[0, 0] = ProbBB * (1 - 1.0 / self.SpellMeanB)
        MrkvIndArray[1, 0] = self.UrateB / (1.0 - self.UrateB) * MrkvIndArray[0, 1]
        MrkvIndArray[1, 1] = ProbBB - MrkvIndArray[1, 0]

        # GOOD-GOOD QUADRANT
        MrkvIndArray[2, 3] = ProbGG * 1.0 / self.SpellMeanG
        MrkvIndArray[2, 2] = ProbGG * (1 - 1.0 / self.SpellMeanG)
        MrkvIndArray[3, 2] = self.UrateG / (1.0 - self.UrateG) * MrkvIndArray[2, 3]
        MrkvIndArray[3, 3] = ProbGG - MrkvIndArray[3, 2]

        # BAD-GOOD QUADRANT
        MrkvIndArray[0, 2] = self.RelProbBG * MrkvIndArray[2, 2] / ProbGG * ProbBG
        MrkvIndArray[0, 3] = ProbBG - MrkvIndArray[0, 2]
        MrkvIndArray[1, 2] = (
            ProbBG * self.UrateG - self.UrateB * MrkvIndArray[0, 2]
        ) / (1.0 - self.UrateB)
        MrkvIndArray[1, 3] = ProbBG - MrkvIndArray[1, 2]

        # GOOD-BAD QUADRANT
        MrkvIndArray[2, 0] = self.RelProbGB * MrkvIndArray[0, 0] / ProbBB * ProbGB
        MrkvIndArray[2, 1] = ProbGB - MrkvIndArray[2, 0]
        MrkvIndArray[3, 0] = (
            ProbGB * self.UrateB - self.UrateG * MrkvIndArray[2, 0]
        ) / (1.0 - self.UrateG)
        MrkvIndArray[3, 1] = ProbGB - MrkvIndArray[3, 0]

        # Test for valid idiosyncratic transition probabilities
        assert np.all(
            MrkvIndArray >= 0.0
        ), "Invalid idiosyncratic transition probabilities!"
        self.MrkvArray = MrkvAggArray
        self.MrkvIndArray = MrkvIndArray

    def makeMrkvHist(self):
        """
        Makes a history of macroeconomic Markov states, stored in the attribute
        MrkvNow_hist.  This variable is binary (0 bad, 1 good) in the KS model.
        """
        # Initialize the Markov history and set up transitions
        MrkvNow_hist = np.zeros(self.act_T, dtype=int)
        cutoffs = np.cumsum(self.MrkvArray, axis=1)
        MrkvNow = self.MrkvNow_init
        t = 0

        # Add histories until each state has been visited at least state_T_min times
        draws = Uniform(seed=0).draw(N=self.act_T)
        for s in range(draws.size):  # Add act_T_orig more periods
            MrkvNow_hist[t] = MrkvNow
            MrkvNow = np.searchsorted(cutoffs[MrkvNow, :], draws[s])
            t += 1

        # Store the result as attribute of self
        self.MrkvNow_hist = MrkvNow_hist

    def millRule(self, aNow, EmpNow):
        """
        Method to calculate the capital to labor ratio, interest factor, and
        wage rate based on each agent's current state.  Just calls calcRandW().

        See documentation for calcRandW for more information.

        Returns
        -------
        Mnow : float
            Aggregate market resources for this period.
        Aprev : float
            Aggregate savings for the prior period.
        MrkvNow : int
            Binary indicator for bad (0) or good (1) macroeconomic state.
        Rnow : float
            Interest factor on assets in the economy this period.
        Wnow : float
            Wage rate for labor in the economy this period.
        """

        return self.calcRandW(aNow, EmpNow)

    def calcDynamics(self, Mnow, Aprev):
        """
        Method to update perceptions of the aggregate saving rule in each
        macroeconomic state; just calls calcAFunc.
        """
        return self.calcAFunc(Mnow, Aprev)

    def calcRandW(self, aNow, EmpNow):
        """
        Calculates the interest factor and wage rate this period using each agent's
        capital stock to get the aggregate capital ratio.

        Parameters
        ----------
        aNow : [np.array]
            Agents' current end-of-period assets.  Elements of the list correspond
            to types in the economy, entries within arrays to agents of that type.
        EmpNow [np.array]
            Agents' binary employment states.  Not actually used in computation of
            interest and wage rates, but stored in the history to verify that the
            idiosyncratic unemployment probabilities are behaving as expected.

        Returns
        -------
        Mnow : float
            Aggregate market resources for this period.
        Aprev : float
            Aggregate savings for the prior period.
        MrkvNow : int
            Binary indicator for bad (0) or good (1) macroeconomic state.
        Rnow : float
            Interest factor on assets in the economy this period.
        Wnow : float
            Wage rate for labor in the economy this period.
        """
        # Calculate aggregate savings
        Aprev = np.mean(np.array(aNow))  # End-of-period savings from last period
        # Calculate aggregate capital this period
        AggK = Aprev  # ...becomes capital today

        # Calculate unemployment rate
        Urate = 1.0 - np.mean(np.array(EmpNow))
        self.Urate = Urate  # This is the unemployment rate for the *prior* period

        # Get this period's TFP and labor supply
        MrkvNow = self.MrkvNow_hist[self.Shk_idx]
        if MrkvNow == 0:
            Prod = self.ProdB
            AggL = (1.0 - self.UrateB) * self.LbrInd
        elif MrkvNow == 1:
            Prod = self.ProdG
            AggL = (1.0 - self.UrateG) * self.LbrInd
        self.Shk_idx += 1

        # Calculate the interest factor and wage rate this period
        KtoLnow = AggK / AggL
        Rnow = 1.0 + Prod * self.rFunc(KtoLnow) - self.DeprFac
        Wnow = Prod * self.Wfunc(KtoLnow)
        Mnow = Rnow * AggK + Wnow * AggL
        self.KtoLnow = KtoLnow  # Need to store this as it is a sow variable

        # Returns a tuple of these values
        return Mnow, Aprev, MrkvNow, Rnow, Wnow

    def calcAFunc(self, Mnow, Aprev):
        """
        Calculate a new aggregate savings rule based on the history of the
        aggregate savings and aggregate market resources from a simulation.
        Calculates an aggregate saving rule for each macroeconomic Markov state.

        Parameters
        ----------
        Mnow : [float]
            List of the history of the simulated aggregate market resources for an economy.
        Anow : [float]
            List of the history of the simulated aggregate savings for an economy.

        Returns
        -------
        (unnamed) : CapDynamicRule
            Object containing new saving rules for each Markov state.
        """
        verbose = self.verbose
        discard_periods = (
            self.T_discard
        )  # Throw out the first T periods to allow the simulation to approach the SS
        update_weight = (
            1.0 - self.DampingFac
        )  # Proportional weight to put on new function vs old function parameters
        total_periods = len(Mnow)

        # Trim the histories of M_t and A_t and convert them to logs
        logAagg = np.log(Aprev[discard_periods:total_periods])
        logMagg = np.log(Mnow[discard_periods - 1 : total_periods - 1])
        MrkvHist = self.MrkvNow_hist[discard_periods - 1 : total_periods - 1]

        # For each Markov state, regress A_t on M_t and update the saving rule
        AFunc_list = []
        rSq_list = []
        for i in range(self.MrkvArray.shape[0]):
            these = i == MrkvHist
            slope, intercept, r_value, p_value, std_err = stats.linregress(
                logMagg[these], logAagg[these]
            )

            # Make a new aggregate savings rule by combining the new regression parameters
            # with the previous guess
            intercept = (
                update_weight * intercept
                + (1.0 - update_weight) * self.intercept_prev[i]
            )
            slope = update_weight * slope + (1.0 - update_weight) * self.slope_prev[i]
            AFunc_list.append(
                AggregateSavingRule(intercept, slope)
            )  # Make a new next-period capital function
            rSq_list.append(r_value ** 2)

            # Save the new values as "previous" values for the next iteration
            self.intercept_prev[i] = intercept
            self.slope_prev[i] = slope

        # Print the new parameters
        if verbose:
            print(
                "intercept="
                + str(self.intercept_prev)
                + ", slope="
                + str(self.slope_prev)
                + ", r-sq="
                + str(rSq_list)
            )

        return AggShocksDynamicRule(AFunc_list)


class AggregateSavingRule(HARKobject):
    """
    A class to represent agent beliefs about aggregate saving at the end of this period (AaggNow) as
    a function of (normalized) aggregate market resources at the beginning of the period (MaggNow).
    """

    def __init__(self, intercept, slope):
        """
        Make a new instance of CapitalEvoRule.

        Parameters
        ----------
        intercept : float
            Intercept of the log-linear capital evolution rule.
        slope : float
            Slope of the log-linear capital evolution rule.

        Returns
        -------
        new instance of CapitalEvoRule
        """
        self.intercept = intercept
        self.slope = slope
        self.distance_criteria = ["slope", "intercept"]

    def __call__(self, Mnow):
        """
        Evaluates aggregate savings as a function of the aggregate market resources this period.

        Parameters
        ----------
        Mnow : float
            Aggregate market resources this period.

        Returns
        -------
        Aagg : Expected aggregate savings this period.
        """
        Aagg = np.exp(self.intercept + self.slope * np.log(Mnow))
        return Aagg


class AggShocksDynamicRule(HARKobject):
    """
    Just a container class for passing the dynamic rule in the aggregate shocks model to agents.
    """

    def __init__(self, AFunc):
        """
        Make a new instance of CapDynamicRule.

        Parameters
        ----------
        AFunc : CapitalEvoRule
            Aggregate savings as a function of aggregate market resources.

        Returns
        -------
        None
        """
        self.AFunc = AFunc
        self.distance_criteria = ["AFunc"]<|MERGE_RESOLUTION|>--- conflicted
+++ resolved
@@ -675,8 +675,6 @@
             "DiscFac",
             "CRRA",
         ]
-<<<<<<< HEAD
-
         # need better handling of this
         self.state_now = {
             "aNow" : None,
@@ -689,10 +687,8 @@
             "EmpNow" : None
         }
 
-=======
-        self.poststate_vars = ["aNow", "EmpNow"]
         self.shock_vars = {}
->>>>>>> 12f4f927
+
         self.solveOnePeriod = solveKrusellSmith
         self.update()
 
