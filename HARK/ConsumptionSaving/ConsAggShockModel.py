"""
Consumption-saving models with aggregate productivity shocks as well as idiosyn-
cratic income shocks.  Currently only contains one microeconomic model with a
basic solver.  Also includes a subclass of Market called CobbDouglas economy,
used for solving "macroeconomic" models with aggregate shocks.
"""
from __future__ import division, print_function
from __future__ import absolute_import
from builtins import str
from builtins import range
import numpy as np
import scipy.stats as stats
from HARK.interpolation import (
    LinearInterp,
    LinearInterpOnInterp1D,
    ConstantFunction,
    IdentityFunction,
    VariableLowerBoundFunc2D,
    BilinearInterp,
    LowerEnvelope2D,
    UpperEnvelope,
    MargValueFuncCRRA
)
from HARK.utilities import (
    CRRAutility,
    CRRAutilityP,
    CRRAutilityPP,
    CRRAutilityP_inv,
    CRRAutility_invP,
    CRRAutility_inv,
    makeGridExpMult,
)
from HARK.distribution import (
    MeanOneLogNormal,
    Uniform,
    combineIndepDstns,
    calcExpectation
)
from HARK.ConsumptionSaving.ConsIndShockModel import (
    ConsumerSolution,
    IndShockConsumerType,
    init_idiosyncratic_shocks,
)
from HARK.ConsumptionSaving.ConsMarkovModel import MarkovConsumerType
from HARK import MetricObject, Market, AgentType
from copy import deepcopy
import matplotlib.pyplot as plt

__all__ = [
    "AggShockConsumerType",
    "AggShockMarkovConsumerType",
    "CobbDouglasEconomy",
    "SmallOpenEconomy",
    "CobbDouglasMarkovEconomy",
    "SmallOpenMarkovEconomy",
    "AggregateSavingRule",
    "AggShocksDynamicRule",
    "init_agg_shocks",
    "init_agg_mrkv_shocks",
    "init_cobb_douglas",
    "init_mrkv_cobb_douglas",
]

utility = CRRAutility
utilityP = CRRAutilityP
utilityPP = CRRAutilityPP
utilityP_inv = CRRAutilityP_inv
utility_invP = CRRAutility_invP
utility_inv = CRRAutility_inv

<<<<<<< HEAD

class MargValueFunc2D(MetricObject):
    """
    A class for representing a marginal value function in models where the
    standard envelope condition of dvdm(m,M) = u'(c(m,M)) holds (with CRRA utility).
    """

    distance_criteria = ["cFunc", "CRRA"]

    def __init__(self, cFunc, CRRA):
        """
        Constructor for a new marginal value function object.

        Parameters
        ----------
        cFunc : function
            A real function representing the marginal value function composed
            with the inverse marginal utility function, defined on normalized individual market
            resources and aggregate market resources-to-labor ratio: uP_inv(vPfunc(m,M)).
            Called cFunc because when standard envelope condition applies,
            uP_inv(vPfunc(m,M)) = cFunc(m,M).
        CRRA : float
            Coefficient of relative risk aversion.

        Returns
        -------
        new instance of MargValueFunc
        """
        self.cFunc = deepcopy(cFunc)
        self.CRRA = CRRA

    def __call__(self, m, M):
        return utilityP(self.cFunc(m, M), gam=self.CRRA)


=======
>>>>>>> 98da4de4
###############################################################################

# Make a dictionary to specify an aggregate shocks consumer
init_agg_shocks = init_idiosyncratic_shocks.copy()
del init_agg_shocks["Rfree"]  # Interest factor is endogenous in agg shocks model
del init_agg_shocks["CubicBool"]  # Not supported yet for agg shocks model
del init_agg_shocks["vFuncBool"]  # Not supported yet for agg shocks model
init_agg_shocks["PermGroFac"] = [1.0]
# Grid of capital-to-labor-ratios (factors)
MgridBase = np.array(
    [0.1, 0.3, 0.6, 0.8, 0.9, 0.98, 1.0, 1.02, 1.1, 1.2, 1.6, 2.0, 3.0]
)
init_agg_shocks["MgridBase"] = MgridBase
init_agg_shocks["aXtraCount"] = 24
init_agg_shocks["aNrmInitStd"] = 0.0
init_agg_shocks["LivPrb"] = [0.98]


class AggShockConsumerType(IndShockConsumerType):
    """
    A class to represent consumers who face idiosyncratic (transitory and per-
    manent) shocks to their income and live in an economy that has aggregate
    (transitory and permanent) shocks to labor productivity.  As the capital-
    to-labor ratio varies in the economy, so does the wage rate and interest
    rate.  "Aggregate shock consumers" have beliefs about how the capital ratio
    evolves over time and take aggregate shocks into account when making their
    decision about how much to consume.
    """

    def __init__(self, **kwds):
        """
        Make a new instance of AggShockConsumerType, an extension of
        IndShockConsumerType.  Sets appropriate solver and input lists.
        """
        params = init_agg_shocks.copy()
        params.update(kwds)

        AgentType.__init__(
            self,
            solution_terminal=deepcopy(IndShockConsumerType.solution_terminal_),
            pseudo_terminal=False,
            **params
        )

        # Add consumer-type specific objects, copying to create independent versions
        self.time_vary = deepcopy(IndShockConsumerType.time_vary_)
        self.time_inv = deepcopy(IndShockConsumerType.time_inv_)
        self.delFromTimeInv("Rfree", "vFuncBool", "CubicBool")

        self.solveOnePeriod = solveConsAggShock
        self.update()

    def reset(self):
        """
        Initialize this type for a new simulated history of K/L ratio.

        Parameters
        ----------
        None

        Returns
        -------
        None
        """
        self.initializeSim()
        self.state_now['aLvlNow'] = self.kInit * np.ones(self.AgentCount)  # Start simulation near SS
        self.state_now['aNrmNow'] = self.state_now['aLvlNow'] / self.state_now['pLvlNow'] # ???

    def preSolve(self):
        #        AgentType.preSolve()
        self.updateSolutionTerminal()

    def updateSolutionTerminal(self):
        """
        Updates the terminal period solution for an aggregate shock consumer.
        Only fills in the consumption function and marginal value function.

        Parameters
        ----------
        None

        Returns
        -------
        None
        """
        cFunc_terminal = BilinearInterp(
            np.array([[0.0, 0.0], [1.0, 1.0]]),
            np.array([0.0, 1.0]),
            np.array([0.0, 1.0]),
        )
        vPfunc_terminal = MargValueFuncCRRA(cFunc_terminal, self.CRRA)
        mNrmMin_terminal = ConstantFunction(0)
        self.solution_terminal = ConsumerSolution(
            cFunc=cFunc_terminal, vPfunc=vPfunc_terminal, mNrmMin=mNrmMin_terminal
        )

    def getEconomyData(self, economy):
        """
        Imports economy-determined objects into self from a Market.
        Instances of AggShockConsumerType "live" in some macroeconomy that has
        attributes relevant to their microeconomic model, like the relationship
        between the capital-to-labor ratio and the interest and wage rates; this
        method imports those attributes from an "economy" object and makes them
        attributes of the ConsumerType.

        Parameters
        ----------
        economy : Market
            The "macroeconomy" in which this instance "lives".  Might be of the
            subclass CobbDouglasEconomy, which has methods to generate the
            relevant attributes.

        Returns
        -------
        None
        """
        self.T_sim = (
            economy.act_T
        )  # Need to be able to track as many periods as economy runs
        self.kInit = economy.kSS  # Initialize simulation assets to steady state
        self.aNrmInitMean = np.log(
            0.00000001
        )  # Initialize newborn assets to nearly zero
        self.Mgrid = (
            economy.MSS * self.MgridBase
        )  # Aggregate market resources grid adjusted around SS capital ratio
        self.AFunc = economy.AFunc  # Next period's aggregate savings function
        self.Rfunc = economy.Rfunc  # Interest factor as function of capital ratio
        self.wFunc = economy.wFunc  # Wage rate as function of capital ratio
        self.DeprFac = economy.DeprFac  # Rate of capital depreciation
        self.PermGroFacAgg = (
            economy.PermGroFacAgg
        )  # Aggregate permanent productivity growth
        self.addAggShkDstn(
            economy.AggShkDstn
        )  # Combine idiosyncratic and aggregate shocks into one dstn
        self.addToTimeInv(
            "Mgrid", "AFunc", "Rfunc", "wFunc", "DeprFac", "PermGroFacAgg"
        )

    def addAggShkDstn(self, AggShkDstn):
        """
        Updates attribute IncomeDstn by combining idiosyncratic shocks with aggregate shocks.

        Parameters
        ----------
        AggShkDstn : [np.array]
            Aggregate productivity shock distribution.  First element is proba-
            bilities, second element is agg permanent shocks, third element is
            agg transitory shocks.

        Returns
        -------
        None
        """
        if len(self.IncomeDstn[0].X) > 2:
            self.IncomeDstn = self.IncomeDstnWithoutAggShocks
        else:
            self.IncomeDstnWithoutAggShocks = self.IncomeDstn
        self.IncomeDstn = [
            combineIndepDstns(self.IncomeDstn[t], AggShkDstn)
            for t in range(self.T_cycle)
        ]

    def simBirth(self, which_agents):
        """
        Makes new consumers for the given indices.  Initialized variables include aNrm and pLvl, as
        well as time variables t_age and t_cycle.  Normalized assets and permanent income levels
        are drawn from lognormal distributions given by aNrmInitMean and aNrmInitStd (etc).

        Parameters
        ----------
        which_agents : np.array(Bool)
            Boolean array of size self.AgentCount indicating which agents should be "born".

        Returns
        -------
        None
        """
        IndShockConsumerType.simBirth(self, which_agents)
        if "aLvlNow" in self.state_now and self.state_now["aLvlNow"] is not None:
            self.state_now["aLvlNow"][which_agents] = (
                self.state_now["aNrmNow"][which_agents] * self.state_now["pLvlNow"][which_agents]
            )
        else:
            self.state_now["aLvlNow"] = self.state_now['aNrmNow'] * self.state_now['pLvlNow']

    def simDeath(self):
        """
        Randomly determine which consumers die, and distribute their wealth among the survivors.
        This method only works if there is only one period in the cycle.

        Parameters
        ----------
        None

        Returns
        -------
        who_dies : np.array(bool)
            Boolean array of size AgentCount indicating which agents die.
        """
        # Divide agents into wealth groups, kill one random agent per wealth group
        #        order = np.argsort(self.aLvlNow)
        #        how_many_die = int(self.AgentCount*(1.0-self.LivPrb[0]))
        #        group_size = self.AgentCount/how_many_die # This should be an integer
        #        base_idx = self.RNG.randint(0,group_size,size=how_many_die)
        #        kill_by_rank = np.arange(how_many_die,dtype=int)*group_size + base_idx
        #        who_dies = np.zeros(self.AgentCount,dtype=bool)
        #        who_dies[order[kill_by_rank]] = True

        # Just select a random set of agents to die
        how_many_die = int(round(self.AgentCount * (1.0 - self.LivPrb[0])))
        base_bool = np.zeros(self.AgentCount, dtype=bool)
        base_bool[0:how_many_die] = True
        who_dies = self.RNG.permutation(base_bool)
        if self.T_age is not None:
            who_dies[self.t_age >= self.T_age] = True

        # Divide up the wealth of those who die, giving it to those who survive
        who_lives = np.logical_not(who_dies)
        wealth_living = np.sum(self.state_now["aLvlNow"][who_lives])
        wealth_dead = np.sum(self.state_now["aLvlNow"][who_dies])
        Ractuarial = 1.0 + wealth_dead / wealth_living
        self.state_now['aNrmNow'][who_lives] = self.state_now['aNrmNow'][who_lives] * Ractuarial
        self.state_now["aLvlNow"][who_lives] = self.state_now["aLvlNow"][who_lives] * Ractuarial
        return who_dies

    def getRfree(self):
        """
        Returns an array of size self.AgentCount with self.RfreeNow in every entry.

        Parameters
        ----------
        None

        Returns
        -------
        RfreeNow : np.array
             Array of size self.AgentCount with risk free interest rate for each agent.
        """
        RfreeNow = self.RfreeNow * np.ones(self.AgentCount)
        return RfreeNow

    def getShocks(self):
        """
        Finds the effective permanent and transitory shocks this period by combining the aggregate
        and idiosyncratic shocks of each type.

        Parameters
        ----------
        None

        Returns
        -------
        None
        """
        IndShockConsumerType.getShocks(self)  # Update idiosyncratic shocks
        self.shocks["TranShkNow"] = (
            self.shocks["TranShkNow"] * self.TranShkAggNow * self.wRteNow
        )
        self.shocks["PermShkNow"] = self.shocks["PermShkNow"] * self.PermShkAggNow

    def getControls(self):
        """
        Calculates consumption for each consumer of this type using the consumption functions.

        Parameters
        ----------
        None

        Returns
        -------
        None
        """
        cNrmNow = np.zeros(self.AgentCount) + np.nan
        MPCnow = np.zeros(self.AgentCount) + np.nan
        MaggNow = self.getMaggNow()
        for t in range(self.T_cycle):
            these = t == self.t_cycle
            cNrmNow[these] = self.solution[t].cFunc(self.state_now["mNrmNow"][these], MaggNow[these])
            MPCnow[these] = self.solution[t].cFunc.derivativeX(
                self.state_now["mNrmNow"][these], MaggNow[these]
            )  # Marginal propensity to consume

        self.controls["cNrmNow"] = cNrmNow
        self.MPCnow = MPCnow
        return None

    def getMaggNow(self):  # This function exists to be overwritten in StickyE model
        return self.MaggNow * np.ones(self.AgentCount)

    def marketAction(self):
        """
        In the aggregate shocks model, the "market action" is to simulate one
        period of receiving income and choosing how much to consume.

        Parameters
        ----------
        None

        Returns
        -------
        None
        """
        self.simulate(1)

    def calcBoundingValues(self):
        """
        Calculate human wealth plus minimum and maximum MPC in an infinite
        horizon model with only one period repeated indefinitely.  Store results
        as attributes of self.  Human wealth is the present discounted value of
        expected future income after receiving income this period, ignoring mort-
        ality.  The maximum MPC is the limit of the MPC as m --> mNrmMin.  The
        minimum MPC is the limit of the MPC as m --> infty.

        NOT YET IMPLEMENTED FOR THIS CLASS

        Parameters
        ----------
        None

        Returns
        -------
        None
        """
        raise NotImplementedError()

    def makeEulerErrorFunc(self, mMax=100, approx_inc_dstn=True):
        """
        Creates a "normalized Euler error" function for this instance, mapping
        from market resources to "consumption error per dollar of consumption."
        Stores result in attribute eulerErrorFunc as an interpolated function.
        Has option to use approximate income distribution stored in self.IncomeDstn
        or to use a (temporary) very dense approximation.

        NOT YET IMPLEMENTED FOR THIS CLASS

        Parameters
        ----------
        mMax : float
            Maximum normalized market resources for the Euler error function.
        approx_inc_dstn : Boolean
            Indicator for whether to use the approximate discrete income distri-
            bution stored in self.IncomeDstn[0], or to use a very accurate
            discrete approximation instead.  When True, uses approximation in
            IncomeDstn; when False, makes and uses a very dense approximation.

        Returns
        -------
        None
        """
        raise NotImplementedError()


# This example makes a high risk, low growth state and a low risk, high growth state
MrkvArray = np.array([[0.90, 0.10], [0.04, 0.96]])
PermShkAggStd = [
    0.012,
    0.006,
]  # Standard deviation of log aggregate permanent shocks by state
TranShkAggStd = [
    0.006,
    0.003,
]  # Standard deviation of log aggregate transitory shocks by state
PermGroFacAgg = [0.98, 1.02]  # Aggregate permanent income growth factor

# Make a dictionary to specify a Markov aggregate shocks consumer
init_agg_mrkv_shocks = init_agg_shocks.copy()
init_agg_mrkv_shocks["MrkvArray"] = MrkvArray


class AggShockMarkovConsumerType(AggShockConsumerType):
    """
    A class for representing ex ante heterogeneous "types" of consumers who
    experience both aggregate and idiosyncratic shocks to productivity (both
    permanent and transitory), who lives in an environment where the macroeconomic
    state is subject to Markov-style discrete state evolution.
    """

    def __init__(self, **kwds):
        params = init_agg_mrkv_shocks.copy()
        params.update(kwds)
        kwds = params
        AggShockConsumerType.__init__(self, **kwds)
        self.addToTimeInv("MrkvArray")
        self.solveOnePeriod = solveConsAggMarkov

    def addAggShkDstn(self, AggShkDstn):
        """
        Variation on AggShockConsumerType.addAggShkDstn that handles the Markov
        state. AggShkDstn is a list of aggregate productivity shock distributions
        for each Markov state.
        """
        if len(self.IncomeDstn[0][0].X) > 2:
            self.IncomeDstn = self.IncomeDstnWithoutAggShocks
        else:
            self.IncomeDstnWithoutAggShocks = self.IncomeDstn

        IncomeDstnOut = []
        N = self.MrkvArray.shape[0]
        for t in range(self.T_cycle):
            IncomeDstnOut.append(
                [
                    combineIndepDstns(self.IncomeDstn[t][n], AggShkDstn[n])
                    for n in range(N)
                ]
            )
        self.IncomeDstn = IncomeDstnOut

    def updateSolutionTerminal(self):
        """
        Update the terminal period solution.  This method should be run when a
        new AgentType is created or when CRRA changes.

        Parameters
        ----------
        None

        Returns
        -------
        None
        """
        AggShockConsumerType.updateSolutionTerminal(self)

        # Make replicated terminal period solution
        StateCount = self.MrkvArray.shape[0]
        self.solution_terminal.cFunc = StateCount * [self.solution_terminal.cFunc]
        self.solution_terminal.vPfunc = StateCount * [self.solution_terminal.vPfunc]
        self.solution_terminal.mNrmMin = StateCount * [self.solution_terminal.mNrmMin]

    def resetRNG(self):
        MarkovConsumerType.resetRNG(self)

    def getShocks(self):
        """
        Gets permanent and transitory income shocks for this period.  Samples from IncomeDstn for
        each period in the cycle.  This is a copy-paste from IndShockConsumerType, with the
        addition of the Markov macroeconomic state.  Unfortunately, the getShocks method for
        MarkovConsumerType cannot be used, as that method assumes that MrkvNow is a vector
        with a value for each agent, not just a single int.

        Parameters
        ----------
        None

        Returns
        -------
        None
        """
        PermShkNow = np.zeros(self.AgentCount)  # Initialize shock arrays
        TranShkNow = np.zeros(self.AgentCount)
        newborn = self.t_age == 0
        for t in range(self.T_cycle):
            these = t == self.t_cycle
            N = np.sum(these)
            if N > 0:
                IncomeDstnNow = self.IncomeDstn[t - 1][
                    self.MrkvNow
                ]  # set current income distribution
                PermGroFacNow = self.PermGroFac[t - 1]  # and permanent growth factor

                # Get random draws of income shocks from the discrete distribution
                ShockDraws = IncomeDstnNow.drawDiscrete(N, exact_match=True)
                # Permanent "shock" includes expected growth
                PermShkNow[these] = ShockDraws[0] * PermGroFacNow
                TranShkNow[these] = ShockDraws[1]

        # That procedure used the *last* period in the sequence for newborns, but that's not right
        # Redraw shocks for newborns, using the *first* period in the sequence.  Approximation.
        N = np.sum(newborn)
        if N > 0:
            these = newborn
            IncomeDstnNow = self.IncomeDstn[0][
                self.MrkvNow
            ]  # set current income distribution
            PermGroFacNow = self.PermGroFac[0]  # and permanent growth factor

            # Get random draws of income shocks from the discrete distribution
            ShockDraws = IncomeDstnNow.drawDiscrete(N, exact_match=True)
            # Permanent "shock" includes expected growth
            PermShkNow[these] = ShockDraws[0] * PermGroFacNow
            TranShkNow[these] = ShockDraws[1]

        # Store the shocks in self
        self.EmpNow = np.ones(self.AgentCount, dtype=bool)
        self.EmpNow[TranShkNow == self.IncUnemp] = False
        self.shocks["TranShkNow"] = TranShkNow * self.TranShkAggNow * self.wRteNow
        self.shocks["PermShkNow"] = PermShkNow * self.PermShkAggNow

    def getControls(self):
        """
        Calculates consumption for each consumer of this type using the consumption functions.
        For this AgentType class, MrkvNow is the same for all consumers.  However, in an
        extension with "macroeconomic inattention", consumers might misperceive the state
        and thus act as if they are in different states.

        Parameters
        ----------
        None

        Returns
        -------
        None
        """
        cNrmNow = np.zeros(self.AgentCount) + np.nan
        MPCnow = np.zeros(self.AgentCount) + np.nan
        MaggNow = self.getMaggNow()
        MrkvNow = self.getMrkvNow()

        StateCount = self.MrkvArray.shape[0]
        MrkvBoolArray = np.zeros((StateCount, self.AgentCount), dtype=bool)
        for i in range(StateCount):
            MrkvBoolArray[i, :] = i == MrkvNow

        for t in range(self.T_cycle):
            these = t == self.t_cycle
            for i in range(StateCount):
                those = np.logical_and(these, MrkvBoolArray[i, :])
                cNrmNow[those] = self.solution[t].cFunc[i](
                    self.state_now["mNrmNow"][those], MaggNow[those]
                )
                # Marginal propensity to consume
                MPCnow[those] = (
                    self.solution[t]
                    .cFunc[i]
                    .derivativeX(self.state_now["mNrmNow"][those], MaggNow[those])
                )
        self.controls["cNrmNow"] = cNrmNow
        self.MPCnow = MPCnow
        return None

    def getMrkvNow(self):  # This function exists to be overwritten in StickyE model
        return self.MrkvNow * np.ones(self.AgentCount, dtype=int)


init_KS_agents = {
    "T_cycle": 1,
    "DiscFac": 0.99,
    "CRRA": 1.0,
    "LbrInd": 1.0,
    "aMin": 0.001,
    "aMax": 50.0,
    "aCount": 32,
    "aNestFac": 2,
    "MgridBase": np.array(
        [0.1, 0.3, 0.6, 0.8, 0.9, 0.95, 0.98, 1.0, 1.02, 1.05, 1.1, 1.2, 1.6, 2.0, 3.0]
    ),
    "AgentCount": 5000,
}


class KrusellSmithType(AgentType):
    """
    A class for representing agents in the seminal Krusell-Smith (1998) model from
    the paper "Income and Wealth Heterogeneity in the Macroeconomy".  All default
    parameters have been set to match those in the paper, but the equilibrium object
    is perceptions of aggregate assets as a function of aggregate market resources
    in each macroeconomic state (bad=0, good=1), rather than aggregate capital as
    a function of previous aggregate capital.  This choice was made so that some
    of the code from HARK's other HA-macro models can be used.
    """

    def __init__(self, **kwds):
        """
        Make a new instance of the Krusell-Smith type.
        """
        params = init_KS_agents.copy()
        params.update(kwds)

        AgentType.__init__(self, pseudo_terminal=False, **params)

        # Add consumer-type specific objects
        self.time_vary = []
        self.time_inv = [
            "DiscFac",
            "CRRA",
        ]
        # need better handling of this
        self.state_now = {
            "aNow" : None,
            "mNow" : None,
            "EmpNow" : None
        }
        self.state_prev = {
            "aNow" : None,
            "mNow" : None,
            "EmpNow" : None
        }

        self.shock_vars = {}

        self.solveOnePeriod = solveKrusellSmith
        self.update()

    def preSolve(self):
        self.update()
        self.preComputeArrays()

    def update(self):
        """
        Construct objects used during solution from primitive parameters.
        """
        self.makeGrid()
        self.updateSolutionTerminal()

    def getEconomyData(self, Economy):
        """
        Imports economy-determined objects into self from a Market.

        Parameters
        ----------
        Economy : KrusellSmithEconomy
            The "macroeconomy" in which this instance "lives".

        Returns
        -------
        None
        """
        self.T_sim = (
            Economy.act_T
        )  # Need to be able to track as many periods as economy runs
        self.kInit = Economy.KSS  # Initialize simulation assets to steady state
        self.MrkvInit = Economy.sow_init[
            "MrkvNow"
        ]  # Starting Markov state for the macroeconomy
        self.Mgrid = (
            Economy.MSS * self.MgridBase
        )  # Aggregate market resources grid adjusted around SS capital ratio
        self.AFunc = Economy.AFunc  # Next period's aggregate savings function
        self.DeprFac = Economy.DeprFac  # Rate of capital depreciation
        self.CapShare = Economy.CapShare  # Capital's share of production
        self.LbrInd = Economy.LbrInd  # Idiosyncratic labor supply (when employed)
        self.UrateB = Economy.UrateB  # Unemployment rate in bad state
        self.UrateG = Economy.UrateG  # Unemployment rate in good state
        self.ProdB = Economy.ProdB  # Total factor productivity in bad state
        self.ProdG = Economy.ProdG  # Total factor productivity in good state
        self.MrkvIndArray = (
            Economy.MrkvIndArray
        )  # Transition probabilities among discrete states
        self.MrkvAggArray = (
            Economy.MrkvArray
        )  # Transition probabilities among aggregate discrete states
        self.addToTimeInv(
            "Mgrid",
            "AFunc",
            "DeprFac",
            "CapShare",
            "UrateB",
            "LbrInd",
            "UrateG",
            "ProdB",
            "ProdG",
            "MrkvIndArray",
            "MrkvAggArray",
        )

    def makeGrid(self):
        """
        Construct the attribute aXtraGrid from the primitive attributes aMin,
        aMax, aCount, aNestFac.
        """
        self.aGrid = makeGridExpMult(self.aMin, self.aMax, self.aCount, self.aNestFac)
        self.addToTimeInv("aGrid")

    def updateSolutionTerminal(self):
        """
        Construct the trivial terminal period solution (initial guess).
        """
        cFunc_terminal = 4 * [IdentityFunction(n_dims=2)]
        vPfunc_terminal = [
            MargValueFuncCRRA(cFunc_terminal[j], self.CRRA) for j in range(4)
        ]
        self.solution_terminal = ConsumerSolution(
            cFunc=cFunc_terminal, vPfunc=vPfunc_terminal
        )

    def preComputeArrays(self):
        """
        Construct the attributes ProbArray, mNextArray, MnextArray, and RnextArray,
        which will be used by the one period solver.
        """
        # Get array sizes
        aCount = self.aGrid.size
        Mcount = self.Mgrid.size

        # Make tiled array of end-of-period idiosyncratic assets (order: a, M, s, s')
        aNow_tiled = np.tile(
            np.reshape(self.aGrid, [aCount, 1, 1, 1]), [1, Mcount, 4, 4]
        )

        # Make arrays of end-of-period aggregate assets (capital next period)
        AnowB = self.AFunc[0](self.Mgrid)
        AnowG = self.AFunc[1](self.Mgrid)
        KnextB = np.tile(np.reshape(AnowB, [1, Mcount, 1, 1]), [1, 1, 1, 4])
        KnextG = np.tile(np.reshape(AnowG, [1, Mcount, 1, 1]), [1, 1, 1, 4])
        Knext = np.concatenate((KnextB, KnextB, KnextG, KnextG), axis=2)

        # Make arrays of aggregate labor and TFP next period
        Lnext = np.zeros((1, Mcount, 4, 4))  # shape (1,Mcount,4,4)
        Lnext[0, :, :, 0:2] = (1.0 - self.UrateB) * self.LbrInd
        Lnext[0, :, :, 2:4] = (1.0 - self.UrateG) * self.LbrInd
        Znext = np.zeros((1, Mcount, 4, 4))
        Znext[0, :, :, 0:2] = self.ProdB
        Znext[0, :, :, 2:4] = self.ProdG

        # Calculate (net) interest factor and wage rate next period
        KtoLnext = Knext / Lnext
        Rnext = 1.0 + Znext * CapShare * KtoLnext ** (CapShare - 1.0) - DeprFac
        Wnext = Znext * (1.0 - CapShare) * KtoLnext ** CapShare

        # Calculate aggregate market resources next period
        Ynext = Znext * Knext ** CapShare * Lnext ** (1.0 - CapShare)
        Mnext = (1.0 - DeprFac) * Knext + Ynext

        # Tile the interest, wage, and aggregate market resources arrays
        Rnext_tiled = np.tile(Rnext, [aCount, 1, 1, 1])
        Wnext_tiled = np.tile(Wnext, [aCount, 1, 1, 1])
        Mnext_tiled = np.tile(Mnext, [aCount, 1, 1, 1])

        # Make an array of idiosyncratic labor supply next period
        lNext_tiled = np.zeros([aCount, Mcount, 4, 4])
        lNext_tiled[:, :, :, 1] = self.LbrInd
        lNext_tiled[:, :, :, 3] = self.LbrInd

        # Calculate idiosyncratic market resources next period
        mNext = Rnext_tiled * aNow_tiled + Wnext_tiled * lNext_tiled

        # Make a tiled array of transition probabilities
        Probs_tiled = np.tile(
            np.reshape(self.MrkvIndArray, [1, 1, 4, 4]), [aCount, Mcount, 1, 1]
        )

        # Store the attributes that will be used by the solver
        self.ProbArray = Probs_tiled
        self.mNextArray = mNext
        self.MnextArray = Mnext_tiled
        self.RnextArray = Rnext_tiled
        self.addToTimeInv("ProbArray", "mNextArray", "MnextArray", "RnextArray")

    def makeEmpIdxArrays(self):
        """
        Construct the attributes emp_permute and unemp_permute, each of which is
        a 2x2 nested list of boolean arrays.  The j,k-th element of emp_permute
        represents the employment states this period for agents who were employed
        last period when the macroeconomy is transitioning from state j to state k.
        Likewise, j,k-th element of unemp_permute represents the employment states
        this period for agents who were unemployed last period when the macro-
        economy is transitioning from state j to state k.  These attributes are
        referenced during simulation, when they are randomly permuted in order to
        maintain exact unemployment rates in each period.
        """
        # Get counts of employed and unemployed agents in each macroeconomic state
        B_unemp_N = int(np.round(self.UrateB * self.AgentCount))
        B_emp_N = self.AgentCount - B_unemp_N
        G_unemp_N = int(np.round(self.UrateG * self.AgentCount))
        G_emp_N = self.AgentCount - G_unemp_N

        # Bad-bad transition indices
        BB_stay_unemp_N = int(
            np.round(B_unemp_N * self.MrkvIndArray[0, 0] / self.MrkvAggArray[0, 0])
        )
        BB_become_unemp_N = B_unemp_N - BB_stay_unemp_N
        BB_stay_emp_N = int(
            np.round(B_emp_N * self.MrkvIndArray[1, 1] / self.MrkvAggArray[0, 0])
        )
        BB_become_emp_N = B_emp_N - BB_stay_emp_N
        BB_unemp_permute = np.concatenate(
            [
                np.ones(BB_become_emp_N, dtype=bool),
                np.zeros(BB_stay_unemp_N, dtype=bool),
            ]
        )
        BB_emp_permute = np.concatenate(
            [
                np.ones(BB_stay_emp_N, dtype=bool),
                np.zeros(BB_become_unemp_N, dtype=bool),
            ]
        )

        # Bad-good transition indices
        BG_stay_unemp_N = int(
            np.round(B_unemp_N * self.MrkvIndArray[0, 2] / self.MrkvAggArray[0, 1])
        )
        BG_become_unemp_N = G_unemp_N - BG_stay_unemp_N
        BG_stay_emp_N = int(
            np.round(B_emp_N * self.MrkvIndArray[1, 3] / self.MrkvAggArray[0, 1])
        )
        BG_become_emp_N = G_emp_N - BG_stay_emp_N
        BG_unemp_permute = np.concatenate(
            [
                np.ones(BG_become_emp_N, dtype=bool),
                np.zeros(BG_stay_unemp_N, dtype=bool),
            ]
        )
        BG_emp_permute = np.concatenate(
            [
                np.ones(BG_stay_emp_N, dtype=bool),
                np.zeros(BG_become_unemp_N, dtype=bool),
            ]
        )

        # Good-bad transition indices
        GB_stay_unemp_N = int(
            np.round(G_unemp_N * self.MrkvIndArray[2, 0] / self.MrkvAggArray[1, 0])
        )
        GB_become_unemp_N = B_unemp_N - GB_stay_unemp_N
        GB_stay_emp_N = int(
            np.round(G_emp_N * self.MrkvIndArray[3, 1] / self.MrkvAggArray[1, 0])
        )
        GB_become_emp_N = B_emp_N - GB_stay_emp_N
        GB_unemp_permute = np.concatenate(
            [
                np.ones(GB_become_emp_N, dtype=bool),
                np.zeros(GB_stay_unemp_N, dtype=bool),
            ]
        )
        GB_emp_permute = np.concatenate(
            [
                np.ones(GB_stay_emp_N, dtype=bool),
                np.zeros(GB_become_unemp_N, dtype=bool),
            ]
        )

        # Good-good transition indices
        GG_stay_unemp_N = int(
            np.round(G_unemp_N * self.MrkvIndArray[2, 2] / self.MrkvAggArray[1, 1])
        )
        GG_become_unemp_N = G_unemp_N - GG_stay_unemp_N
        GG_stay_emp_N = int(
            np.round(G_emp_N * self.MrkvIndArray[3, 3] / self.MrkvAggArray[1, 1])
        )
        GG_become_emp_N = G_emp_N - GG_stay_emp_N
        GG_unemp_permute = np.concatenate(
            [
                np.ones(GG_become_emp_N, dtype=bool),
                np.zeros(GG_stay_unemp_N, dtype=bool),
            ]
        )
        GG_emp_permute = np.concatenate(
            [
                np.ones(GG_stay_emp_N, dtype=bool),
                np.zeros(GG_become_unemp_N, dtype=bool),
            ]
        )

        # Store transition matrices as attributes of self
        self.unemp_permute = [
            [BB_unemp_permute, BG_unemp_permute],
            [GB_unemp_permute, GG_unemp_permute],
        ]
        self.emp_permute = [
            [BB_emp_permute, BG_emp_permute],
            [GB_emp_permute, GG_emp_permute],
        ]

    def reset(self):
        self.initializeSim()

    def marketAction(self):
        self.simulate(1)

    def initializeSim(self):
        self.MrkvNow = self.MrkvInit
        self.MrkvPrev = self.MrkvInit
        AgentType.initializeSim(self)
        self.state_now["EmpNow"] = self.state_now["EmpNow"].astype(bool)
        self.makeEmpIdxArrays()

    def simBirth(self, which):
        """
        Create newborn agents with randomly drawn employment states.  This will
        only ever be called by initializeSim() at the start of a new simulation
        history, as the Krusell-Smith model does not have death and replacement.
        The simDeath() method does not exist, as AgentType's default of "no death"
        is the correct behavior for the model.
        """
        N = np.sum(which)
        if N == 0:
            return

        if self.MrkvNow == 0:
            unemp_N = int(np.round(self.UrateB * N))
            emp_N = self.AgentCount - unemp_N
        elif self.MrkvNow == 1:
            unemp_N = int(np.round(self.UrateG * N))
            emp_N = self.AgentCount - unemp_N
        else:
            assert False, "Illegal macroeconomic state: MrkvNow must be 0 or 1"
        EmpNew = np.concatenate(
            [np.zeros(unemp_N, dtype=bool), np.ones(emp_N, dtype=bool)]
        )
        self.state_now["EmpNow"][which] = self.RNG.permutation(EmpNew)
        self.state_now["aNow"][which] = self.kInit

    def getShocks(self):
        """
        Get new idiosyncratic employment states based on the macroeconomic state.
        """
        # Get boolean arrays for current employment states
        employed = self.state_prev["EmpNow"].copy().astype(bool)
        unemployed = np.logical_not(employed)

        # Transition some agents between unemployment and employment
        emp_permute = self.emp_permute[self.MrkvPrev][self.MrkvNow]
        unemp_permute = self.unemp_permute[self.MrkvPrev][self.MrkvNow]
        # TODO: replace poststate_vars functionality with shocks here
        EmpNow = self.state_now["EmpNow"]

        EmpNow[employed] = self.RNG.permutation(emp_permute)
        EmpNow[unemployed] = self.RNG.permutation(unemp_permute)

    def getStates(self):
        """
        Get each agent's idiosyncratic state, their household market resources.
        """
        self.state_now["mNow"] = self.Rnow * self.state_prev['aNow'] + self.Wnow * self.LbrInd * self.state_now["EmpNow"]

    def getControls(self):
        """
        Get each agent's consumption given their current state.'
        """
        employed = self.state_now["EmpNow"].copy().astype(bool)
        unemployed = np.logical_not(employed)

        # Get the discrete index for (un)employed agents
        if self.MrkvNow == 0:  # Bad macroeconomic conditions
            unemp_idx = 0
            emp_idx = 1
        elif self.MrkvNow == 1:  # Good macroeconomic conditions
            unemp_idx = 2
            emp_idx = 3
        else:
            assert False, "Illegal macroeconomic state: MrkvNow must be 0 or 1"

        # Get consumption for each agent using the appropriate consumption function
        cNow = np.zeros(self.AgentCount)
        Mnow = self.Mnow * np.ones(self.AgentCount)
        cNow[unemployed] = self.solution[0].cFunc[unemp_idx](
            self.state_now["mNow"][unemployed], Mnow[unemployed]
        )
        cNow[employed] = self.solution[0].cFunc[emp_idx](
            self.state_now["mNow"][employed], Mnow[employed]
        )
        self.controls["cNow"] = cNow

    def getPostStates(self):
        """
        Gets each agent's retained assets after consumption and stores MrkvNow as MrkvPrev.
        """
        self.state_now['aNow'] = self.state_now["mNow"] - self.controls["cNow"]
        self.MrkvPrev = self.MrkvNow


###############################################################################


def solveConsAggShock(
    solution_next,
    IncomeDstn,
    LivPrb,
    DiscFac,
    CRRA,
    PermGroFac,
    PermGroFacAgg,
    aXtraGrid,
    BoroCnstArt,
    Mgrid,
    AFunc,
    Rfunc,
    wFunc,
):
    """
    Solve one period of a consumption-saving problem with idiosyncratic and
    aggregate shocks (transitory and permanent).  This is a basic solver that
    can't handle cubic splines, nor can it calculate a value function.

    Parameters
    ----------
    solution_next : ConsumerSolution
        The solution to the succeeding one period problem.
    IncomeDstn : [np.array]
        A list containing five arrays of floats, representing a discrete
        approximation to the income process between the period being solved
        and the one immediately following (in solution_next). Order: event
        probabilities, idisyncratic permanent shocks, idiosyncratic transitory
        shocks, aggregate permanent shocks, aggregate transitory shocks.
    LivPrb : float
        Survival probability; likelihood of being alive at the beginning of
        the succeeding period.
    DiscFac : float
        Intertemporal discount factor for future utility.
    CRRA : float
        Coefficient of relative risk aversion.
    PermGroFac : float
        Expected permanent income growth factor at the end of this period.
    PermGroFacAgg : float
        Expected aggregate productivity growth factor.
    aXtraGrid : np.array
        Array of "extra" end-of-period asset values-- assets above the
        absolute minimum acceptable level.
    BoroCnstArt : float
        Artificial borrowing constraint; minimum allowable end-of-period asset-to-
        permanent-income ratio.  Unlike other models, this *can't* be None.
    Mgrid : np.array
        A grid of aggregate market resourses to permanent income in the economy.
    AFunc : function
        Aggregate savings as a function of aggregate market resources.
    Rfunc : function
        The net interest factor on assets as a function of capital ratio k.
    wFunc : function
        The wage rate for labor as a function of capital-to-labor ratio k.
    DeprFac : float
        Capital Depreciation Rate

    Returns
    -------
    solution_now : ConsumerSolution
        The solution to the single period consumption-saving problem.  Includes
        a consumption function cFunc (linear interpolation over linear interpola-
        tions) and marginal value function vPfunc.
    """
    # Unpack next period's solution
    vPfuncNext = solution_next.vPfunc
    mNrmMinNext = solution_next.mNrmMin

    # Unpack the income shocks
    ShkPrbsNext = IncomeDstn.pmf
    PermShkValsNext = IncomeDstn.X[0]
    TranShkValsNext = IncomeDstn.X[1]
    PermShkAggValsNext = IncomeDstn.X[2]
    TranShkAggValsNext = IncomeDstn.X[3]
    ShkCount = ShkPrbsNext.size

    # Make the grid of end-of-period asset values, and a tiled version
    aNrmNow = aXtraGrid
    aCount = aNrmNow.size
    Mcount = Mgrid.size
    aXtra_tiled = np.tile(np.reshape(aNrmNow, (1, aCount, 1)), (Mcount, 1, ShkCount))

    # Make tiled versions of the income shocks
    # Dimension order: Mnow, aNow, Shk
    ShkPrbsNext_tiled = np.tile(
        np.reshape(ShkPrbsNext, (1, 1, ShkCount)), (Mcount, aCount, 1)
    )
    PermShkValsNext_tiled = np.tile(
        np.reshape(PermShkValsNext, (1, 1, ShkCount)), (Mcount, aCount, 1)
    )
    TranShkValsNext_tiled = np.tile(
        np.reshape(TranShkValsNext, (1, 1, ShkCount)), (Mcount, aCount, 1)
    )
    PermShkAggValsNext_tiled = np.tile(
        np.reshape(PermShkAggValsNext, (1, 1, ShkCount)), (Mcount, aCount, 1)
    )
    TranShkAggValsNext_tiled = np.tile(
        np.reshape(TranShkAggValsNext, (1, 1, ShkCount)), (Mcount, aCount, 1)
    )

    # Calculate returns to capital and labor in the next period
    AaggNow_tiled = np.tile(
        np.reshape(AFunc(Mgrid), (Mcount, 1, 1)), (1, aCount, ShkCount)
    )
    kNext_array = AaggNow_tiled / (
        PermGroFacAgg * PermShkAggValsNext_tiled
    )  # Next period's aggregate capital/labor ratio
    kNextEff_array = (
        kNext_array / TranShkAggValsNext_tiled
    )  # Same thing, but account for *transitory* shock
    R_array = Rfunc(kNextEff_array)  # Interest factor on aggregate assets
    Reff_array = (
        R_array / LivPrb
    )  # Effective interest factor on individual assets *for survivors*
    wEff_array = (
        wFunc(kNextEff_array) * TranShkAggValsNext_tiled
    )  # Effective wage rate (accounts for labor supply)
    PermShkTotal_array = (
        PermGroFac * PermGroFacAgg * PermShkValsNext_tiled * PermShkAggValsNext_tiled
    )  # total / combined permanent shock
    Mnext_array = (
        kNext_array * R_array + wEff_array
    )  # next period's aggregate market resources

    # Find the natural borrowing constraint for each value of M in the Mgrid.
    # There is likely a faster way to do this, but someone needs to do the math:
    # is aNrmMin determined by getting the worst shock of all four types?
    aNrmMin_candidates = (
        PermGroFac
        * PermGroFacAgg
        * PermShkValsNext_tiled[:, 0, :]
        * PermShkAggValsNext_tiled[:, 0, :]
        / Reff_array[:, 0, :]
        * (
            mNrmMinNext(Mnext_array[:, 0, :])
            - wEff_array[:, 0, :] * TranShkValsNext_tiled[:, 0, :]
        )
    )
    aNrmMin_vec = np.max(aNrmMin_candidates, axis=1)
    BoroCnstNat_vec = aNrmMin_vec
    aNrmMin_tiled = np.tile(
        np.reshape(aNrmMin_vec, (Mcount, 1, 1)), (1, aCount, ShkCount)
    )
    aNrmNow_tiled = aNrmMin_tiled + aXtra_tiled

    # Calculate market resources next period (and a constant array of capital-to-labor ratio)
    mNrmNext_array = (
        Reff_array * aNrmNow_tiled / PermShkTotal_array
        + TranShkValsNext_tiled * wEff_array
    )

    # Find marginal value next period at every income shock realization and every aggregate market resource gridpoint
    vPnext_array = (
        Reff_array
        * PermShkTotal_array ** (-CRRA)
        * vPfuncNext(mNrmNext_array, Mnext_array)
    )

    # Calculate expectated marginal value at the end of the period at every asset gridpoint
    EndOfPrdvP = DiscFac * LivPrb * np.sum(vPnext_array * ShkPrbsNext_tiled, axis=2)

    # Calculate optimal consumption from each asset gridpoint
    cNrmNow = EndOfPrdvP ** (-1.0 / CRRA)
    mNrmNow = aNrmNow_tiled[:, :, 0] + cNrmNow

    # Loop through the values in Mgrid and make a linear consumption function for each
    cFuncBaseByM_list = []
    for j in range(Mcount):
        c_temp = np.insert(cNrmNow[j, :], 0, 0.0)  # Add point at bottom
        m_temp = np.insert(mNrmNow[j, :] - BoroCnstNat_vec[j], 0, 0.0)
        cFuncBaseByM_list.append(LinearInterp(m_temp, c_temp))
        # Add the M-specific consumption function to the list

    # Construct the overall unconstrained consumption function by combining the M-specific functions
    BoroCnstNat = LinearInterp(
        np.insert(Mgrid, 0, 0.0), np.insert(BoroCnstNat_vec, 0, 0.0)
    )
    cFuncBase = LinearInterpOnInterp1D(cFuncBaseByM_list, Mgrid)
    cFuncUnc = VariableLowerBoundFunc2D(cFuncBase, BoroCnstNat)

    # Make the constrained consumption function and combine it with the unconstrained component
    cFuncCnst = BilinearInterp(
        np.array([[0.0, 0.0], [1.0, 1.0]]),
        np.array([BoroCnstArt, BoroCnstArt + 1.0]),
        np.array([0.0, 1.0]),
    )
    cFuncNow = LowerEnvelope2D(cFuncUnc, cFuncCnst)

    # Make the minimum m function as the greater of the natural and artificial constraints
    mNrmMinNow = UpperEnvelope(BoroCnstNat, ConstantFunction(BoroCnstArt))

    # Construct the marginal value function using the envelope condition
    vPfuncNow = MargValueFuncCRRA(cFuncNow, CRRA)

    # Pack up and return the solution
    solution_now = ConsumerSolution(
        cFunc=cFuncNow, vPfunc=vPfuncNow, mNrmMin=mNrmMinNow
    )
    return solution_now


def solveConsAggShockNEW(solution_next, IncomeDstn, LivPrb, DiscFac, CRRA, PermGroFac,
                      PermGroFacAgg, aXtraGrid, BoroCnstArt, Mgrid, AFunc, Rfunc, wFunc, DeprFac):
    '''
    Solve one period of a consumption-saving problem with idiosyncratic and
    aggregate shocks (transitory and permanent).  This is a basic solver that
    can't handle cubic splines, nor can it calculate a value function. This
    version uses calcExpectation to reduce code clutter.

    Parameters
    ----------
    solution_next : ConsumerSolution
        The solution to the succeeding one period problem.
    IncomeDstn : [np.array]
        A list containing five arrays of floats, representing a discrete
        approximation to the income process between the period being solved
        and the one immediately following (in solution_next). Order: event
        probabilities, idisyncratic permanent shocks, idiosyncratic transitory
        shocks, aggregate permanent shocks, aggregate transitory shocks.
    LivPrb : float
        Survival probability; likelihood of being alive at the beginning of
        the succeeding period.
    DiscFac : float
        Intertemporal discount factor for future utility.
    CRRA : float
        Coefficient of relative risk aversion.
    PermGroFac : float
        Expected permanent income growth factor at the end of this period.
    PermGroFacAgg : float
        Expected aggregate productivity growth factor.
    aXtraGrid : np.array
        Array of "extra" end-of-period asset values-- assets above the
        absolute minimum acceptable level.
    BoroCnstArt : float
        Artificial borrowing constraint; minimum allowable end-of-period asset-to-
        permanent-income ratio.  Unlike other models, this *can't* be None.
    Mgrid : np.array
        A grid of aggregate market resourses to permanent income in the economy.
    AFunc : function
        Aggregate savings as a function of aggregate market resources.
    Rfunc : function
        The net interest factor on assets as a function of capital ratio k.
    wFunc : function
        The wage rate for labor as a function of capital-to-labor ratio k.
    DeprFac : float
        Capital Depreciation Rate

    Returns
    -------
    solution_now : ConsumerSolution
        The solution to the single period consumption-saving problem.  Includes
        a consumption function cFunc (linear interpolation over linear interpola-
        tions) and marginal value function vPfunc.
    '''
    # Unpack the income shocks and get grid sizes
    PermShkValsNext = IncomeDstn.X[0]
    TranShkValsNext = IncomeDstn.X[1]
    PermShkAggValsNext = IncomeDstn.X[2]
    TranShkAggValsNext = IncomeDstn.X[3]
    aCount = aXtraGrid.size
    Mcount = Mgrid.size
    
    # Define a function that calculates M_{t+1} from M_t and the aggregate shocks;
    # the function also returns the wage rate and effective interest factor
    def calcAggObjects(M,Psi,Theta):
        A = AFunc(M) # End-of-period aggregate assets (normalized)
        kNext = A/(PermGroFacAgg*Psi) # Next period's aggregate capital/labor ratio
        kNextEff = kNext/Theta  # Same thing, but account for *transitory* shock
        R = Rfunc(kNextEff)     # Interest factor on aggregate assets
        wEff = wFunc(kNextEff)*Theta  # Effective wage rate (accounts for labor supply)
        Reff = R/LivPrb # Account for redistribution of decedents' wealth
        Mnext = kNext*R + wEff # Next period's aggregate market resources
        return Mnext, Reff, wEff
    
    # Define a function that evaluates R*v'(m_{t+1},M_{t+1}) from a_t, M_t, and the income shocks
    def vPnextFunc(a,M,psi,theta,Psi,Theta):
        Mnext, Reff, wEff = calcAggObjects(M,Psi,Theta)
        PermShkTotal = PermGroFac * PermGroFacAgg * psi * Psi  # Total / combined permanent shock
        mNext = Reff*a/PermShkTotal + theta*wEff # Idiosyncratic market resources
        vPnext = Reff*PermShkTotal**(-CRRA)*solution_next.vPfunc(mNext, Mnext)
        return vPnext
    
    # Make an array of a_t values at which to calculate end-of-period marginal value of assets
    BoroCnstNat_vec = np.zeros(Mcount) # Natural borrowing constraint at each M_t
    aNrmNow = np.zeros((aCount,Mcount))
    for j in range(Mcount):
        Mnext, Reff, wEff = calcAggObjects(Mgrid[j], PermShkAggValsNext, TranShkAggValsNext)
        aNrmMin_cand = (PermGroFac*PermGroFacAgg*PermShkValsNext*PermShkAggValsNext/Reff) * \
                    (solution_next.mNrmMin(Mnext) - wEff*TranShkValsNext)
        aNrmMin = np.max(aNrmMin_cand) # Lowest valid a_t value for this M_t
        aNrmNow[:,j] = aNrmMin + aXtraGrid
        BoroCnstNat_vec[j] = aNrmMin
    
    # Compute end-of-period marginal value of assets
    MaggNow = np.tile(np.reshape(Mgrid,(1,Mcount)),(aCount,1)) # Tiled Mgrid
    EndOfPrdvP = DiscFac*LivPrb*calcExpectation(IncomeDstn,vPnextFunc,[aNrmNow,MaggNow])

    # Calculate optimal consumption from each asset gridpoint and endogenous m_t gridpoint
    cNrmNow = EndOfPrdvP**(-1.0/CRRA)
    mNrmNow = aNrmNow + cNrmNow

    # Loop through the values in Mgrid and make a linear consumption function for each
    cFuncBaseByM_list = []
    for j in range(Mcount):
        c_temp = np.insert(cNrmNow[:,j], 0, 0.0)  # Add point at bottom
        m_temp = np.insert(mNrmNow[:,j] - BoroCnstNat_vec[j], 0, 0.0)
        cFuncBaseByM_list.append(LinearInterp(m_temp, c_temp))

    # Construct the overall unconstrained consumption function by combining the M-specific functions
    BoroCnstNat = LinearInterp(np.insert(Mgrid, 0, 0.0), np.insert(BoroCnstNat_vec, 0, 0.0))
    cFuncBase = LinearInterpOnInterp1D(cFuncBaseByM_list, Mgrid)
    cFuncUnc = VariableLowerBoundFunc2D(cFuncBase, BoroCnstNat)

    # Make the constrained consumption function and combine it with the unconstrained component
    cFuncCnst = BilinearInterp(np.array([[0.0, 0.0], [1.0, 1.0]]),
                               np.array([BoroCnstArt, BoroCnstArt+1.0]), np.array([0.0, 1.0]))
    cFuncNow = LowerEnvelope2D(cFuncUnc, cFuncCnst)

    # Make the minimum m function as the greater of the natural and artificial constraints
    mNrmMinNow = UpperEnvelope(BoroCnstNat, ConstantFunction(BoroCnstArt))

    # Construct the marginal value function using the envelope condition
    vPfuncNow = MargValueFunc2D(cFuncNow, CRRA)

    # Pack up and return the solution
    solution_now = ConsumerSolution(cFunc=cFuncNow, vPfunc=vPfuncNow, mNrmMin=mNrmMinNow)
    return solution_now


###############################################################################


def solveConsAggMarkov(
    solution_next,
    IncomeDstn,
    LivPrb,
    DiscFac,
    CRRA,
    MrkvArray,
    PermGroFac,
    PermGroFacAgg,
    aXtraGrid,
    BoroCnstArt,
    Mgrid,
    AFunc,
    Rfunc,
    wFunc,
):
    """
    Solve one period of a consumption-saving problem with idiosyncratic and
    aggregate shocks (transitory and permanent).  Moreover, the macroeconomic
    state follows a Markov process that determines the income distribution and
    aggregate permanent growth factor. This is a basic solver that can't handle
    cubic splines, nor can it calculate a value function.

    Parameters
    ----------
    solution_next : ConsumerSolution
        The solution to the succeeding one period problem.
    IncomeDstn : [[np.array]]
        A list of lists, each containing five arrays of floats, representing a
        discrete approximation to the income process between the period being
        solved and the one immediately following (in solution_next). Order: event
        probabilities, idisyncratic permanent shocks, idiosyncratic transitory
        shocks, aggregate permanent shocks, aggregate transitory shocks.
    LivPrb : float
        Survival probability; likelihood of being alive at the beginning of
        the succeeding period.
    DiscFac : float
        Intertemporal discount factor for future utility.
    CRRA : float
        Coefficient of relative risk aversion.
    MrkvArray : np.array
        Markov transition matrix between discrete macroeconomic states.
        MrkvArray[i,j] is probability of being in state j next period conditional
        on being in state i this period.
    PermGroFac : float
        Expected permanent income growth factor at the end of this period,
        for the *individual*'s productivity.
    PermGroFacAgg : [float]
        Expected aggregate productivity growth in each Markov macro state.
    aXtraGrid : np.array
        Array of "extra" end-of-period asset values-- assets above the
        absolute minimum acceptable level.
    BoroCnstArt : float
        Artificial borrowing constraint; minimum allowable end-of-period asset-to-
        permanent-income ratio.  Unlike other models, this *can't* be None.
    Mgrid : np.array
        A grid of aggregate market resourses to permanent income in the economy.
    AFunc : [function]
        Aggregate savings as a function of aggregate market resources, for each
        Markov macro state.
    Rfunc : function
        The net interest factor on assets as a function of capital ratio k.
    wFunc : function
        The wage rate for labor as a function of capital-to-labor ratio k.
    DeprFac : float
        Capital Depreciation Rate

    Returns
    -------
    solution_now : ConsumerSolution
        The solution to the single period consumption-saving problem.  Includes
        a consumption function cFunc (linear interpolation over linear interpola-
        tions) and marginal value function vPfunc.
    """
    # Get sizes of grids
    aCount = aXtraGrid.size
    Mcount = Mgrid.size
    StateCount = MrkvArray.shape[0]

    # Loop through next period's states, assuming we reach each one at a time.
    # Construct EndOfPrdvP_cond functions for each state.
    EndOfPrdvPfunc_cond = []
    BoroCnstNat_cond = []
    for j in range(StateCount):
        # Unpack next period's solution
        vPfuncNext = solution_next.vPfunc[j]
        mNrmMinNext = solution_next.mNrmMin[j]

        # Unpack the income shocks
        ShkPrbsNext = IncomeDstn[j].pmf
        PermShkValsNext = IncomeDstn[j].X[0]
        TranShkValsNext = IncomeDstn[j].X[1]
        PermShkAggValsNext = IncomeDstn[j].X[2]
        TranShkAggValsNext = IncomeDstn[j].X[3]
        ShkCount = ShkPrbsNext.size
        aXtra_tiled = np.tile(
            np.reshape(aXtraGrid, (1, aCount, 1)), (Mcount, 1, ShkCount)
        )

        # Make tiled versions of the income shocks
        # Dimension order: Mnow, aNow, Shk
        ShkPrbsNext_tiled = np.tile(
            np.reshape(ShkPrbsNext, (1, 1, ShkCount)), (Mcount, aCount, 1)
        )
        PermShkValsNext_tiled = np.tile(
            np.reshape(PermShkValsNext, (1, 1, ShkCount)), (Mcount, aCount, 1)
        )
        TranShkValsNext_tiled = np.tile(
            np.reshape(TranShkValsNext, (1, 1, ShkCount)), (Mcount, aCount, 1)
        )
        PermShkAggValsNext_tiled = np.tile(
            np.reshape(PermShkAggValsNext, (1, 1, ShkCount)), (Mcount, aCount, 1)
        )
        TranShkAggValsNext_tiled = np.tile(
            np.reshape(TranShkAggValsNext, (1, 1, ShkCount)), (Mcount, aCount, 1)
        )

        # Make a tiled grid of end-of-period aggregate assets.  These lines use
        # next prd state j's aggregate saving rule to get a relevant set of Aagg,
        # which will be used to make an interpolated EndOfPrdvP_cond function.
        # After constructing these functions, we will use the aggregate saving
        # rule for *current* state i to get values of Aagg at which to evaluate
        # these conditional marginal value functions.  In the strange, maybe even
        # impossible case where the aggregate saving rules differ wildly across
        # macro states *and* there is "anti-persistence", so that the macro state
        # is very likely to change each period, then this procedure will lead to
        # an inaccurate solution because the grid of Aagg values on which the
        # conditional marginal value functions are constructed is not relevant
        # to the values at which it will actually be evaluated.
        AaggGrid = AFunc[j](Mgrid)
        AaggNow_tiled = np.tile(
            np.reshape(AaggGrid, (Mcount, 1, 1)), (1, aCount, ShkCount)
        )

        # Calculate returns to capital and labor in the next period
        kNext_array = AaggNow_tiled / (
            PermGroFacAgg[j] * PermShkAggValsNext_tiled
        )  # Next period's aggregate capital to labor ratio
        kNextEff_array = (
            kNext_array / TranShkAggValsNext_tiled
        )  # Same thing, but account for *transitory* shock
        R_array = Rfunc(kNextEff_array)  # Interest factor on aggregate assets
        Reff_array = (
            R_array / LivPrb
        )  # Effective interest factor on individual assets *for survivors*
        wEff_array = (
            wFunc(kNextEff_array) * TranShkAggValsNext_tiled
        )  # Effective wage rate (accounts for labor supply)
        PermShkTotal_array = (
            PermGroFac
            * PermGroFacAgg[j]
            * PermShkValsNext_tiled
            * PermShkAggValsNext_tiled
        )  # total / combined permanent shock
        Mnext_array = (
            kNext_array * R_array + wEff_array
        )  # next period's aggregate market resources

        # Find the natural borrowing constraint for each value of M in the Mgrid.
        # There is likely a faster way to do this, but someone needs to do the math:
        # is aNrmMin determined by getting the worst shock of all four types?
        aNrmMin_candidates = (
            PermGroFac
            * PermGroFacAgg[j]
            * PermShkValsNext_tiled[:, 0, :]
            * PermShkAggValsNext_tiled[:, 0, :]
            / Reff_array[:, 0, :]
            * (
                mNrmMinNext(Mnext_array[:, 0, :])
                - wEff_array[:, 0, :] * TranShkValsNext_tiled[:, 0, :]
            )
        )
        aNrmMin_vec = np.max(aNrmMin_candidates, axis=1)
        BoroCnstNat_vec = aNrmMin_vec
        aNrmMin_tiled = np.tile(
            np.reshape(aNrmMin_vec, (Mcount, 1, 1)), (1, aCount, ShkCount)
        )
        aNrmNow_tiled = aNrmMin_tiled + aXtra_tiled

        # Calculate market resources next period (and a constant array of capital-to-labor ratio)
        mNrmNext_array = (
            Reff_array * aNrmNow_tiled / PermShkTotal_array
            + TranShkValsNext_tiled * wEff_array
        )

        # Find marginal value next period at every income shock
        # realization and every aggregate market resource gridpoint
        vPnext_array = (
            Reff_array
            * PermShkTotal_array ** (-CRRA)
            * vPfuncNext(mNrmNext_array, Mnext_array)
        )

        # Calculate expectated marginal value at the end of the period at every asset gridpoint
        EndOfPrdvP = DiscFac * LivPrb * np.sum(vPnext_array * ShkPrbsNext_tiled, axis=2)

        # Make the conditional end-of-period marginal value function
        BoroCnstNat = LinearInterp(
            np.insert(AaggGrid, 0, 0.0), np.insert(BoroCnstNat_vec, 0, 0.0)
        )
        EndOfPrdvPnvrs = np.concatenate(
            (np.zeros((Mcount, 1)), EndOfPrdvP ** (-1.0 / CRRA)), axis=1
        )
        EndOfPrdvPnvrsFunc_base = BilinearInterp(
            np.transpose(EndOfPrdvPnvrs), np.insert(aXtraGrid, 0, 0.0), AaggGrid
        )
        EndOfPrdvPnvrsFunc = VariableLowerBoundFunc2D(
            EndOfPrdvPnvrsFunc_base, BoroCnstNat
        )
        EndOfPrdvPfunc_cond.append(MargValueFuncCRRA(EndOfPrdvPnvrsFunc, CRRA))
        BoroCnstNat_cond.append(BoroCnstNat)

    # Prepare some objects that are the same across all current states
    aXtra_tiled = np.tile(np.reshape(aXtraGrid, (1, aCount)), (Mcount, 1))
    cFuncCnst = BilinearInterp(
        np.array([[0.0, 0.0], [1.0, 1.0]]),
        np.array([BoroCnstArt, BoroCnstArt + 1.0]),
        np.array([0.0, 1.0]),
    )

    # Now loop through *this* period's discrete states, calculating end-of-period
    # marginal value (weighting across state transitions), then construct consumption
    # and marginal value function for each state.
    cFuncNow = []
    vPfuncNow = []
    mNrmMinNow = []
    for i in range(StateCount):
        # Find natural borrowing constraint for this state by Aagg
        AaggNow = AFunc[i](Mgrid)
        aNrmMin_candidates = np.zeros((StateCount, Mcount)) + np.nan
        for j in range(StateCount):
            if MrkvArray[i, j] > 0.0:  # Irrelevant if transition is impossible
                aNrmMin_candidates[j, :] = BoroCnstNat_cond[j](AaggNow)
        aNrmMin_vec = np.nanmax(aNrmMin_candidates, axis=0)
        BoroCnstNat_vec = aNrmMin_vec

        # Make tiled grids of aNrm and Aagg
        aNrmMin_tiled = np.tile(np.reshape(aNrmMin_vec, (Mcount, 1)), (1, aCount))
        aNrmNow_tiled = aNrmMin_tiled + aXtra_tiled
        AaggNow_tiled = np.tile(np.reshape(AaggNow, (Mcount, 1)), (1, aCount))

        # Loop through feasible transitions and calculate end-of-period marginal value
        EndOfPrdvP = np.zeros((Mcount, aCount))
        for j in range(StateCount):
            if MrkvArray[i, j] > 0.0:
                temp = EndOfPrdvPfunc_cond[j](aNrmNow_tiled, AaggNow_tiled)
                EndOfPrdvP += MrkvArray[i, j] * temp

        # Calculate consumption and the endogenous mNrm gridpoints for this state
        cNrmNow = EndOfPrdvP ** (-1.0 / CRRA)
        mNrmNow = aNrmNow_tiled + cNrmNow

        # Loop through the values in Mgrid and make a piecewise linear consumption function for each
        cFuncBaseByM_list = []
        for n in range(Mcount):
            c_temp = np.insert(cNrmNow[n, :], 0, 0.0)  # Add point at bottom
            m_temp = np.insert(mNrmNow[n, :] - BoroCnstNat_vec[n], 0, 0.0)
            cFuncBaseByM_list.append(LinearInterp(m_temp, c_temp))
            # Add the M-specific consumption function to the list

        # Construct the unconstrained consumption function by combining the M-specific functions
        BoroCnstNat = LinearInterp(
            np.insert(Mgrid, 0, 0.0), np.insert(BoroCnstNat_vec, 0, 0.0)
        )
        cFuncBase = LinearInterpOnInterp1D(cFuncBaseByM_list, Mgrid)
        cFuncUnc = VariableLowerBoundFunc2D(cFuncBase, BoroCnstNat)

        # Combine the constrained consumption function with unconstrained component
        cFuncNow.append(LowerEnvelope2D(cFuncUnc, cFuncCnst))

        # Make the minimum m function as the greater of the natural and artificial constraints
        mNrmMinNow.append(UpperEnvelope(BoroCnstNat, ConstantFunction(BoroCnstArt)))

        # Construct the marginal value function using the envelope condition
        vPfuncNow.append(MargValueFuncCRRA(cFuncNow[-1], CRRA))

    # Pack up and return the solution
    solution_now = ConsumerSolution(
        cFunc=cFuncNow, vPfunc=vPfuncNow, mNrmMin=mNrmMinNow
    )
    return solution_now


###############################################################################


def solveKrusellSmith(
    solution_next,
    DiscFac,
    CRRA,
    aGrid,
    Mgrid,
    mNextArray,
    MnextArray,
    ProbArray,
    RnextArray,
):
    """
    Solve the one period problem of an agent in Krusell & Smith's canonical 1998 model.
    Because this model is so specialized and only intended to be used with a very narrow
    case, many arrays can be precomputed, making the code here very short.  See the
    method KrusellSmithType.preComputeArrays() for details.
    
    Parameters
    ----------
    solution_next : ConsumerSolution
        Representation of the solution to next period's problem, including the
        discrete-state-conditional consumption function and marginal value function.
    DiscFac : float
        Intertemporal discount factor.
    CRRA : float
        Coefficient of relative risk aversion.
    aGrid : np.array
        Array of end-of-period asset values.
    Mgrid : np.array
        A grid of aggregate market resources in the economy.
    mNextArray : np.array
        Precomputed array of next period's market resources attained from every
        end-of-period state in the exogenous grid crossed with every shock that
        might attain.  Has shape [aCount, Mcount, 4, 4] ~ [a, M, s, s'].
    MnextArray : np.array
        Precomputed array of next period's aggregate market resources attained
        from every end-of-period state in the exogenous grid crossed with every
        shock that might attain.  Corresponds to mNextArray.
    ProbArray : np.array
        Tiled array of transition probabilities among discrete states.  Every
        slice [i,j,:,:] is identical and translated from MrkvIndArray.
    RnextArray : np.array
        Tiled array of net interest factors next period, attained from every
        end-of-period state crossed with every shock that might attain.

    Returns
    -------
    solution_now : ConsumerSolution
        Representation of this period's solution to the Krusell-Smith model.
    """
    # Loop over next period's state realizations, computing marginal value of market resources
    vPnext = np.zeros_like(mNextArray)
    for j in range(4):
        vPnext[:, :, :, j] = solution_next.vPfunc[j](
            mNextArray[:, :, :, j], MnextArray[:, :, :, j]
        )

    # Compute end-of-period marginal value of assets
    EndOfPrdvP = DiscFac * np.sum(RnextArray * vPnext * ProbArray, axis=3)

    # Invert the first order condition to find optimal consumption
    cNow = EndOfPrdvP ** (-1.0 / CRRA)

    # Find the endogenous gridpoints
    aCount = aGrid.size
    Mcount = Mgrid.size
    aNow = np.tile(np.reshape(aGrid, [aCount, 1, 1]), [1, Mcount, 4])
    mNow = aNow + cNow

    # Insert zeros at the bottom of both cNow and mNow arrays (consume nothing)
    cNow = np.concatenate([np.zeros([1, Mcount, 4]), cNow], axis=0)
    mNow = np.concatenate([np.zeros([1, Mcount, 4]), mNow], axis=0)

    # Construct the consumption and marginal value function for each discrete state
    cFunc_by_state = []
    vPfunc_by_state = []
    for j in range(4):
        cFunc_by_M = [LinearInterp(mNow[:, k, j], cNow[:, k, j]) for k in range(Mcount)]
        cFunc_j = LinearInterpOnInterp1D(cFunc_by_M, Mgrid)
        vPfunc_j = MargValueFuncCRRA(cFunc_j, CRRA)
        cFunc_by_state.append(cFunc_j)
        vPfunc_by_state.append(vPfunc_j)

    # Package and return the solution
    solution_now = ConsumerSolution(cFunc=cFunc_by_state, vPfunc=vPfunc_by_state)
    return solution_now


###############################################################################

CRRA = 2.0
DiscFac = 0.96

# Parameters for a Cobb-Douglas economy
PermGroFacAgg = 1.00  # Aggregate permanent income growth factor
PermShkAggCount = (
    3  # Number of points in discrete approximation to aggregate permanent shock dist
)
TranShkAggCount = (
    3  # Number of points in discrete approximation to aggregate transitory shock dist
)
PermShkAggStd = 0.0063  # Standard deviation of log aggregate permanent shocks
TranShkAggStd = 0.0031  # Standard deviation of log aggregate transitory shocks
DeprFac = 0.025  # Capital depreciation rate
CapShare = 0.36  # Capital's share of income
DiscFacPF = DiscFac  # Discount factor of perfect foresight calibration
CRRAPF = CRRA  # Coefficient of relative risk aversion of perfect foresight calibration
intercept_prev = 0.0  # Intercept of aggregate savings function
slope_prev = 1.0  # Slope of aggregate savings function
verbose_cobb_douglas = (
    True  # Whether to print solution progress to screen while solving
)
T_discard = 200  # Number of simulated "burn in" periods to discard when updating AFunc
DampingFac = 0.5  # Damping factor when updating AFunc; puts DampingFac weight on old params, rest on new
max_loops = 20  # Maximum number of AFunc updating loops to allow


# Make a dictionary to specify a Cobb-Douglas economy
init_cobb_douglas = {
    "PermShkAggCount": PermShkAggCount,
    "TranShkAggCount": TranShkAggCount,
    "PermShkAggStd": PermShkAggStd,
    "TranShkAggStd": TranShkAggStd,
    "DeprFac": DeprFac,
    "CapShare": CapShare,
    "DiscFac": DiscFacPF,
    "CRRA": CRRAPF,
    "PermGroFacAgg": PermGroFacAgg,
    "AggregateL": 1.0,
    "intercept_prev": intercept_prev,
    "slope_prev": slope_prev,
    "verbose": verbose_cobb_douglas,
    "T_discard": T_discard,
    "DampingFac": DampingFac,
    "max_loops": max_loops,
}


class CobbDouglasEconomy(Market):
    """
    A class to represent an economy with a Cobb-Douglas aggregate production
    function over labor and capital, extending HARK.Market.  The "aggregate
    market process" for this market combines all individuals' asset holdings
    into aggregate capital, yielding the interest factor on assets and the wage
    rate for the upcoming period.

    Note: The current implementation assumes a constant labor supply, but
    this will be generalized in the future.
    """

    def __init__(self, agents=None, tolerance=0.0001, act_T=1200, **kwds):
        """
        Make a new instance of CobbDouglasEconomy by filling in attributes
        specific to this kind of market.

        Parameters
        ----------
        agents : [ConsumerType]
            List of types of consumers that live in this economy.
        tolerance: float
            Minimum acceptable distance between "dynamic rules" to consider the
            solution process converged.  Distance depends on intercept and slope
            of the log-linear "next capital ratio" function.
        act_T : int
            Number of periods to simulate when making a history of of the market.

        Returns
        -------
        None
        """
        agents = agents if agents is not None else list()
        params = init_cobb_douglas.copy()
        params["sow_vars"] = [
            "MaggNow",
            "AaggNow",
            "RfreeNow",
            "wRteNow",
            "PermShkAggNow",
            "TranShkAggNow",
            "KtoLnow",
        ]
        params.update(kwds)

        Market.__init__(
            self,
            agents=agents,
            reap_vars=["aLvlNow", "pLvlNow"],
            track_vars=["MaggNow", "AaggNow"],
            dyn_vars=["AFunc"],
            tolerance=tolerance,
            act_T=act_T,
            **params
        )
        self.update()

        # Use previously hardcoded values for AFunc updating if not passed
        # as part of initialization dictionary.  This is to prevent a last
        # minute update to HARK before a release from having a breaking change.
        if not hasattr(self, "DampingFac"):
            self.DampingFac = 0.5
        if not hasattr(self, "max_loops"):
            self.max_loops = 20
        if not hasattr(self, "T_discard"):
            self.T_discard = 200
        if not hasattr(self, "verbose"):
            self.verbose = True

    def millRule(self, aLvlNow, pLvlNow):
        """
        Function to calculate the capital to labor ratio, interest factor, and
        wage rate based on each agent's current state.  Just calls calcRandW().

        See documentation for calcRandW for more information.
        """
        return self.calcRandW(aLvlNow, pLvlNow)

    def calcDynamics(self, MaggNow, AaggNow):
        """
        Calculates a new dynamic rule for the economy: end of period savings as
        a function of aggregate market resources.  Just calls calcAFunc().

        See documentation for calcAFunc for more information.
        """
        return self.calcAFunc(MaggNow, AaggNow)

    def update(self):
        """
        Use primitive parameters (and perfect foresight calibrations) to make
        interest factor and wage rate functions (of capital to labor ratio),
        as well as discrete approximations to the aggregate shock distributions.

        Parameters
        ----------
        None

        Returns
        -------
        None
        """
        self.kSS = (
            (
                self.getPermGroFacAggLR() ** (self.CRRA) / self.DiscFac
                - (1.0 - self.DeprFac)
            )
            / self.CapShare
        ) ** (1.0 / (self.CapShare - 1.0))
        self.KtoYSS = self.kSS ** (1.0 - self.CapShare)
        self.wRteSS = (1.0 - self.CapShare) * self.kSS ** (self.CapShare)
        self.RfreeSS = (
            1.0 + self.CapShare * self.kSS ** (self.CapShare - 1.0) - self.DeprFac
        )
        self.MSS = self.kSS * self.RfreeSS + self.wRteSS
        self.convertKtoY = lambda KtoY: KtoY ** (
            1.0 / (1.0 - self.CapShare)
        )  # converts K/Y to K/L
        self.Rfunc = lambda k: (
            1.0 + self.CapShare * k ** (self.CapShare - 1.0) - self.DeprFac
        )
        self.wFunc = lambda k: ((1.0 - self.CapShare) * k ** (self.CapShare))

        self.sow_init["KtoLnow"] = self.kSS
        self.sow_init["MaggNow"] = self.kSS
        self.sow_init["AaggNow"] = self.kSS
        self.sow_init["RfreeNow"] = self.Rfunc(self.kSS)
        self.sow_init["wRteNow"] = self.wFunc(self.kSS)
        self.sow_init["PermShkAggNow"] = 1.0
        self.sow_init["TranShkAggNow"] = 1.0
        self.makeAggShkDstn()
        self.AFunc = AggregateSavingRule(self.intercept_prev, self.slope_prev)

    def getPermGroFacAggLR(self):
        """
        A trivial function that returns self.PermGroFacAgg.  Exists to be overwritten
        and extended by ConsAggShockMarkov model.

        Parameters
        ----------
        None

        Returns
        -------
        PermGroFacAggLR : float
            Long run aggregate permanent income growth, which is the same thing
            as aggregate permanent income growth.
        """
        return self.PermGroFacAgg

    def makeAggShkDstn(self):
        """
        Creates the attributes TranShkAggDstn, PermShkAggDstn, and AggShkDstn.
        Draws on attributes TranShkAggStd, PermShkAddStd, TranShkAggCount, PermShkAggCount.

        Parameters
        ----------
        None

        Returns
        -------
        None
        """
        self.TranShkAggDstn = MeanOneLogNormal(sigma=self.TranShkAggStd).approx(
            N=self.TranShkAggCount
        )
        self.PermShkAggDstn = MeanOneLogNormal(sigma=self.PermShkAggStd).approx(
            N=self.PermShkAggCount
        )
        self.AggShkDstn = combineIndepDstns(self.PermShkAggDstn, self.TranShkAggDstn)

    def reset(self):
        """
        Reset the economy to prepare for a new simulation.  Sets the time index
        of aggregate shocks to zero and runs Market.reset().

        Parameters
        ----------
        None

        Returns
        -------
        None
        """
        self.Shk_idx = 0
        Market.reset(self)

    def makeAggShkHist(self):
        """
        Make simulated histories of aggregate transitory and permanent shocks.
        Histories are of length self.act_T, for use in the general equilibrium
        simulation.

        Parameters
        ----------
        None

        Returns
        -------
        None
        """
        sim_periods = self.act_T
        Events = np.arange(self.AggShkDstn.pmf.size)  # just a list of integers
        EventDraws = self.AggShkDstn.drawDiscrete(N=sim_periods, X=Events)
        PermShkAggHist = self.AggShkDstn.X[0][EventDraws]
        TranShkAggHist = self.AggShkDstn.X[1][EventDraws]

        # Store the histories
        self.PermShkAggHist = PermShkAggHist * self.PermGroFacAgg
        self.TranShkAggHist = TranShkAggHist

    def calcRandW(self, aLvlNow, pLvlNow):
        """
        Calculates the interest factor and wage rate this period using each agent's
        capital stock to get the aggregate capital ratio.

        Parameters
        ----------
        aLvlNow : [np.array]
            Agents' current end-of-period assets.  Elements of the list correspond
            to types in the economy, entries within arrays to agents of that type.

        Returns
        -------
        MaggNow : float
            Aggregate market resources for this period normalized by mean permanent income
        AaggNow : float
            Aggregate savings for this period normalized by mean permanent income
        RfreeNow : float
            Interest factor on assets in the economy this period.
        wRteNow : float
            Wage rate for labor in the economy this period.
        PermShkAggNow : float
            Permanent shock to aggregate labor productivity this period.
        TranShkAggNow : float
            Transitory shock to aggregate labor productivity this period.
        KtoLnow : float
            Capital-to-labor ratio in the economy this period.
        """
        # Calculate aggregate savings
        AaggPrev = np.mean(np.array(aLvlNow)) / np.mean(
            pLvlNow
        )  # End-of-period savings from last period
        # Calculate aggregate capital this period
        AggregateK = np.mean(np.array(aLvlNow))  # ...becomes capital today
        # This version uses end-of-period assets and
        # permanent income to calculate aggregate capital, unlike the Mathematica
        # version, which first applies the idiosyncratic permanent income shocks
        # and then aggregates.  Obviously this is mathematically equivalent.

        # Get this period's aggregate shocks
        PermShkAggNow = self.PermShkAggHist[self.Shk_idx]
        TranShkAggNow = self.TranShkAggHist[self.Shk_idx]
        self.Shk_idx += 1

        AggregateL = np.mean(pLvlNow) * PermShkAggNow

        # Calculate the interest factor and wage rate this period
        KtoLnow = AggregateK / AggregateL
        self.KtoYnow = KtoLnow ** (1.0 - self.CapShare)
        RfreeNow = self.Rfunc(KtoLnow / TranShkAggNow)
        wRteNow = self.wFunc(KtoLnow / TranShkAggNow)
        MaggNow = KtoLnow * RfreeNow + wRteNow * TranShkAggNow
        self.KtoLnow = KtoLnow  # Need to store this as it is a sow variable

        # Package the results into an object and return it
        return (
            MaggNow,
            AaggPrev,
            RfreeNow,
            wRteNow,
            PermShkAggNow,
            TranShkAggNow,
            KtoLnow,
        )

    def calcAFunc(self, MaggNow, AaggNow):
        """
        Calculate a new aggregate savings rule based on the history
        of the aggregate savings and aggregate market resources from a simulation.

        Parameters
        ----------
        MaggNow : [float]
            List of the history of the simulated aggregate market resources for an economy.
        AaggNow : [float]
            List of the history of the simulated aggregate savings for an economy.

        Returns
        -------
        (unnamed) : CapDynamicRule
            Object containing a new savings rule
        """
        verbose = self.verbose
        discard_periods = (
            self.T_discard
        )  # Throw out the first T periods to allow the simulation to approach the SS
        update_weight = (
            1.0 - self.DampingFac
        )  # Proportional weight to put on new function vs old function parameters
        total_periods = len(MaggNow)

        # Regress the log savings against log market resources
        logAagg = np.log(AaggNow[discard_periods:total_periods])
        logMagg = np.log(MaggNow[discard_periods - 1 : total_periods - 1])
        slope, intercept, r_value, p_value, std_err = stats.linregress(logMagg, logAagg)

        # Make a new aggregate savings rule by combining the new regression parameters
        # with the previous guess
        intercept = (
            update_weight * intercept + (1.0 - update_weight) * self.intercept_prev
        )
        slope = update_weight * slope + (1.0 - update_weight) * self.slope_prev
        AFunc = AggregateSavingRule(
            intercept, slope
        )  # Make a new next-period capital function

        # Save the new values as "previous" values for the next iteration
        self.intercept_prev = intercept
        self.slope_prev = slope

        # Print the new parameters
        if verbose:
            print(
                "intercept="
                + str(intercept)
                + ", slope="
                + str(slope)
                + ", r-sq="
                + str(r_value ** 2)
            )

        return AggShocksDynamicRule(AFunc)


class SmallOpenEconomy(Market):
    """
    A class for representing a small open economy, where the wage rate and interest rate are
    exogenously determined by some "global" rate.  However, the economy is still subject to
    aggregate productivity shocks.
    """

    def __init__(self, agents=None, tolerance=0.0001, act_T=1000, **kwds):
        """
        Make a new instance of SmallOpenEconomy by filling in attributes specific to this kind of market.

        Parameters
        ----------
        agents : [ConsumerType]
            List of types of consumers that live in this economy.
        tolerance: float
            Minimum acceptable distance between "dynamic rules" to consider the
            solution process converged.  Distance depends on intercept and slope
            of the log-linear "next capital ratio" function.
        act_T : int
            Number of periods to simulate when making a history of of the market.

        Returns
        -------
        None
        """
        agents = agents if agents is not None else list()
        Market.__init__(
            self,
            agents=agents,
            sow_vars=[
                "MaggNow",
                "AaggNow",
                "RfreeNow",
                "wRteNow",
                "PermShkAggNow",
                "TranShkAggNow",
                "KtoLnow",
            ],
            reap_vars=[],
            track_vars=["MaggNow", "AaggNow", "KtoLnow"],
            dyn_vars=[],
            tolerance=tolerance,
            act_T=act_T,
        )
        self.assignParameters(**kwds)
        self.update()

    def update(self):
        """
        Use primitive parameters to set basic objects.
        This is an extremely stripped-down version
        of update for CobbDouglasEconomy.

        Parameters
        ----------
        none

        Returns
        -------
        none
        """
        self.kSS = 1.0
        self.MSS = 1.0
        self.sow_init["KtoLnow_init"] = self.kSS
        self.Rfunc = ConstantFunction(self.Rfree)
        self.wFunc = ConstantFunction(self.wRte)
        self.sow_init["RfreeNow"] = self.Rfunc(self.kSS)
        self.sow_init["wRteNow"] = self.wFunc(self.kSS)
        self.sow_init["MaggNow"] = self.kSS
        self.sow_init["AaggNow"] = self.kSS
        self.sow_init["PermShkAggNow"] = 1.0
        self.sow_init["TranShkAggNow"] = 1.0
        self.makeAggShkDstn()
        self.AFunc = ConstantFunction(1.0)

    def makeAggShkDstn(self):
        """
        Creates the attributes TranShkAggDstn, PermShkAggDstn, and AggShkDstn.
        Draws on attributes TranShkAggStd, PermShkAddStd, TranShkAggCount, PermShkAggCount.

        Parameters
        ----------
        None

        Returns
        -------
        None
        """
        self.TranShkAggDstn = MeanOneLogNormal(sigma=self.TranShkAggStd).approx(
            N=self.TranShkAggCount
        )
        self.PermShkAggDstn = MeanOneLogNormal(sigma=self.PermShkAggStd).approx(
            N=self.PermShkAggCount
        )
        self.AggShkDstn = combineIndepDstns(self.PermShkAggDstn, self.TranShkAggDstn)

    def millRule(self):
        """
        No aggregation occurs for a small open economy, because the wage and interest rates are
        exogenously determined.  However, aggregate shocks may occur.

        See documentation for getAggShocks() for more information.
        """
        return self.getAggShocks()

    def calcDynamics(self, KtoLnow):
        """
        Calculates a new dynamic rule for the economy, which is just an empty object.
        There is no "dynamic rule" for a small open economy, because K/L does not generate w and R.
        """
        return MetricObject()

    def reset(self):
        """
        Reset the economy to prepare for a new simulation.  Sets the time index of aggregate shocks
        to zero and runs Market.reset().  This replicates the reset method for CobbDouglasEconomy;
        future version should create parent class of that class and this one.

        Parameters
        ----------
        None

        Returns
        -------
        None
        """
        self.Shk_idx = 0
        Market.reset(self)

    def makeAggShkHist(self):
        """
        Make simulated histories of aggregate transitory and permanent shocks. Histories are of
        length self.act_T, for use in the general equilibrium simulation.  This replicates the same
        method for CobbDouglasEconomy; future version should create parent class.

        Parameters
        ----------
        None

        Returns
        -------
        None
        """
        sim_periods = self.act_T
        Events = np.arange(self.AggShkDstn.pmf.size)  # just a list of integers
        EventDraws = self.AggShkDstn.drawDiscrete(N=sim_periods, X=Events)
        PermShkAggHist = self.AggShkDstn.X[0][EventDraws]
        TranShkAggHist = self.AggShkDstn.X[1][EventDraws]

        # Store the histories
        self.PermShkAggHist = PermShkAggHist
        self.TranShkAggHist = TranShkAggHist

    def getAggShocks(self):
        """
        Returns aggregate state variables and shocks for this period.  The capital-to-labor ratio
        is irrelevant and thus treated as constant, and the wage and interest rates are also
        constant.  However, aggregate shocks are assigned from a prespecified history.

        Parameters
        ----------
        None

        Returns
        -------
        MaggNow : float
            Aggregate market resources for this period normalized by mean permanent income
        AaggNow : float
            Aggregate savings for this period normalized by mean permanent income
        RfreeNow : float
            Interest factor on assets in the economy this period.
        wRteNow : float
            Wage rate for labor in the economy this period.
        PermShkAggNow : float
            Permanent shock to aggregate labor productivity this period.
        TranShkAggNow : float
            Transitory shock to aggregate labor productivity this period.
        KtoLnow : float
            Capital-to-labor ratio in the economy this period.
        
        """
        # Get this period's aggregate shocks
        PermShkAggNow = self.PermShkAggHist[self.Shk_idx]
        TranShkAggNow = self.TranShkAggHist[self.Shk_idx]
        self.Shk_idx += 1

        # Factor prices are constant
        RfreeNow = self.Rfunc(1.0 / PermShkAggNow)
        wRteNow = self.wFunc(1.0 / PermShkAggNow)

        # Aggregates are irrelavent
        AaggNow = 1.0
        MaggNow = 1.0
        KtoLnow = 1.0 / PermShkAggNow

        return (
            MaggNow,
            AaggNow,
            RfreeNow,
            wRteNow,
            PermShkAggNow,
            TranShkAggNow,
            KtoLnow,
        )


# Make a dictionary to specify a Markov Cobb-Douglas economy
init_mrkv_cobb_douglas = init_cobb_douglas.copy()
init_mrkv_cobb_douglas["PermShkAggStd"] = [0.012, 0.006]
init_mrkv_cobb_douglas["TranShkAggStd"] = [0.006, 0.003]
init_mrkv_cobb_douglas["PermGroFacAgg"] = [0.98, 1.02]
init_mrkv_cobb_douglas["MrkvArray"] = MrkvArray
init_mrkv_cobb_douglas["MrkvNow_init"] = 0
init_mrkv_cobb_douglas["slope_prev"] = 2 * [slope_prev]
init_mrkv_cobb_douglas["intercept_prev"] = 2 * [intercept_prev]


class CobbDouglasMarkovEconomy(CobbDouglasEconomy):
    """
    A class to represent an economy with a Cobb-Douglas aggregate production
    function over labor and capital, extending HARK.Market.  The "aggregate
    market process" for this market combines all individuals' asset holdings
    into aggregate capital, yielding the interest factor on assets and the wage
    rate for the upcoming period.  This small extension incorporates a Markov
    state for the "macroeconomy", so that the shock distribution and aggregate
    productivity growth factor can vary over time.

    """

    def __init__(
        self,
        agents=None,
        tolerance=0.0001,
        act_T=1200,
        sow_vars=[
            "MaggNow",
            "AaggNow",
            "RfreeNow",
            "wRteNow",
            "PermShkAggNow",
            "TranShkAggNow",
            "KtoLnow",
            "MrkvNow",  # This one is new
        ],
        **kwds
    ):
        """
        Make a new instance of CobbDouglasMarkovEconomy by filling in attributes
        specific to this kind of market.

        Parameters
        ----------
        agents : [ConsumerType]
            List of types of consumers that live in this economy.
        tolerance: float
            Minimum acceptable distance between "dynamic rules" to consider the
            solution process converged.  Distance depends on intercept and slope
            of the log-linear "next capital ratio" function.
        act_T : int
            Number of periods to simulate when making a history of of the market.

        Returns
        -------
        None
        """
        agents = agents if agents is not None else list()
        params = init_mrkv_cobb_douglas.copy()
        params.update(kwds)

        CobbDouglasEconomy.__init__(
            self,
            agents=agents,
            tolerance=tolerance,
            act_T=act_T,
            sow_vars=sow_vars,
            **params
        )

        self.sow_init["MrkvNow"] = params["MrkvNow_init"]

    def update(self):
        """
        Use primitive parameters (and perfect foresight calibrations) to make
        interest factor and wage rate functions (of capital to labor ratio),
        as well as discrete approximations to the aggregate shock distributions.

        Parameters
        ----------
        None

        Returns
        -------
        None
        """
        CobbDouglasEconomy.update(self)
        StateCount = self.MrkvArray.shape[0]
        AFunc_all = []
        for i in range(StateCount):
            AFunc_all.append(
                AggregateSavingRule(self.intercept_prev[i], self.slope_prev[i])
            )
        self.AFunc = AFunc_all

    def getPermGroFacAggLR(self):
        """
        Calculates and returns the long run permanent income growth factor.  This
        is the average growth factor in self.PermGroFacAgg, weighted by the long
        run distribution of Markov states (as determined by self.MrkvArray).

        Parameters
        ----------
        None

        Returns
        -------
        PermGroFacAggLR : float
            Long run aggregate permanent income growth factor
        """
        # Find the long run distribution of Markov states
        w, v = np.linalg.eig(np.transpose(self.MrkvArray))
        idx = (np.abs(w - 1.0)).argmin()
        x = v[:, idx].astype(float)
        LR_dstn = x / np.sum(x)

        # Return the weighted average of aggregate permanent income growth factors
        PermGroFacAggLR = np.dot(LR_dstn, np.array(self.PermGroFacAgg))
        return PermGroFacAggLR

    def makeAggShkDstn(self):
        """
        Creates the attributes TranShkAggDstn, PermShkAggDstn, and AggShkDstn.
        Draws on attributes TranShkAggStd, PermShkAddStd, TranShkAggCount, PermShkAggCount.
        This version accounts for the Markov macroeconomic state.

        Parameters
        ----------
        None

        Returns
        -------
        None
        """
        TranShkAggDstn = []
        PermShkAggDstn = []
        AggShkDstn = []
        StateCount = self.MrkvArray.shape[0]

        for i in range(StateCount):
            TranShkAggDstn.append(
                MeanOneLogNormal(sigma=self.TranShkAggStd[i]).approx(
                    N=self.TranShkAggCount
                )
            )
            PermShkAggDstn.append(
                MeanOneLogNormal(sigma=self.PermShkAggStd[i]).approx(
                    N=self.PermShkAggCount
                )
            )
            AggShkDstn.append(combineIndepDstns(PermShkAggDstn[-1], TranShkAggDstn[-1]))

        self.TranShkAggDstn = TranShkAggDstn
        self.PermShkAggDstn = PermShkAggDstn
        self.AggShkDstn = AggShkDstn

    def makeAggShkHist(self):
        """
        Make simulated histories of aggregate transitory and permanent shocks.
        Histories are of length self.act_T, for use in the general equilibrium
        simulation.  Draws on history of aggregate Markov states generated by
        internal call to makeMrkvHist().

        Parameters
        ----------
        None

        Returns
        -------
        None
        """
        self.makeMrkvHist()  # Make a (pseudo)random sequence of Markov states
        sim_periods = self.act_T

        # For each Markov state in each simulated period, draw the aggregate shocks
        # that would occur in that state in that period
        StateCount = self.MrkvArray.shape[0]
        PermShkAggHistAll = np.zeros((StateCount, sim_periods))
        TranShkAggHistAll = np.zeros((StateCount, sim_periods))
        for i in range(StateCount):
            AggShockDraws = self.AggShkDstn[i].drawDiscrete(N=sim_periods)
            PermShkAggHistAll[i, :] = AggShockDraws[0, :]
            TranShkAggHistAll[i, :] = AggShockDraws[1, :]

        # Select the actual history of aggregate shocks based on the sequence
        # of Markov states that the economy experiences
        PermShkAggHist = np.zeros(sim_periods)
        TranShkAggHist = np.zeros(sim_periods)
        for i in range(StateCount):
            these = i == self.MrkvNow_hist
            PermShkAggHist[these] = PermShkAggHistAll[i, these] * self.PermGroFacAgg[i]
            TranShkAggHist[these] = TranShkAggHistAll[i, these]

        # Store the histories
        self.PermShkAggHist = PermShkAggHist
        self.TranShkAggHist = TranShkAggHist

    def makeMrkvHist(self):
        """
        Makes a history of macroeconomic Markov states, stored in the attribute
        MrkvNow_hist.  This version ensures that each state is reached a sufficient
        number of times to have a valid sample for calcDynamics to produce a good
        dynamic rule.  It will sometimes cause act_T to be increased beyond its
        initially specified level.

        Parameters
        ----------
        None

        Returns
        -------
        None
        """
        if hasattr(self, "loops_max"):
            loops_max = self.loops_max
        else:  # Maximum number of loops; final act_T never exceeds act_T*loops_max
            loops_max = 10

        state_T_min = 50  # Choose minimum number of periods in each state for a valid Markov sequence
        logit_scale = (
            0.2  # Scaling factor on logit choice shocks when jumping to a new state
        )
        # Values close to zero make the most underrepresented states very likely to visit, while
        # large values of logit_scale make any state very likely to be jumped to.

        # Reset act_T to the level actually specified by the user
        if hasattr(self, "act_T_orig"):
            act_T = self.act_T_orig
        else:  # Or store it for the first time
            self.act_T_orig = self.act_T
            act_T = self.act_T

        # Find the long run distribution of Markov states
        w, v = np.linalg.eig(np.transpose(self.MrkvArray))
        idx = (np.abs(w - 1.0)).argmin()
        x = v[:, idx].astype(float)
        LR_dstn = x / np.sum(x)

        # Initialize the Markov history and set up transitions
        MrkvNow_hist = np.zeros(self.act_T_orig, dtype=int)
        cutoffs = np.cumsum(self.MrkvArray, axis=1)
        loops = 0
        go = True
        MrkvNow = self.sow_init["MrkvNow"]
        t = 0
        StateCount = self.MrkvArray.shape[0]

        # Add histories until each state has been visited at least state_T_min times
        while go:
            draws = Uniform(seed=loops).draw(N=self.act_T_orig)
            for s in range(draws.size):  # Add act_T_orig more periods
                MrkvNow_hist[t] = MrkvNow
                MrkvNow = np.searchsorted(cutoffs[MrkvNow, :], draws[s])
                t += 1

            # Calculate the empirical distribution
            state_T = np.zeros(StateCount)
            for i in range(StateCount):
                state_T[i] = np.sum(MrkvNow_hist == i)

            # Check whether each state has been visited state_T_min times
            if np.all(state_T >= state_T_min):
                go = False  # If so, terminate the loop
                continue

            # Choose an underrepresented state to "jump" to
            if np.any(
                state_T == 0
            ):  # If any states have *never* been visited, randomly choose one of those
                never_visited = np.where(np.array(state_T == 0))[0]
                MrkvNow = np.random.choice(never_visited)
            else:  # Otherwise, use logit choice probabilities to visit an underrepresented state
                emp_dstn = state_T / act_T
                ratios = LR_dstn / emp_dstn
                ratios_adj = ratios - np.max(ratios)
                ratios_exp = np.exp(ratios_adj / logit_scale)
                ratios_sum = np.sum(ratios_exp)
                jump_probs = ratios_exp / ratios_sum
                cum_probs = np.cumsum(jump_probs)
                MrkvNow = np.searchsorted(cum_probs, draws[-1])

            loops += 1
            # Make the Markov state history longer by act_T_orig periods
            if loops >= loops_max:
                go = False
                print(
                    "makeMrkvHist reached maximum number of loops without generating a valid sequence!"
                )
            else:
                MrkvNow_new = np.zeros(self.act_T_orig, dtype=int)
                MrkvNow_hist = np.concatenate((MrkvNow_hist, MrkvNow_new))
                act_T += self.act_T_orig

        # Store the results as attributes of self
        self.MrkvNow_hist = MrkvNow_hist
        self.act_T = act_T

    def millRule(self, aLvlNow, pLvlNow):
        """
        Function to calculate the capital to labor ratio, interest factor, and
        wage rate based on each agent's current state.  Just calls calcRandW()
        and adds the Markov state index.

        See documentation for calcRandW for more information.

        Returns
        -------
        Mnow : float
            Aggregate market resources for this period.
        Aprev : float
            Aggregate savings for the prior period.
        KtoLnow : float
            Capital-to-labor ratio in the economy this period.
        Rnow : float
            Interest factor on assets in the economy this period.
        Wnow : float
            Wage rate for labor in the economy this period.
        MrkvNow : int
            Binary indicator for bad (0) or good (1) macroeconomic state.
        """
        MrkvNow = self.MrkvNow_hist[self.Shk_idx]
        temp = self.calcRandW(aLvlNow, pLvlNow)

        return temp + (MrkvNow,)

    def calcAFunc(self, MaggNow, AaggNow):
        """
        Calculate a new aggregate savings rule based on the history of the
        aggregate savings and aggregate market resources from a simulation.
        Calculates an aggregate saving rule for each macroeconomic Markov state.

        Parameters
        ----------
        MaggNow : [float]
            List of the history of the simulated  aggregate market resources for an economy.
        AaggNow : [float]
            List of the history of the simulated  aggregate savings for an economy.

        Returns
        -------
        (unnamed) : CapDynamicRule
            Object containing new saving rules for each Markov state.
        """
        verbose = self.verbose
        discard_periods = (
            self.T_discard
        )  # Throw out the first T periods to allow the simulation to approach the SS
        update_weight = (
            1.0 - self.DampingFac
        )  # Proportional weight to put on new function vs old function parameters
        total_periods = len(MaggNow)

        # Trim the histories of M_t and A_t and convert them to logs
        logAagg = np.log(AaggNow[discard_periods:total_periods])
        logMagg = np.log(MaggNow[discard_periods - 1 : total_periods - 1])
        MrkvHist = self.MrkvNow_hist[discard_periods - 1 : total_periods - 1]

        # For each Markov state, regress A_t on M_t and update the saving rule
        AFunc_list = []
        rSq_list = []
        for i in range(self.MrkvArray.shape[0]):
            these = i == MrkvHist
            slope, intercept, r_value, p_value, std_err = stats.linregress(
                logMagg[these], logAagg[these]
            )

            # Make a new aggregate savings rule by combining the new regression parameters
            # with the previous guess
            intercept = (
                update_weight * intercept
                + (1.0 - update_weight) * self.intercept_prev[i]
            )
            slope = update_weight * slope + (1.0 - update_weight) * self.slope_prev[i]
            AFunc_list.append(
                AggregateSavingRule(intercept, slope)
            )  # Make a new next-period capital function
            rSq_list.append(r_value ** 2)

            # Save the new values as "previous" values for the next iteration
            self.intercept_prev[i] = intercept
            self.slope_prev[i] = slope

        # Print the new parameters
        if verbose:
            print(
                "intercept="
                + str(self.intercept_prev)
                + ", slope="
                + str(self.slope_prev)
                + ", r-sq="
                + str(rSq_list)
            )

        return AggShocksDynamicRule(AFunc_list)


class SmallOpenMarkovEconomy(CobbDouglasMarkovEconomy, SmallOpenEconomy):
    """
    A class for representing a small open economy, where the wage rate and interest rate are
    exogenously determined by some "global" rate.  However, the economy is still subject to
    aggregate productivity shocks.  This version supports a discrete Markov state.  All
    methods in this class inherit from the two parent classes.
    """

    def __init__(self, agents=None, tolerance=0.0001, act_T=1000, **kwds):
        agents = agents if agents is not None else list()
        CobbDouglasMarkovEconomy.__init__(
            self, agents=agents, tolerance=tolerance, act_T=act_T, **kwds
        )
        self.reap_vars = []
        self.dyn_vars = []

    def update(self):
        SmallOpenEconomy.update(self)
        StateCount = self.MrkvArray.shape[0]
        self.AFunc = StateCount * [IdentityFunction()]

    def makeAggShkDstn(self):
        CobbDouglasMarkovEconomy.makeAggShkDstn(self)

    def millRule(self):
        MrkvNow = self.MrkvNow_hist[self.Shk_idx]
        temp = SmallOpenEconomy.getAggShocks(self)
        temp(MrkvNow=MrkvNow)
        return temp

    def calcDynamics(self, KtoLnow):
        return MetricObject()

    def makeAggShkHist(self):
        CobbDouglasMarkovEconomy.makeAggShkHist(self)


init_KS_economy = {
    "verbose": True,
    "act_T": 11000,
    "T_discard": 1000,
    "DampingFac": 0.5,
    "intercept_prev": [0.0, 0.0],
    "slope_prev": [1.0, 1.0],
    "DiscFac": 0.99,
    "CRRA": 1.0,
    "LbrInd": 0.3271,  # Not listed in KS (1998), but Alan Lujan got this number indirectly from KS
    "ProdB": 0.99,
    "ProdG": 1.01,
    "CapShare": 0.36,
    "DeprFac": 0.025,
    "DurMeanB": 8.0,
    "DurMeanG": 8.0,
    "SpellMeanB": 2.5,
    "SpellMeanG": 1.5,
    "UrateB": 0.10,
    "UrateG": 0.04,
    "RelProbBG": 0.75,
    "RelProbGB": 1.25,
    "MrkvNow_init": 0,
}


class KrusellSmithEconomy(Market):
    """
    A class to represent an economy in the special Krusell-Smith (1998) model.
    This model replicates the one presented in the JPE article "Income and Wealth
    Heterogeneity in the Macroeconomy", with its default parameters set to match
    those in the paper.
    """

    def __init__(self, agents=None, tolerance=0.0001, **kwds):
        """
        Make a new instance of KrusellSmithEconomy by filling in attributes
        specific to this kind of market.

        Parameters
        ----------
        agents : [ConsumerType]
            List of types of consumers that live in this economy.
        tolerance: float
            Minimum acceptable distance between "dynamic rules" to consider the
            solution process converged.  Distance depends on intercept and slope
            of the log-linear "next capital ratio" function.
        act_T : int
            Number of periods to simulate when making a history of of the market.

        Returns
        -------
        None
        """
        agents = agents if agents is not None else list()
        params = deepcopy(init_KS_economy)
        params.update(kwds)

        Market.__init__(
            self,
            agents=agents,
            tolerance=tolerance,
            sow_vars=["Mnow", "Aprev", "MrkvNow", "Rnow", "Wnow"],
            reap_vars=["aNow", "EmpNow"],
            track_vars=["MrkvNow", "Aprev", "Mnow", "Urate"],
            dyn_vars=["AFunc"],
            **params
        )
        self.update()

    def update(self):
        """
        Construct trivial initial guesses of the aggregate saving rules, as well
        as the perfect foresight steady state and associated objects.
        """
        StateCount = 2
        AFunc_all = [
            AggregateSavingRule(self.intercept_prev[j], self.slope_prev[j])
            for j in range(StateCount)
        ]
        self.AFunc = AFunc_all
        self.KtoLSS = (
            (1.0 ** self.CRRA / self.DiscFac - (1.0 - self.DeprFac)) / self.CapShare
        ) ** (1.0 / (self.CapShare - 1.0))
        self.KSS = self.KtoLSS * self.LbrInd
        self.KtoYSS = self.KtoLSS ** (1.0 - self.CapShare)
        self.WSS = (1.0 - self.CapShare) * self.KtoLSS ** (self.CapShare)
        self.RSS = (
            1.0 + self.CapShare * self.KtoLSS ** (self.CapShare - 1.0) - self.DeprFac
        )
        self.MSS = self.KSS * self.RSS + self.WSS * self.LbrInd
        self.convertKtoY = lambda KtoY: KtoY ** (
            1.0 / (1.0 - self.CapShare)
        )  # converts K/Y to K/L
        self.rFunc = lambda k: self.CapShare * k ** (self.CapShare - 1.0)
        self.Wfunc = lambda k: ((1.0 - self.CapShare) * k ** (self.CapShare))
        self.sow_init["KtoLnow"] = self.KtoLSS
        self.sow_init["Mnow"] = self.MSS
        self.sow_init["Aprev"] = self.KSS
        self.sow_init["Rnow"] = self.RSS
        self.sow_init["Wnow"] = self.WSS
        self.PermShkAggNow_init = 1.0
        self.TranShkAggNow_init = 1.0
        self.sow_init["MrkvNow"] = 0
        self.makeMrkvArray()

    def reset(self):
        """
        Reset the economy to prepare for a new simulation.  Sets the time index
        of aggregate shocks to zero and runs Market.reset().
        """
        self.Shk_idx = 0
        Market.reset(self)

    def makeMrkvArray(self):
        """
        Construct the attributes MrkvAggArray and MrkvIndArray from the primitive
        attributes DurMeanB, DurMeanG, SpellMeanB, SpellMeanG, UrateB, UrateG,
        RelProbGB, and RelProbBG.
        """
        # Construct aggregate Markov transition probabilities
        ProbBG = 1.0 / self.DurMeanB
        ProbGB = 1.0 / self.DurMeanG
        ProbBB = 1.0 - ProbBG
        ProbGG = 1.0 - ProbGB
        MrkvAggArray = np.array([[ProbBB, ProbBG], [ProbGB, ProbGG]])

        # Construct idiosyncratic Markov transition probabilities
        # ORDER: BU, BE, GU, GE
        MrkvIndArray = np.zeros((4, 4))

        # BAD-BAD QUADRANT
        MrkvIndArray[0, 1] = ProbBB * 1.0 / self.SpellMeanB
        MrkvIndArray[0, 0] = ProbBB * (1 - 1.0 / self.SpellMeanB)
        MrkvIndArray[1, 0] = self.UrateB / (1.0 - self.UrateB) * MrkvIndArray[0, 1]
        MrkvIndArray[1, 1] = ProbBB - MrkvIndArray[1, 0]

        # GOOD-GOOD QUADRANT
        MrkvIndArray[2, 3] = ProbGG * 1.0 / self.SpellMeanG
        MrkvIndArray[2, 2] = ProbGG * (1 - 1.0 / self.SpellMeanG)
        MrkvIndArray[3, 2] = self.UrateG / (1.0 - self.UrateG) * MrkvIndArray[2, 3]
        MrkvIndArray[3, 3] = ProbGG - MrkvIndArray[3, 2]

        # BAD-GOOD QUADRANT
        MrkvIndArray[0, 2] = self.RelProbBG * MrkvIndArray[2, 2] / ProbGG * ProbBG
        MrkvIndArray[0, 3] = ProbBG - MrkvIndArray[0, 2]
        MrkvIndArray[1, 2] = (
            ProbBG * self.UrateG - self.UrateB * MrkvIndArray[0, 2]
        ) / (1.0 - self.UrateB)
        MrkvIndArray[1, 3] = ProbBG - MrkvIndArray[1, 2]

        # GOOD-BAD QUADRANT
        MrkvIndArray[2, 0] = self.RelProbGB * MrkvIndArray[0, 0] / ProbBB * ProbGB
        MrkvIndArray[2, 1] = ProbGB - MrkvIndArray[2, 0]
        MrkvIndArray[3, 0] = (
            ProbGB * self.UrateB - self.UrateG * MrkvIndArray[2, 0]
        ) / (1.0 - self.UrateG)
        MrkvIndArray[3, 1] = ProbGB - MrkvIndArray[3, 0]

        # Test for valid idiosyncratic transition probabilities
        assert np.all(
            MrkvIndArray >= 0.0
        ), "Invalid idiosyncratic transition probabilities!"
        self.MrkvArray = MrkvAggArray
        self.MrkvIndArray = MrkvIndArray

    def makeMrkvHist(self):
        """
        Makes a history of macroeconomic Markov states, stored in the attribute
        MrkvNow_hist.  This variable is binary (0 bad, 1 good) in the KS model.
        """
        # Initialize the Markov history and set up transitions
        MrkvNow_hist = np.zeros(self.act_T, dtype=int)
        cutoffs = np.cumsum(self.MrkvArray, axis=1)
        MrkvNow = self.MrkvNow_init
        t = 0

        # Add histories until each state has been visited at least state_T_min times
        draws = Uniform(seed=0).draw(N=self.act_T)
        for s in range(draws.size):  # Add act_T_orig more periods
            MrkvNow_hist[t] = MrkvNow
            MrkvNow = np.searchsorted(cutoffs[MrkvNow, :], draws[s])
            t += 1

        # Store the result as attribute of self
        self.MrkvNow_hist = MrkvNow_hist

    def millRule(self, aNow, EmpNow):
        """
        Method to calculate the capital to labor ratio, interest factor, and
        wage rate based on each agent's current state.  Just calls calcRandW().

        See documentation for calcRandW for more information.

        Returns
        -------
        Mnow : float
            Aggregate market resources for this period.
        Aprev : float
            Aggregate savings for the prior period.
        MrkvNow : int
            Binary indicator for bad (0) or good (1) macroeconomic state.
        Rnow : float
            Interest factor on assets in the economy this period.
        Wnow : float
            Wage rate for labor in the economy this period.
        """

        return self.calcRandW(aNow, EmpNow)

    def calcDynamics(self, Mnow, Aprev):
        """
        Method to update perceptions of the aggregate saving rule in each
        macroeconomic state; just calls calcAFunc.
        """
        return self.calcAFunc(Mnow, Aprev)

    def calcRandW(self, aNow, EmpNow):
        """
        Calculates the interest factor and wage rate this period using each agent's
        capital stock to get the aggregate capital ratio.

        Parameters
        ----------
        aNow : [np.array]
            Agents' current end-of-period assets.  Elements of the list correspond
            to types in the economy, entries within arrays to agents of that type.
        EmpNow [np.array]
            Agents' binary employment states.  Not actually used in computation of
            interest and wage rates, but stored in the history to verify that the
            idiosyncratic unemployment probabilities are behaving as expected.

        Returns
        -------
        Mnow : float
            Aggregate market resources for this period.
        Aprev : float
            Aggregate savings for the prior period.
        MrkvNow : int
            Binary indicator for bad (0) or good (1) macroeconomic state.
        Rnow : float
            Interest factor on assets in the economy this period.
        Wnow : float
            Wage rate for labor in the economy this period.
        """
        # Calculate aggregate savings
        Aprev = np.mean(np.array(aNow))  # End-of-period savings from last period
        # Calculate aggregate capital this period
        AggK = Aprev  # ...becomes capital today

        # Calculate unemployment rate
        Urate = 1.0 - np.mean(np.array(EmpNow))
        self.Urate = Urate  # This is the unemployment rate for the *prior* period

        # Get this period's TFP and labor supply
        MrkvNow = self.MrkvNow_hist[self.Shk_idx]
        if MrkvNow == 0:
            Prod = self.ProdB
            AggL = (1.0 - self.UrateB) * self.LbrInd
        elif MrkvNow == 1:
            Prod = self.ProdG
            AggL = (1.0 - self.UrateG) * self.LbrInd
        self.Shk_idx += 1

        # Calculate the interest factor and wage rate this period
        KtoLnow = AggK / AggL
        Rnow = 1.0 + Prod * self.rFunc(KtoLnow) - self.DeprFac
        Wnow = Prod * self.Wfunc(KtoLnow)
        Mnow = Rnow * AggK + Wnow * AggL
        self.KtoLnow = KtoLnow  # Need to store this as it is a sow variable

        # Returns a tuple of these values
        return Mnow, Aprev, MrkvNow, Rnow, Wnow

    def calcAFunc(self, Mnow, Aprev):
        """
        Calculate a new aggregate savings rule based on the history of the
        aggregate savings and aggregate market resources from a simulation.
        Calculates an aggregate saving rule for each macroeconomic Markov state.

        Parameters
        ----------
        Mnow : [float]
            List of the history of the simulated aggregate market resources for an economy.
        Anow : [float]
            List of the history of the simulated aggregate savings for an economy.

        Returns
        -------
        (unnamed) : CapDynamicRule
            Object containing new saving rules for each Markov state.
        """
        verbose = self.verbose
        discard_periods = (
            self.T_discard
        )  # Throw out the first T periods to allow the simulation to approach the SS
        update_weight = (
            1.0 - self.DampingFac
        )  # Proportional weight to put on new function vs old function parameters
        total_periods = len(Mnow)

        # Trim the histories of M_t and A_t and convert them to logs
        logAagg = np.log(Aprev[discard_periods:total_periods])
        logMagg = np.log(Mnow[discard_periods - 1 : total_periods - 1])
        MrkvHist = self.MrkvNow_hist[discard_periods - 1 : total_periods - 1]

        # For each Markov state, regress A_t on M_t and update the saving rule
        AFunc_list = []
        rSq_list = []
        for i in range(self.MrkvArray.shape[0]):
            these = i == MrkvHist
            slope, intercept, r_value, p_value, std_err = stats.linregress(
                logMagg[these], logAagg[these]
            )

            # Make a new aggregate savings rule by combining the new regression parameters
            # with the previous guess
            intercept = (
                update_weight * intercept
                + (1.0 - update_weight) * self.intercept_prev[i]
            )
            slope = update_weight * slope + (1.0 - update_weight) * self.slope_prev[i]
            AFunc_list.append(
                AggregateSavingRule(intercept, slope)
            )  # Make a new next-period capital function
            rSq_list.append(r_value ** 2)

            # Save the new values as "previous" values for the next iteration
            self.intercept_prev[i] = intercept
            self.slope_prev[i] = slope

        # Print the new parameters
        if verbose:
            print(
                "intercept="
                + str(self.intercept_prev)
                + ", slope="
                + str(self.slope_prev)
                + ", r-sq="
                + str(rSq_list)
            )

        return AggShocksDynamicRule(AFunc_list)


class AggregateSavingRule(MetricObject):
    """
    A class to represent agent beliefs about aggregate saving at the end of this period (AaggNow) as
    a function of (normalized) aggregate market resources at the beginning of the period (MaggNow).
    """

    def __init__(self, intercept, slope):
        """
        Make a new instance of CapitalEvoRule.

        Parameters
        ----------
        intercept : float
            Intercept of the log-linear capital evolution rule.
        slope : float
            Slope of the log-linear capital evolution rule.

        Returns
        -------
        new instance of CapitalEvoRule
        """
        self.intercept = intercept
        self.slope = slope
        self.distance_criteria = ["slope", "intercept"]

    def __call__(self, Mnow):
        """
        Evaluates aggregate savings as a function of the aggregate market resources this period.

        Parameters
        ----------
        Mnow : float
            Aggregate market resources this period.

        Returns
        -------
        Aagg : Expected aggregate savings this period.
        """
        Aagg = np.exp(self.intercept + self.slope * np.log(Mnow))
        return Aagg


class AggShocksDynamicRule(MetricObject):
    """
    Just a container class for passing the dynamic rule in the aggregate shocks model to agents.
    """

    def __init__(self, AFunc):
        """
        Make a new instance of CapDynamicRule.

        Parameters
        ----------
        AFunc : CapitalEvoRule
            Aggregate savings as a function of aggregate market resources.

        Returns
        -------
        None
        """
        self.AFunc = AFunc
        self.distance_criteria = ["AFunc"]<|MERGE_RESOLUTION|>--- conflicted
+++ resolved
@@ -68,8 +68,6 @@
 utility_invP = CRRAutility_invP
 utility_inv = CRRAutility_inv
 
-<<<<<<< HEAD
-
 class MargValueFunc2D(MetricObject):
     """
     A class for representing a marginal value function in models where the
@@ -104,8 +102,6 @@
         return utilityP(self.cFunc(m, M), gam=self.CRRA)
 
 
-=======
->>>>>>> 98da4de4
 ###############################################################################
 
 # Make a dictionary to specify an aggregate shocks consumer
