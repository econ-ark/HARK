--- conflicted
+++ resolved
@@ -871,11 +871,7 @@
         for t in range(self.T_cycle):
             these = t == self.t_cycle
             cLvlNow[these], MedNow[these] = self.solution[t].policyFunc(
-<<<<<<< HEAD
-                self.mLvlNow[these], self.pLvlNow[these], self.MedShkNow[these]
-=======
                 self.mLvlNow[these],self.pLvlNow[these],self.shocks['MedShkNow'][these]
->>>>>>> 9bff0b1b
             )
         self.cLvlNow = cLvlNow
         self.MedNow = MedNow
