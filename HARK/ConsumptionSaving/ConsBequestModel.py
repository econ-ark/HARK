"""
Classes to solve consumption-saving models with a bequest motive and
idiosyncratic shocks to income and wealth. All models here assume
separable CRRA utility of consumption and Stone-Geary utility of
savings with geometric discounting of the continuation value and
shocks to income that have transitory and/or permanent components.

It currently solves two types of models:
    1) A standard lifecycle model with a terminal and/or accidental bequest motive.
    2) A portfolio choice model with a terminal and/or accidental bequest motive.
"""

from copy import deepcopy

import numpy as np

from HARK import NullFunc
from HARK.Calibration.Income.IncomeProcesses import (
    construct_lognormal_income_process_unemployment,
    get_PermShkDstn_from_IncShkDstn,
    get_TranShkDstn_from_IncShkDstn,
)
from HARK.ConsumptionSaving.ConsIndShockModel import (
    ConsumerSolution,
    IndShockConsumerType,
<<<<<<< HEAD
    make_basic_CRRA_solution_terminal,
)
from HARK.Calibration.Assets.AssetProcesses import (
    make_lognormal_RiskyDstn,
    combine_IncShkDstn_and_RiskyDstn,
    calc_ShareLimit_for_CRRA,
=======
    init_idiosyncratic_shocks,
    make_basic_CRRA_solution_terminal,
>>>>>>> c318576d
)
from HARK.ConsumptionSaving.ConsPortfolioModel import (
    PortfolioConsumerType,
    PortfolioSolution,
<<<<<<< HEAD
=======
    init_portfolio,
>>>>>>> c318576d
    make_portfolio_solution_terminal,
)
from HARK.ConsumptionSaving.ConsRiskyAssetModel import make_simple_ShareGrid
from HARK.distribution import expected
from HARK.interpolation import (
    BilinearInterp,
    ConstantFunction,
    CubicInterp,
    IdentityFunction,
    LinearInterp,
    LinearInterpOnInterp1D,
    LowerEnvelope,
    MargMargValueFuncCRRA,
    MargValueFuncCRRA,
    ValueFuncCRRA,
)
from HARK.rewards import UtilityFuncCRRA, UtilityFuncStoneGeary
from HARK.utilities import make_assets_grid


def make_bequest_solution_terminal(
    CRRA, BeqCRRATerm, BeqFacTerm, BeqShiftTerm, aXtraGrid
):
    """
    Make the terminal period solution when there is a warm glow bequest motive with
    Stone-Geary form utility. If there is no warm glow bequest motive (BeqFacTerm = 0),
    then the terminal period solution is identical to ConsIndShock.
<<<<<<< HEAD
=======

    Parameters
    ----------
    CRRA : float
        Coefficient on relative risk aversion over consumption.
    BeqCRRATerm : float
        Coefficient on relative risk aversion in the terminal warm glow bequest motive.
    BeqFacTerm : float
        Scaling factor for the terminal warm glow bequest motive.
    BeqShiftTerm : float
        Stone-Geary shifter term for the terminal warm glow bequest motive.
    aXtraGrid : np.array
        Set of assets-above-minimum to be used in the solution.

    Returns
    -------
    solution_terminal : ConsumerSolution
        Terminal period solution when there is a warm glow bequest.
    """
    if BeqFacTerm == 0.0:  # No terminal bequest
        solution_terminal = make_basic_CRRA_solution_terminal(CRRA)
        return solution_terminal

    utility = UtilityFuncCRRA(CRRA)
    warm_glow = UtilityFuncStoneGeary(
        BeqCRRATerm,
        factor=BeqFacTerm,
        shifter=BeqShiftTerm,
    )

    aNrmGrid = np.append(0.0, aXtraGrid) if BeqShiftTerm != 0.0 else aXtraGrid
    cNrmGrid = utility.derinv(warm_glow.der(aNrmGrid))
    vGrid = utility(cNrmGrid) + warm_glow(aNrmGrid)
    cNrmGridW0 = np.append(0.0, cNrmGrid)
    mNrmGridW0 = np.append(0.0, aNrmGrid + cNrmGrid)
    vNvrsGridW0 = np.append(0.0, utility.inv(vGrid))

    cFunc_term = LinearInterp(mNrmGridW0, cNrmGridW0)
    vNvrsFunc_term = LinearInterp(mNrmGridW0, vNvrsGridW0)
    vFunc_term = ValueFuncCRRA(vNvrsFunc_term, CRRA)
    vPfunc_term = MargValueFuncCRRA(cFunc_term, CRRA)
    vPPfunc_term = MargMargValueFuncCRRA(cFunc_term, CRRA)

    solution_terminal = ConsumerSolution(
        cFunc=cFunc_term,
        vFunc=vFunc_term,
        vPfunc=vPfunc_term,
        vPPfunc=vPPfunc_term,
        mNrmMin=0.0,
        hNrm=0.0,
        MPCmax=1.0,
        MPCmin=1.0,
    )
    return solution_terminal


def make_warmglow_portfolio_solution_terminal(
    CRRA, BeqCRRATerm, BeqFacTerm, BeqShiftTerm, aXtraGrid
):
    """
    Make the terminal period solution when there is a warm glow bequest motive with
    Stone-Geary form utility and portfolio choice. If there is no warm glow bequest
    motive (BeqFacTerm = 0), then the terminal period solution is identical to ConsPortfolio.

    Parameters
    ----------
    CRRA : float
        Coefficient on relative risk aversion over consumption.
    BeqCRRATerm : float
        Coefficient on relative risk aversion in the terminal warm glow bequest motive.
    BeqFacTerm : float
        Scaling factor for the terminal warm glow bequest motive.
    BeqShiftTerm : float
        Stone-Geary shifter term for the terminal warm glow bequest motive.
    aXtraGrid : np.array
        Set of assets-above-minimum to be used in the solution.

    Returns
    -------
    solution_terminal : ConsumerSolution
        Terminal period solution when there is a warm glow bequest and portfolio choice.
    """
    if BeqFacTerm == 0.0:  # No terminal bequest
        solution_terminal = make_portfolio_solution_terminal(CRRA)
        return solution_terminal

    # Solve the terminal period problem when there is no portfolio choice
    solution_terminal_no_port = make_bequest_solution_terminal(
        CRRA, BeqCRRATerm, BeqFacTerm, BeqShiftTerm, aXtraGrid
    )

    # Take consumption function from the no portfolio choice solution
    cFuncAdj_terminal = solution_terminal_no_port.cFunc
    cFuncFxd_terminal = lambda m, s: solution_terminal_no_port(m)

    # Risky share is irrelevant-- no end-of-period assets; set to zero
    ShareFuncAdj_terminal = ConstantFunction(0.0)
    ShareFuncFxd_terminal = IdentityFunction(i_dim=1, n_dims=2)

    # Value function is simply utility from consuming market resources
    vFuncAdj_terminal = solution_terminal_no_port.vFunc
    vFuncFxd_terminal = lambda m, s: solution_terminal_no_port.cFunc(m)

    # Marginal value of market resources is marg utility at the consumption function
    vPfuncAdj_terminal = solution_terminal_no_port.vPfunc
    dvdmFuncFxd_terminal = lambda m, s: solution_terminal_no_port.vPfunc(m)
    # No future, no marg value of Share
    dvdsFuncFxd_terminal = ConstantFunction(0.0)

    # Construct the terminal period solution
    solution_terminal = PortfolioSolution(
        cFuncAdj=cFuncAdj_terminal,
        ShareFuncAdj=ShareFuncAdj_terminal,
        vFuncAdj=vFuncAdj_terminal,
        vPfuncAdj=vPfuncAdj_terminal,
        cFuncFxd=cFuncFxd_terminal,
        ShareFuncFxd=ShareFuncFxd_terminal,
        vFuncFxd=vFuncFxd_terminal,
        dvdmFuncFxd=dvdmFuncFxd_terminal,
        dvdsFuncFxd=dvdsFuncFxd_terminal,
    )
    return solution_terminal


###############################################################################


class BequestWarmGlowConsumerType(IndShockConsumerType):
    time_inv_ = IndShockConsumerType.time_inv_ + ["BeqCRRA", "BeqShift", "BeqFac"]
>>>>>>> c318576d

    Parameters
    ----------
    CRRA : float
        Coefficient on relative risk aversion over consumption.
    BeqCRRATerm : float
        Coefficient on relative risk aversion in the terminal warm glow bequest motive.
    BeqFacTerm : float
        Scaling factor for the terminal warm glow bequest motive.
    BeqShiftTerm : float
        Stone-Geary shifter term for the terminal warm glow bequest motive.
    aXtraGrid : np.array
        Set of assets-above-minimum to be used in the solution.

<<<<<<< HEAD
    Returns
    -------
    solution_terminal : ConsumerSolution
        Terminal period solution when there is a warm glow bequest.
    """
    if BeqFacTerm == 0.0:  # No terminal bequest
        solution_terminal = make_basic_CRRA_solution_terminal(CRRA)
        return solution_terminal

    utility = UtilityFuncCRRA(CRRA)
    warm_glow = UtilityFuncStoneGeary(
        BeqCRRATerm,
        factor=BeqFacTerm,
        shifter=BeqShiftTerm,
    )

    aNrmGrid = np.append(0.0, aXtraGrid) if BeqShiftTerm != 0.0 else aXtraGrid
    cNrmGrid = utility.derinv(warm_glow.der(aNrmGrid))
    vGrid = utility(cNrmGrid) + warm_glow(aNrmGrid)
    cNrmGridW0 = np.append(0.0, cNrmGrid)
    mNrmGridW0 = np.append(0.0, aNrmGrid + cNrmGrid)
    vNvrsGridW0 = np.append(0.0, utility.inv(vGrid))

    cFunc_term = LinearInterp(mNrmGridW0, cNrmGridW0)
    vNvrsFunc_term = LinearInterp(mNrmGridW0, vNvrsGridW0)
    vFunc_term = ValueFuncCRRA(vNvrsFunc_term, CRRA)
    vPfunc_term = MargValueFuncCRRA(cFunc_term, CRRA)
    vPPfunc_term = MargMargValueFuncCRRA(cFunc_term, CRRA)

    solution_terminal = ConsumerSolution(
        cFunc=cFunc_term,
        vFunc=vFunc_term,
        vPfunc=vPfunc_term,
        vPPfunc=vPPfunc_term,
        mNrmMin=0.0,
        hNrm=0.0,
        MPCmax=1.0,
        MPCmin=1.0,
    )
    return solution_terminal


def make_warmglow_portfolio_solution_terminal(
    CRRA, BeqCRRATerm, BeqFacTerm, BeqShiftTerm, aXtraGrid
):
    """
    Make the terminal period solution when there is a warm glow bequest motive with
    Stone-Geary form utility and portfolio choice. If there is no warm glow bequest
    motive (BeqFacTerm = 0), then the terminal period solution is identical to ConsPortfolio.

    Parameters
    ----------
    CRRA : float
        Coefficient on relative risk aversion over consumption.
    BeqCRRATerm : float
        Coefficient on relative risk aversion in the terminal warm glow bequest motive.
    BeqFacTerm : float
        Scaling factor for the terminal warm glow bequest motive.
    BeqShiftTerm : float
        Stone-Geary shifter term for the terminal warm glow bequest motive.
    aXtraGrid : np.array
        Set of assets-above-minimum to be used in the solution.

    Returns
    -------
    solution_terminal : ConsumerSolution
        Terminal period solution when there is a warm glow bequest and portfolio choice.
    """
    if BeqFacTerm == 0.0:  # No terminal bequest
        solution_terminal = make_portfolio_solution_terminal(CRRA)
        return solution_terminal

    # Solve the terminal period problem when there is no portfolio choice
    solution_terminal_no_port = make_bequest_solution_terminal(
        CRRA, BeqCRRATerm, BeqFacTerm, BeqShiftTerm, aXtraGrid
    )

    # Take consumption function from the no portfolio choice solution
    cFuncAdj_terminal = solution_terminal_no_port.cFunc
    cFuncFxd_terminal = lambda m, s: solution_terminal_no_port(m)

    # Risky share is irrelevant-- no end-of-period assets; set to zero
    ShareFuncAdj_terminal = ConstantFunction(0.0)
    ShareFuncFxd_terminal = IdentityFunction(i_dim=1, n_dims=2)

    # Value function is simply utility from consuming market resources
    vFuncAdj_terminal = solution_terminal_no_port.vFunc
    vFuncFxd_terminal = lambda m, s: solution_terminal_no_port.cFunc(m)

    # Marginal value of market resources is marg utility at the consumption function
    vPfuncAdj_terminal = solution_terminal_no_port.vPfunc
    dvdmFuncFxd_terminal = lambda m, s: solution_terminal_no_port.vPfunc(m)
    # No future, no marg value of Share
    dvdsFuncFxd_terminal = ConstantFunction(0.0)

    # Construct the terminal period solution
    solution_terminal = PortfolioSolution(
        cFuncAdj=cFuncAdj_terminal,
        ShareFuncAdj=ShareFuncAdj_terminal,
        vFuncAdj=vFuncAdj_terminal,
        vPfuncAdj=vPfuncAdj_terminal,
        cFuncFxd=cFuncFxd_terminal,
        ShareFuncFxd=ShareFuncFxd_terminal,
        vFuncFxd=vFuncFxd_terminal,
        dvdmFuncFxd=dvdmFuncFxd_terminal,
        dvdsFuncFxd=dvdsFuncFxd_terminal,
    )
    return solution_terminal


###############################################################################


# Make a dictionary of constructors for the warm glow bequest model
warmglow_constructor_dict = {
    "IncShkDstn": construct_lognormal_income_process_unemployment,
    "PermShkDstn": get_PermShkDstn_from_IncShkDstn,
    "TranShkDstn": get_TranShkDstn_from_IncShkDstn,
    "aXtraGrid": make_assets_grid,
    "solution_terminal": make_bequest_solution_terminal,
}

# Default parameters to make IncShkDstn using construct_lognormal_income_process_unemployment
default_IncShkDstn_params = {
    "PermShkStd": [0.1],  # Standard deviation of log permanent income shocks
    "PermShkCount": 7,  # Number of points in discrete approximation to permanent income shocks
    "TranShkStd": [0.1],  # Standard deviation of log transitory income shocks
    "TranShkCount": 7,  # Number of points in discrete approximation to transitory income shocks
    "UnempPrb": 0.05,  # Probability of unemployment while working
    "IncUnemp": 0.3,  # Unemployment benefits replacement rate while working
    "T_retire": 0,  # Period of retirement (0 --> no retirement)
    "UnempPrbRet": 0.005,  # Probability of "unemployment" while retired
    "IncUnempRet": 0.0,  # "Unemployment" benefits when retired
}

# Default parameters to make aXtraGrid using make_assets_grid
default_aXtraGrid_params = {
    "aXtraMin": 0.001,  # Minimum end-of-period "assets above minimum" value
    "aXtraMax": 20,  # Maximum end-of-period "assets above minimum" value
    "aXtraNestFac": 3,  # Exponential nesting factor for aXtraGrid
    "aXtraCount": 48,  # Number of points in the grid of "assets above minimum"
    "aXtraExtra": None,  # Additional other values to add in grid (optional)
}

# Make a dictionary to specify awarm glow bequest consumer type
init_warm_glow = {
    # BASIC HARK PARAMETERS REQUIRED TO SOLVE THE MODEL
    "cycles": 1,  # Finite, non-cyclic model
    "T_cycle": 1,  # Number of periods in the cycle for this agent type
    "constructors": warmglow_constructor_dict,  # See dictionary above
    # PRIMITIVE RAW PARAMETERS REQUIRED TO SOLVE THE MODEL
    "CRRA": 2.0,  # Coefficient of relative risk aversion on consumption
    "Rfree": 1.03,  # Interest factor on retained assets
    "DiscFac": 0.96,  # Intertemporal discount factor
    "LivPrb": [0.98],  # Survival probability after each period
    "PermGroFac": [1.01],  # Permanent income growth factor
    "BoroCnstArt": 0.0,  # Artificial borrowing constraint
    "BeqCRRA": 2.0,  # Coefficient of relative risk aversion for bequest motive
    "BeqFac": 40.0,  # Scaling factor for bequest motive
    "BeqShift": 0.0,  # Stone-Geary shifter term for bequest motive
    "BeqCRRATerm": 2.0,  # Coefficient of relative risk aversion for bequest motive, terminal period only
    "BeqFacTerm": 40.0,  # Scaling factor for bequest motive, terminal period only
    "BeqShiftTerm": 0.0,  # Stone-Geary shifter term for bequest motive, terminal period only
    "vFuncBool": False,  # Whether to calculate the value function during solution
    "CubicBool": False,  # Whether to use cubic spline interpolation when True
    # (Uses linear spline interpolation for cFunc when False)
    # PARAMETERS REQUIRED TO SIMULATE THE MODEL
    "AgentCount": 10000,  # Number of agents of this type
    "T_age": None,  # Age after which simulated agents are automatically killed
    "aNrmInitMean": 0.0,  # Mean of log initial assets
    "aNrmInitStd": 1.0,  # Standard deviation of log initial assets
    "pLvlInitMean": 0.0,  # Mean of log initial permanent income
    "pLvlInitStd": 0.0,  # Standard deviation of log initial permanent income
    "PermGroFacAgg": 1.0,  # Aggregate permanent income growth factor
    # (The portion of PermGroFac attributable to aggregate productivity growth)
    "NewbornTransShk": False,  # Whether Newborns have transitory shock
    # ADDITIONAL OPTIONAL PARAMETERS
    "PerfMITShk": False,  # Do Perfect Foresight MIT Shock
    # (Forces Newborns to follow solution path of the agent they replaced if True)
    "neutral_measure": False,  # Whether to use permanent income neutral measure (see Harmenberg 2021)
}
init_warm_glow.update(default_IncShkDstn_params)
init_warm_glow.update(default_aXtraGrid_params)

# Make a dictionary with bequest motives turned off
init_accidental_bequest = init_warm_glow.copy()
init_accidental_bequest["BeqFac"] = 0.0
init_accidental_bequest["BeqShift"] = 0.0
init_accidental_bequest["BeqFacTerm"] = 0.0
init_accidental_bequest["BeqShiftTerm"] = 0.0

# Make a dictionary that has *only* a terminal period bequest
init_warm_glow_terminal_only = init_warm_glow.copy()
init_warm_glow_terminal_only["BeqFac"] = 0.0
init_warm_glow_terminal_only["BeqShift"] = 0.0
=======
        super().__init__(**params)
        self.solve_one_period = solve_one_period_ConsWarmBequest

>>>>>>> c318576d


class BequestWarmGlowConsumerType(IndShockConsumerType):
    time_inv_ = IndShockConsumerType.time_inv_ + ["BeqCRRA", "BeqShift", "BeqFac"]

    def __init__(self, **kwds):
        params = init_accidental_bequest.copy()
        params.update(kwds)

<<<<<<< HEAD
        super().__init__(**params)
        self.solve_one_period = solve_one_period_ConsWarmBequest
=======
        self.IndepDstnBool = True
        super().__init__(**params)
        self.solve_one_period = solve_one_period_ConsPortfolioWarmGlow
>>>>>>> c318576d


###############################################################################


def solve_one_period_ConsWarmBequest(
    solution_next,
    IncShkDstn,
    LivPrb,
    DiscFac,
    CRRA,
    Rfree,
    PermGroFac,
    BoroCnstArt,
    aXtraGrid,
    BeqCRRA,
    BeqFac,
    BeqShift,
    CubicBool,
    vFuncBool,
):
    """
    Solves one period of a consumption-saving model with idiosyncratic shocks to
    permanent and transitory income, with one risk free asset and CRRA utility.
    The consumer also has a "warm glow" bequest motive in which they gain additional
    utility based on their terminal wealth upon death.

    Parameters
    ----------
    solution_next : ConsumerSolution
        The solution to next period's one period problem.
    IncShkDstn : distribution.Distribution
        A discrete approximation to the income process between the period being
        solved and the one immediately following (in solution_next).
    LivPrb : float
        Survival probability; likelihood of being alive at the beginning of
        the succeeding period.
    DiscFac : float
        Intertemporal discount factor for future utility.
    CRRA : float
        Coefficient of relative risk aversion.
    Rfree : float
        Risk free interest factor on end-of-period assets.
    PermGroFac : float
        Expected permanent income growth factor at the end of this period.
    BoroCnstArt: float or None
        Borrowing constraint for the minimum allowable assets to end the
        period with.  If it is less than the natural borrowing constraint,
        then it is irrelevant; BoroCnstArt=None indicates no artificial bor-
        rowing constraint.
    aXtraGrid : np.array
        Array of "extra" end-of-period asset values-- assets above the
        absolute minimum acceptable level.
    BeqCRRA : float
        Coefficient of relative risk aversion for warm glow bequest motive.
    BeqFac : float
        Multiplicative intensity factor for the warm glow bequest motive.
    BeqShift : float
        Stone-Geary shifter in the warm glow bequest motive.
    CubicBool : bool
        An indicator for whether the solver should use cubic or linear interpolation.
    vFuncBool: boolean
        An indicator for whether the value function should be computed and
        included in the reported solution.

    Returns
    -------
    solution_now : ConsumerSolution
        Solution to this period's consumption-saving problem with income risk.
    """
    # Define the current period utility function and effective discount factor
    uFunc = UtilityFuncCRRA(CRRA)
    DiscFacEff = DiscFac * LivPrb  # "effective" discount factor
    BeqFacEff = (1.0 - LivPrb) * BeqFac  # "effective" bequest factor
    warm_glow = UtilityFuncStoneGeary(BeqCRRA, BeqFacEff, BeqShift)

    # Unpack next period's income shock distribution
    ShkPrbsNext = IncShkDstn.pmv
    PermShkValsNext = IncShkDstn.atoms[0]
    TranShkValsNext = IncShkDstn.atoms[1]
    PermShkMinNext = np.min(PermShkValsNext)
    TranShkMinNext = np.min(TranShkValsNext)

    # Calculate the probability that we get the worst possible income draw
    IncNext = PermShkValsNext * TranShkValsNext
    WorstIncNext = PermShkMinNext * TranShkMinNext
    WorstIncPrb = np.sum(ShkPrbsNext[IncNext == WorstIncNext])
    # WorstIncPrb is the "Weierstrass p" concept: the odds we get the WORST thing

    # Unpack next period's (marginal) value function
    vFuncNext = solution_next.vFunc  # This is None when vFuncBool is False
    vPfuncNext = solution_next.vPfunc
    vPPfuncNext = solution_next.vPPfunc  # This is None when CubicBool is False

    # Update the bounding MPCs and PDV of human wealth:
    PatFac = ((Rfree * DiscFacEff) ** (1.0 / CRRA)) / Rfree
    try:
        MPCminNow = 1.0 / (1.0 + PatFac / solution_next.MPCmin)
    except:
        MPCminNow = 0.0
    Ex_IncNext = np.dot(ShkPrbsNext, TranShkValsNext * PermShkValsNext)
    hNrmNow = PermGroFac / Rfree * (Ex_IncNext + solution_next.hNrm)
    temp_fac = (WorstIncPrb ** (1.0 / CRRA)) * PatFac
    MPCmaxNow = 1.0 / (1.0 + temp_fac / solution_next.MPCmax)
    cFuncLimitIntercept = MPCminNow * hNrmNow
    cFuncLimitSlope = MPCminNow

    # Calculate the minimum allowable value of money resources in this period
    PermGroFacEffMin = (PermGroFac * PermShkMinNext) / Rfree
    BoroCnstNat = (solution_next.mNrmMin - TranShkMinNext) * PermGroFacEffMin
    BoroCnstNat = np.max([BoroCnstNat, -BeqShift])

    # Set the minimum allowable (normalized) market resources based on the natural
    # and artificial borrowing constraints
    if BoroCnstArt is None:
        mNrmMinNow = BoroCnstNat
    else:
        mNrmMinNow = np.max([BoroCnstNat, BoroCnstArt])

    # Set the upper limit of the MPC (at mNrmMinNow) based on whether the natural
    # or artificial borrowing constraint actually binds
    if BoroCnstNat < mNrmMinNow:
        MPCmaxEff = 1.0  # If actually constrained, MPC near limit is 1
    else:
        MPCmaxEff = MPCmaxNow  # Otherwise, it's the MPC calculated above

    # Define the borrowing-constrained consumption function
    cFuncNowCnst = LinearInterp(
        np.array([mNrmMinNow, mNrmMinNow + 1.0]), np.array([0.0, 1.0])
    )

    # Construct the assets grid by adjusting aXtra by the natural borrowing constraint
    aNrmNow = np.asarray(aXtraGrid) + BoroCnstNat

    # Define local functions for taking future expectations
    def calc_mNrmNext(S, a, R):
        return R / (PermGroFac * S["PermShk"]) * a + S["TranShk"]

    def calc_vNext(S, a, R):
        return (S["PermShk"] ** (1.0 - CRRA) * PermGroFac ** (1.0 - CRRA)) * vFuncNext(
            calc_mNrmNext(S, a, R)
        )

    def calc_vPnext(S, a, R):
        return S["PermShk"] ** (-CRRA) * vPfuncNext(calc_mNrmNext(S, a, R))

    def calc_vPPnext(S, a, R):
        return S["PermShk"] ** (-CRRA - 1.0) * vPPfuncNext(calc_mNrmNext(S, a, R))

    # Calculate end-of-period marginal value of assets at each gridpoint
    vPfacEff = DiscFacEff * Rfree * PermGroFac ** (-CRRA)
    EndOfPrdvP = vPfacEff * expected(calc_vPnext, IncShkDstn, args=(aNrmNow, Rfree))
    EndOfPrdvP += warm_glow.der(aNrmNow)

    # Invert the first order condition to find optimal cNrm from each aNrm gridpoint
    cNrmNow = uFunc.derinv(EndOfPrdvP, order=(1, 0))
    mNrmNow = cNrmNow + aNrmNow  # Endogenous mNrm gridpoints

    # Limiting consumption is zero as m approaches mNrmMin
    c_for_interpolation = np.insert(cNrmNow, 0, 0.0)
    m_for_interpolation = np.insert(mNrmNow, 0, BoroCnstNat)

    # Construct the consumption function as a cubic or linear spline interpolation
    if CubicBool:
        # Calculate end-of-period marginal marginal value of assets at each gridpoint
        vPPfacEff = DiscFacEff * Rfree * Rfree * PermGroFac ** (-CRRA - 1.0)
        EndOfPrdvPP = vPPfacEff * expected(
            calc_vPPnext, IncShkDstn, args=(aNrmNow, Rfree)
        )
        EndOfPrdvPP += warm_glow.der(aNrmNow, order=2)
        dcda = EndOfPrdvPP / uFunc.der(np.array(cNrmNow), order=2)
        MPC = dcda / (dcda + 1.0)
        MPC_for_interpolation = np.insert(MPC, 0, MPCmaxNow)

        # Construct the unconstrained consumption function as a cubic interpolation
        cFuncNowUnc = CubicInterp(
            m_for_interpolation,
            c_for_interpolation,
            MPC_for_interpolation,
            cFuncLimitIntercept,
            cFuncLimitSlope,
        )
    else:
        # Construct the unconstrained consumption function as a linear interpolation
        cFuncNowUnc = LinearInterp(
            m_for_interpolation,
            c_for_interpolation,
            cFuncLimitIntercept,
            cFuncLimitSlope,
        )

    # Combine the constrained and unconstrained functions into the true consumption function.
    # LowerEnvelope should only be used when BoroCnstArt is True
    cFuncNow = LowerEnvelope(cFuncNowUnc, cFuncNowCnst, nan_bool=False)

    # Make the marginal value function
    vPfuncNow = MargValueFuncCRRA(cFuncNow, CRRA)

    # Define this period's marginal marginal value function
    if CubicBool:
        vPPfuncNow = MargMargValueFuncCRRA(cFuncNow, CRRA)
    else:
        vPPfuncNow = NullFunc()  # Dummy object

    # Construct this period's value function if requested
    if vFuncBool:
        # Calculate end-of-period value, its derivative, and their pseudo-inverse
        EndOfPrdv = DiscFacEff * expected(calc_vNext, IncShkDstn, args=(aNrmNow, Rfree))
        EndOfPrdv += warm_glow(aNrmNow)
        EndOfPrdvNvrs = uFunc.inv(EndOfPrdv)
        # value transformed through inverse utility
        EndOfPrdvNvrsP = EndOfPrdvP * uFunc.derinv(EndOfPrdv, order=(0, 1))
        EndOfPrdvNvrs = np.insert(EndOfPrdvNvrs, 0, 0.0)
        EndOfPrdvNvrsP = np.insert(EndOfPrdvNvrsP, 0, EndOfPrdvNvrsP[0])
        # This is a very good approximation, vNvrsPP = 0 at the asset minimum

        # Construct the end-of-period value function
        aNrm_temp = np.insert(aNrmNow, 0, BoroCnstNat)
        EndOfPrd_vNvrsFunc = CubicInterp(aNrm_temp, EndOfPrdvNvrs, EndOfPrdvNvrsP)
        EndOfPrd_vFunc = ValueFuncCRRA(EndOfPrd_vNvrsFunc, CRRA)

        # Compute expected value and marginal value on a grid of market resources
        mNrm_temp = mNrmMinNow + aXtraGrid
        cNrm_temp = cFuncNow(mNrm_temp)
        aNrm_temp = mNrm_temp - cNrm_temp
        v_temp = uFunc(cNrm_temp) + EndOfPrd_vFunc(aNrm_temp)
        vP_temp = uFunc.der(cNrm_temp)

        # Construct the beginning-of-period value function
        vNvrs_temp = uFunc.inv(v_temp)  # value transformed through inv utility
        vNvrsP_temp = vP_temp * uFunc.derinv(v_temp, order=(0, 1))
        mNrm_temp = np.insert(mNrm_temp, 0, mNrmMinNow)
        vNvrs_temp = np.insert(vNvrs_temp, 0, 0.0)
        vNvrsP_temp = np.insert(vNvrsP_temp, 0, MPCmaxEff ** (-CRRA / (1.0 - CRRA)))
        MPCminNvrs = MPCminNow ** (-CRRA / (1.0 - CRRA))
        vNvrsFuncNow = CubicInterp(
            mNrm_temp, vNvrs_temp, vNvrsP_temp, MPCminNvrs * hNrmNow, MPCminNvrs
        )
        vFuncNow = ValueFuncCRRA(vNvrsFuncNow, CRRA)
    else:
        vFuncNow = NullFunc()  # Dummy object

    # Create and return this period's solution
    solution_now = ConsumerSolution(
        cFunc=cFuncNow,
        vFunc=vFuncNow,
        vPfunc=vPfuncNow,
        vPPfunc=vPPfuncNow,
        mNrmMin=mNrmMinNow,
        hNrm=hNrmNow,
        MPCmin=MPCminNow,
        MPCmax=MPCmaxEff,
    )
    return solution_now


def solve_one_period_ConsPortfolioWarmGlow(
    solution_next,
    IncShkDstn,
    RiskyDstn,
    LivPrb,
    DiscFac,
    CRRA,
    Rfree,
    PermGroFac,
    BoroCnstArt,
    aXtraGrid,
    ShareGrid,
    AdjustPrb,
    ShareLimit,
    vFuncBool,
    DiscreteShareBool,
    BeqCRRA,
    BeqFac,
    BeqShift,
):
    """
    Solve one period of a consumption-saving problem with portfolio allocation
    between a riskless and risky asset. This function handles various sub-cases
    or variations on the problem, including the possibility that the agent does
    not necessarily get to update their portfolio share in every period, or that
    they must choose a discrete rather than continuous risky share.

    Parameters
    ----------
    solution_next : PortfolioSolution
        Solution to next period's problem.
    ShockDstn : Distribution
        Joint distribution of permanent income shocks, transitory income shocks,
        and risky returns.  This is only used if the input IndepDstnBool is False,
        indicating that income and return distributions can't be assumed to be
        independent.
    IncShkDstn : Distribution
        Discrete distribution of permanent income shocks and transitory income
        shocks. This is only used if the input IndepDstnBool is True, indicating
        that income and return distributions are independent.
    RiskyDstn : Distribution
       Distribution of risky asset returns. This is only used if the input
       IndepDstnBool is True, indicating that income and return distributions
       are independent.
    LivPrb : float
        Survival probability; likelihood of being alive at the beginning of
        the succeeding period.
    DiscFac : float
        Intertemporal discount factor for future utility.
    CRRA : float
        Coefficient of relative risk aversion.
    Rfree : float
        Risk free interest factor on end-of-period assets.
    PermGroFac : float
        Expected permanent income growth factor at the end of this period.
    BoroCnstArt: float or None
        Borrowing constraint for the minimum allowable assets to end the
        period with.  In this model, it is *required* to be zero.
    aXtraGrid: np.array
        Array of "extra" end-of-period asset values-- assets above the
        absolute minimum acceptable level.
    ShareGrid : np.array
        Array of risky portfolio shares on which to define the interpolation
        of the consumption function when Share is fixed. Also used when the
        risky share choice is specified as discrete rather than continuous.
    AdjustPrb : float
        Probability that the agent will be able to update his portfolio share.
    ShareLimit : float
        Limiting lower bound of risky portfolio share as mNrm approaches infinity.
    vFuncBool: boolean
        An indicator for whether the value function should be computed and
        included in the reported solution.
    DiscreteShareBool : bool
        Indicator for whether risky portfolio share should be optimized on the
        continuous [0,1] interval using the FOC (False), or instead only selected
        from the discrete set of values in ShareGrid (True).  If True, then
        vFuncBool must also be True.
    IndepDstnBool : bool
        Indicator for whether the income and risky return distributions are in-
        dependent of each other, which can speed up the expectations step.
    BeqCRRA : float
        Coefficient of relative risk aversion for warm glow bequest motive.
    BeqFac : float
        Multiplicative intensity factor for the warm glow bequest motive.
    BeqShift : float
        Stone-Geary shifter in the warm glow bequest motive.

    Returns
    -------
    solution_now : PortfolioSolution
        Solution to this period's problem.
    """
    # Make sure the individual is liquidity constrained.  Allowing a consumer to
    # borrow *and* invest in an asset with unbounded (negative) returns is a bad mix.
    if BoroCnstArt != 0.0:
        raise ValueError("PortfolioConsumerType must have BoroCnstArt=0.0!")

    # Make sure that if risky portfolio share is optimized only discretely, then
    # the value function is also constructed (else this task would be impossible).
    if DiscreteShareBool and (not vFuncBool):
        raise ValueError(
            "PortfolioConsumerType requires vFuncBool to be True when DiscreteShareBool is True!"
        )

    # Define the current period utility function and effective discount factor
    uFunc = UtilityFuncCRRA(CRRA)
    DiscFacEff = DiscFac * LivPrb  # "effective" discount factor
    BeqFacEff = (1.0 - LivPrb) * BeqFac  # "effective" bequest factor
    warm_glow = UtilityFuncStoneGeary(BeqCRRA, BeqFacEff, BeqShift)

    # Unpack next period's solution for easier access
    vPfuncAdj_next = solution_next.vPfuncAdj
    dvdmFuncFxd_next = solution_next.dvdmFuncFxd
    dvdsFuncFxd_next = solution_next.dvdsFuncFxd
    vFuncAdj_next = solution_next.vFuncAdj
    vFuncFxd_next = solution_next.vFuncFxd

    # Set a flag for whether the natural borrowing constraint is zero, which
    # depends on whether the smallest transitory income shock is zero
    BoroCnstNat_iszero = (np.min(IncShkDstn.atoms[1]) == 0.0) or (
        BeqFac != 0.0 and BeqShift == 0.0
    )

    # Prepare to calculate end-of-period marginal values by creating an array
    # of market resources that the agent could have next period, considering
    # the grid of end-of-period assets and the distribution of shocks he might
    # experience next period.

    # Unpack the risky return shock distribution
    Risky_next = RiskyDstn.atoms
    RiskyMax = np.max(Risky_next)
    RiskyMin = np.min(Risky_next)

    # bNrm represents R*a, balances after asset return shocks but before income.
    # This just uses the highest risky return as a rough shifter for the aXtraGrid.
    if BoroCnstNat_iszero:
        aNrmGrid = aXtraGrid
        bNrmGrid = np.insert(RiskyMax * aXtraGrid, 0, RiskyMin * aXtraGrid[0])
    else:
        # Add an asset point at exactly zero
        aNrmGrid = np.insert(aXtraGrid, 0, 0.0)
        bNrmGrid = RiskyMax * np.insert(aXtraGrid, 0, 0.0)

    # Get grid and shock sizes, for easier indexing
    aNrmCount = aNrmGrid.size
    ShareCount = ShareGrid.size

    # Make tiled arrays to calculate future realizations of mNrm and Share when integrating over IncShkDstn
    bNrmNext, ShareNext = np.meshgrid(bNrmGrid, ShareGrid, indexing="ij")

    # Define functions that are used internally to evaluate future realizations
    def calc_mNrm_next(S, b):
        """
        Calculate future realizations of market resources mNrm from the income
        shock distribution S and normalized bank balances b.
        """
        return b / (S["PermShk"] * PermGroFac) + S["TranShk"]

    def calc_dvdm_next(S, b, z):
        """
        Evaluate realizations of marginal value of market resources next period,
        based on the income distribution S, values of bank balances bNrm, and
        values of the risky share z.
        """
        mNrm_next = calc_mNrm_next(S, b)
        dvdmAdj_next = vPfuncAdj_next(mNrm_next)

        if AdjustPrb < 1.0:
            # Expand to the same dimensions as mNrm
            Share_next_expanded = z + np.zeros_like(mNrm_next)
            dvdmFxd_next = dvdmFuncFxd_next(mNrm_next, Share_next_expanded)
            # Combine by adjustment probability
            dvdm_next = AdjustPrb * dvdmAdj_next + (1.0 - AdjustPrb) * dvdmFxd_next
        else:  # Don't bother evaluating if there's no chance that portfolio share is fixed
            dvdm_next = dvdmAdj_next

        dvdm_next = (S["PermShk"] * PermGroFac) ** (-CRRA) * dvdm_next
        return dvdm_next

    def calc_dvds_next(S, b, z):
        """
        Evaluate realizations of marginal value of risky share next period, based
        on the income distribution S, values of bank balances bNrm, and values of
        the risky share z.
        """
        mNrm_next = calc_mNrm_next(S, b)

        # No marginal value of Share if it's a free choice!
        dvdsAdj_next = np.zeros_like(mNrm_next)

        if AdjustPrb < 1.0:
            # Expand to the same dimensions as mNrm
            Share_next_expanded = z + np.zeros_like(mNrm_next)
            dvdsFxd_next = dvdsFuncFxd_next(mNrm_next, Share_next_expanded)
            # Combine by adjustment probability
            dvds_next = AdjustPrb * dvdsAdj_next + (1.0 - AdjustPrb) * dvdsFxd_next
        else:  # Don't bother evaluating if there's no chance that portfolio share is fixed
            dvds_next = dvdsAdj_next

        dvds_next = (S["PermShk"] * PermGroFac) ** (1.0 - CRRA) * dvds_next
        return dvds_next

    # Calculate end-of-period marginal value of assets and shares at each point
    # in aNrm and ShareGrid. Does so by taking expectation of next period marginal
    # values across income and risky return shocks.

    # Calculate intermediate marginal value of bank balances by taking expectations over income shocks
    dvdb_intermed = expected(calc_dvdm_next, IncShkDstn, args=(bNrmNext, ShareNext))
    dvdbNvrs_intermed = uFunc.derinv(dvdb_intermed, order=(1, 0))
    dvdbNvrsFunc_intermed = BilinearInterp(dvdbNvrs_intermed, bNrmGrid, ShareGrid)
    dvdbFunc_intermed = MargValueFuncCRRA(dvdbNvrsFunc_intermed, CRRA)

    # Calculate intermediate marginal value of risky portfolio share by taking expectations over income shocks
    dvds_intermed = expected(calc_dvds_next, IncShkDstn, args=(bNrmNext, ShareNext))
    dvdsFunc_intermed = BilinearInterp(dvds_intermed, bNrmGrid, ShareGrid)

    # Make tiled arrays to calculate future realizations of bNrm and Share when integrating over RiskyDstn
    aNrmNow, ShareNext = np.meshgrid(aNrmGrid, ShareGrid, indexing="ij")

    # Define functions for calculating end-of-period marginal value
    def calc_EndOfPrd_dvda(S, a, z):
        """
        Compute end-of-period marginal value of assets at values a, conditional
        on risky asset return S and risky share z.
        """
        # Calculate future realizations of bank balances bNrm
        Rxs = S - Rfree  # Excess returns
        Rport = Rfree + z * Rxs  # Portfolio return
        bNrm_next = Rport * a

        # Ensure shape concordance
        z_rep = z + np.zeros_like(bNrm_next)

        # Calculate and return dvda
        EndOfPrd_dvda = Rport * dvdbFunc_intermed(bNrm_next, z_rep)
        return EndOfPrd_dvda

    def EndOfPrddvds_dist(S, a, z):
        """
        Compute end-of-period marginal value of risky share at values a, conditional
        on risky asset return S and risky share z.
        """
        # Calculate future realizations of bank balances bNrm
        Rxs = S - Rfree  # Excess returns
        Rport = Rfree + z * Rxs  # Portfolio return
        bNrm_next = Rport * a

        # Make the shares match the dimension of b, so that it can be vectorized
        z_rep = z + np.zeros_like(bNrm_next)

        # Calculate and return dvds
        EndOfPrd_dvds = Rxs * a * dvdbFunc_intermed(
            bNrm_next, z_rep
        ) + dvdsFunc_intermed(bNrm_next, z_rep)
        return EndOfPrd_dvds

    # Evaluate realizations of value and marginal value after asset returns are realized

    # Calculate end-of-period marginal value of assets by taking expectations
    EndOfPrd_dvda = DiscFacEff * expected(
        calc_EndOfPrd_dvda, RiskyDstn, args=(aNrmNow, ShareNext)
    )
    warm_glow_der = warm_glow.der(aNrmNow)
    EndOfPrd_dvda += np.where(np.isnan(warm_glow_der), 0.0, warm_glow_der)
    EndOfPrd_dvdaNvrs = uFunc.derinv(EndOfPrd_dvda)

    # Calculate end-of-period marginal value of risky portfolio share by taking expectations
    EndOfPrd_dvds = DiscFacEff * expected(
        EndOfPrddvds_dist, RiskyDstn, args=(aNrmNow, ShareNext)
    )

    # Make the end-of-period value function if the value function is requested
    if vFuncBool:

        def calc_v_intermed(S, b, z):
            """
            Calculate "intermediate" value from next period's bank balances, the
            income shocks S, and the risky asset share.
            """
            mNrm_next = calc_mNrm_next(S, b)

            vAdj_next = vFuncAdj_next(mNrm_next)
            if AdjustPrb < 1.0:
                vFxd_next = vFuncFxd_next(mNrm_next, z)
                # Combine by adjustment probability
                v_next = AdjustPrb * vAdj_next + (1.0 - AdjustPrb) * vFxd_next
            else:  # Don't bother evaluating if there's no chance that portfolio share is fixed
                v_next = vAdj_next

            v_intermed = (S["PermShk"] * PermGroFac) ** (1.0 - CRRA) * v_next
            return v_intermed

        # Calculate intermediate value by taking expectations over income shocks
        v_intermed = expected(calc_v_intermed, IncShkDstn, args=(bNrmNext, ShareNext))

        # Construct the "intermediate value function" for this period
        vNvrs_intermed = uFunc.inv(v_intermed)
        vNvrsFunc_intermed = BilinearInterp(vNvrs_intermed, bNrmGrid, ShareGrid)
        vFunc_intermed = ValueFuncCRRA(vNvrsFunc_intermed, CRRA)

        def calc_EndOfPrd_v(S, a, z):
            # Calculate future realizations of bank balances bNrm
            Rxs = S - Rfree
            Rport = Rfree + z * Rxs
            bNrm_next = Rport * a

            # Make an extended share_next of the same dimension as b_nrm so
            # that the function can be vectorized
            z_rep = z + np.zeros_like(bNrm_next)

            EndOfPrd_v = vFunc_intermed(bNrm_next, z_rep)
            return EndOfPrd_v

        # Calculate end-of-period value by taking expectations
        EndOfPrd_v = DiscFacEff * expected(
            calc_EndOfPrd_v, RiskyDstn, args=(aNrmNow, ShareNext)
        )
        EndOfPrd_v += warm_glow(aNrmNow)
        EndOfPrd_vNvrs = uFunc.inv(EndOfPrd_v)

        # Now make an end-of-period value function over aNrm and Share
        EndOfPrd_vNvrsFunc = BilinearInterp(EndOfPrd_vNvrs, aNrmGrid, ShareGrid)
        EndOfPrd_vFunc = ValueFuncCRRA(EndOfPrd_vNvrsFunc, CRRA)
        # This will be used later to make the value function for this period

    # Find the optimal risky asset share either by choosing the best value among
    # the discrete grid choices, or by satisfying the FOC with equality (continuous)
    if DiscreteShareBool:
        # If we're restricted to discrete choices, then portfolio share is
        # the one with highest value for each aNrm gridpoint
        opt_idx = np.argmax(EndOfPrd_v, axis=1)
        ShareAdj_now = ShareGrid[opt_idx]

        # Take cNrm at that index as well... and that's it!
        cNrmAdj_now = EndOfPrd_dvdaNvrs[np.arange(aNrmCount), opt_idx]

    else:
        # Now find the optimal (continuous) risky share on [0,1] by solving the first
        # order condition EndOfPrd_dvds == 0.
        FOC_s = EndOfPrd_dvds  # Relabel for convenient typing

        # For each value of aNrm, find the value of Share such that FOC_s == 0
        crossing = np.logical_and(FOC_s[:, 1:] <= 0.0, FOC_s[:, :-1] >= 0.0)
        share_idx = np.argmax(crossing, axis=1)
        # This represents the index of the segment of the share grid where dvds flips
        # from positive to negative, indicating that there's a zero *on* the segment

        # Calculate the fractional distance between those share gridpoints where the
        # zero should be found, assuming a linear function; call it alpha
        a_idx = np.arange(aNrmCount)
        bot_s = ShareGrid[share_idx]
        top_s = ShareGrid[share_idx + 1]
        bot_f = FOC_s[a_idx, share_idx]
        top_f = FOC_s[a_idx, share_idx + 1]
        bot_c = EndOfPrd_dvdaNvrs[a_idx, share_idx]
        top_c = EndOfPrd_dvdaNvrs[a_idx, share_idx + 1]
        alpha = 1.0 - top_f / (top_f - bot_f)

        # Calculate the continuous optimal risky share and optimal consumption
        ShareAdj_now = (1.0 - alpha) * bot_s + alpha * top_s
        cNrmAdj_now = (1.0 - alpha) * bot_c + alpha * top_c

        # If agent wants to put more than 100% into risky asset, he is constrained.
        # Likewise if he wants to put less than 0% into risky asset, he is constrained.
        constrained_top = FOC_s[:, -1] > 0.0
        constrained_bot = FOC_s[:, 0] < 0.0

        # Apply those constraints to both risky share and consumption (but lower
        # constraint should never be relevant)
        ShareAdj_now[constrained_top] = 1.0
        ShareAdj_now[constrained_bot] = 0.0
        cNrmAdj_now[constrained_top] = EndOfPrd_dvdaNvrs[constrained_top, -1]
        cNrmAdj_now[constrained_bot] = EndOfPrd_dvdaNvrs[constrained_bot, 0]

    # When the natural borrowing constraint is *not* zero, then aNrm=0 is in the
    # grid, but there's no way to "optimize" the portfolio if a=0, and consumption
    # can't depend on the risky share if it doesn't meaningfully exist. Apply
    # a small fix to the bottom gridpoint (aNrm=0) when this happens.
    if not BoroCnstNat_iszero:
        ShareAdj_now[0] = 1.0
        cNrmAdj_now[0] = EndOfPrd_dvdaNvrs[0, -1]

    # Construct functions characterizing the solution for this period

    # Calculate the endogenous mNrm gridpoints when the agent adjusts his portfolio,
    # then construct the consumption function when the agent can adjust his share
    mNrmAdj_now = np.insert(aNrmGrid + cNrmAdj_now, 0, 0.0)
    cNrmAdj_now = np.insert(cNrmAdj_now, 0, 0.0)
    cFuncAdj_now = LinearInterp(mNrmAdj_now, cNrmAdj_now)

    # Construct the marginal value (of mNrm) function when the agent can adjust
    vPfuncAdj_now = MargValueFuncCRRA(cFuncAdj_now, CRRA)

    # Construct the consumption function when the agent *can't* adjust the risky
    # share, as well as the marginal value of Share function
    cFuncFxd_by_Share = []
    dvdsFuncFxd_by_Share = []
    for j in range(ShareCount):
        cNrmFxd_temp = np.insert(EndOfPrd_dvdaNvrs[:, j], 0, 0.0)
        mNrmFxd_temp = np.insert(aNrmGrid + cNrmFxd_temp[1:], 0, 0.0)
        dvdsFxd_temp = np.insert(EndOfPrd_dvds[:, j], 0, EndOfPrd_dvds[0, j])
        cFuncFxd_by_Share.append(LinearInterp(mNrmFxd_temp, cNrmFxd_temp))
        dvdsFuncFxd_by_Share.append(LinearInterp(mNrmFxd_temp, dvdsFxd_temp))
    cFuncFxd_now = LinearInterpOnInterp1D(cFuncFxd_by_Share, ShareGrid)
    dvdsFuncFxd_now = LinearInterpOnInterp1D(dvdsFuncFxd_by_Share, ShareGrid)

    # The share function when the agent can't adjust his portfolio is trivial
    ShareFuncFxd_now = IdentityFunction(i_dim=1, n_dims=2)

    # Construct the marginal value of mNrm function when the agent can't adjust his share
    dvdmFuncFxd_now = MargValueFuncCRRA(cFuncFxd_now, CRRA)

    # Construct the optimal risky share function when adjusting is possible.
    # The interpolation method depends on whether the choice is discrete or continuous.
    if DiscreteShareBool:
        # If the share choice is discrete, the "interpolated" share function acts
        # like a step function, with jumps at the midpoints of mNrm gridpoints.
        # Because an actual step function would break our (assumed continuous) linear
        # interpolator, there's a *tiny* region with extremely high slope.
        mNrmAdj_mid = (mNrmAdj_now[2:] + mNrmAdj_now[1:-1]) / 2
        mNrmAdj_plus = mNrmAdj_mid * (1.0 + 1e-12)
        mNrmAdj_comb = (np.transpose(np.vstack((mNrmAdj_mid, mNrmAdj_plus)))).flatten()
        mNrmAdj_comb = np.append(np.insert(mNrmAdj_comb, 0, 0.0), mNrmAdj_now[-1])
        Share_comb = (np.transpose(np.vstack((ShareAdj_now, ShareAdj_now)))).flatten()
        ShareFuncAdj_now = LinearInterp(mNrmAdj_comb, Share_comb)

    else:
        # If the share choice is continuous, just make an ordinary interpolating function
        if BoroCnstNat_iszero:
            Share_lower_bound = ShareLimit
        else:
            Share_lower_bound = 1.0
        ShareAdj_now = np.insert(ShareAdj_now, 0, Share_lower_bound)
        ShareFuncAdj_now = LinearInterp(mNrmAdj_now, ShareAdj_now, ShareLimit, 0.0)

    # This is a point at which (a,c,share) have consistent length. Take the
    # snapshot for storing the grid and values in the solution.
    save_points = {
        "a": deepcopy(aNrmGrid),
        "eop_dvda_adj": uFunc.der(cNrmAdj_now),
        "share_adj": deepcopy(ShareAdj_now),
        "share_grid": deepcopy(ShareGrid),
        "eop_dvda_fxd": uFunc.der(EndOfPrd_dvda),
        "eop_dvds_fxd": EndOfPrd_dvds,
    }

    # Add the value function if requested
    if vFuncBool:
        # Create the value functions for this period, defined over market resources
        # mNrm when agent can adjust his portfolio, and over market resources and
        # fixed share when agent can not adjust his portfolio.

        # Construct the value function when the agent can adjust his portfolio
        mNrm_temp = aXtraGrid  # Just use aXtraGrid as our grid of mNrm values
        cNrm_temp = cFuncAdj_now(mNrm_temp)
        aNrm_temp = mNrm_temp - cNrm_temp
        Share_temp = ShareFuncAdj_now(mNrm_temp)
        v_temp = uFunc(cNrm_temp) + EndOfPrd_vFunc(aNrm_temp, Share_temp)
        vNvrs_temp = uFunc.inv(v_temp)
        vNvrsP_temp = uFunc.der(cNrm_temp) * uFunc.inverse(v_temp, order=(0, 1))
        vNvrsFuncAdj = CubicInterp(
            np.insert(mNrm_temp, 0, 0.0),  # x_list
            np.insert(vNvrs_temp, 0, 0.0),  # f_list
            np.insert(vNvrsP_temp, 0, vNvrsP_temp[0]),  # dfdx_list
        )
        # Re-curve the pseudo-inverse value function
        vFuncAdj_now = ValueFuncCRRA(vNvrsFuncAdj, CRRA)

        # Construct the value function when the agent *can't* adjust his portfolio
        mNrm_temp, Share_temp = np.meshgrid(aXtraGrid, ShareGrid)
        cNrm_temp = cFuncFxd_now(mNrm_temp, Share_temp)
        aNrm_temp = mNrm_temp - cNrm_temp
        v_temp = uFunc(cNrm_temp) + EndOfPrd_vFunc(aNrm_temp, Share_temp)
        vNvrs_temp = uFunc.inv(v_temp)
        vNvrsP_temp = uFunc.der(cNrm_temp) * uFunc.inverse(v_temp, order=(0, 1))
        vNvrsFuncFxd_by_Share = []
        for j in range(ShareCount):
            vNvrsFuncFxd_by_Share.append(
                CubicInterp(
                    np.insert(mNrm_temp[:, 0], 0, 0.0),  # x_list
                    np.insert(vNvrs_temp[:, j], 0, 0.0),  # f_list
                    np.insert(vNvrsP_temp[:, j], 0, vNvrsP_temp[j, 0]),  # dfdx_list
                )
            )
        vNvrsFuncFxd = LinearInterpOnInterp1D(vNvrsFuncFxd_by_Share, ShareGrid)
        vFuncFxd_now = ValueFuncCRRA(vNvrsFuncFxd, CRRA)

    else:  # If vFuncBool is False, fill in dummy values
        vFuncAdj_now = NullFunc()
        vFuncFxd_now = NullFunc()

    # Package and return the solution
    solution_now = PortfolioSolution(
        cFuncAdj=cFuncAdj_now,
        ShareFuncAdj=ShareFuncAdj_now,
        vPfuncAdj=vPfuncAdj_now,
        vFuncAdj=vFuncAdj_now,
        cFuncFxd=cFuncFxd_now,
        ShareFuncFxd=ShareFuncFxd_now,
        dvdmFuncFxd=dvdmFuncFxd_now,
        dvdsFuncFxd=dvdsFuncFxd_now,
        vFuncFxd=vFuncFxd_now,
        AdjPrb=AdjustPrb,
        # WHAT IS THIS STUFF FOR??
        aGrid=save_points["a"],
        Share_adj=save_points["share_adj"],
        EndOfPrddvda_adj=save_points["eop_dvda_adj"],
        ShareGrid=save_points["share_grid"],
        EndOfPrddvda_fxd=save_points["eop_dvda_fxd"],
        EndOfPrddvds_fxd=save_points["eop_dvds_fxd"],
    )
    return solution_now


<<<<<<< HEAD
###############################################################################


# Make a dictionary of constructors for the portfolio choice consumer type
portfolio_bequest_constructor_dict = {
    "IncShkDstn": construct_lognormal_income_process_unemployment,
    "PermShkDstn": get_PermShkDstn_from_IncShkDstn,
    "TranShkDstn": get_TranShkDstn_from_IncShkDstn,
    "aXtraGrid": make_assets_grid,
    "RiskyDstn": make_lognormal_RiskyDstn,
    "ShockDstn": combine_IncShkDstn_and_RiskyDstn,
    "ShareLimit": calc_ShareLimit_for_CRRA,
    "ShareGrid": make_simple_ShareGrid,
    "solution_terminal": make_warmglow_portfolio_solution_terminal,
}

# Default parameters to make IncShkDstn using construct_lognormal_income_process_unemployment
default_IncShkDstn_params = {
    "PermShkStd": [0.1],  # Standard deviation of log permanent income shocks
    "PermShkCount": 7,  # Number of points in discrete approximation to permanent income shocks
    "TranShkStd": [0.1],  # Standard deviation of log transitory income shocks
    "TranShkCount": 7,  # Number of points in discrete approximation to transitory income shocks
    "UnempPrb": 0.05,  # Probability of unemployment while working
    "IncUnemp": 0.3,  # Unemployment benefits replacement rate while working
    "T_retire": 0,  # Period of retirement (0 --> no retirement)
    "UnempPrbRet": 0.005,  # Probability of "unemployment" while retired
    "IncUnempRet": 0.0,  # "Unemployment" benefits when retired
}

# Default parameters to make aXtraGrid using make_assets_grid
default_aXtraGrid_params = {
    "aXtraMin": 0.001,  # Minimum end-of-period "assets above minimum" value
    "aXtraMax": 100,  # Maximum end-of-period "assets above minimum" value
    "aXtraNestFac": 1,  # Exponential nesting factor for aXtraGrid
    "aXtraCount": 200,  # Number of points in the grid of "assets above minimum"
    "aXtraExtra": None,  # Additional other values to add in grid (optional)
}

# Default parameters to make RiskyDstn with make_lognormal_RiskyDstn (and uniform ShareGrid)
default_RiskyDstn_and_ShareGrid_params = {
    "RiskyAvg": 1.08,  # Mean return factor of risky asset
    "RiskyStd": 0.20,  # Stdev of log returns on risky asset
    "RiskyCount": 5,  # Number of integration nodes to use in approximation of risky returns
    "ShareCount": 25,  # Number of discrete points in the risky share approximation
}

# Make a dictionary to specify a risky asset consumer type
init_portfolio_bequest = {
    # BASIC HARK PARAMETERS REQUIRED TO SOLVE THE MODEL
    "cycles": 1,  # Finite, non-cyclic model
    "T_cycle": 1,  # Number of periods in the cycle for this agent type
    "constructors": portfolio_bequest_constructor_dict,  # See dictionary above
    # PRIMITIVE RAW PARAMETERS REQUIRED TO SOLVE THE MODEL
    "CRRA": 5.0,  # Coefficient of relative risk aversion
    "Rfree": 1.03,  # Return factor on risk free asset
    "DiscFac": 0.90,  # Intertemporal discount factor
    "LivPrb": [0.98],  # Survival probability after each period
    "PermGroFac": [1.01],  # Permanent income growth factor
    "BoroCnstArt": 0.0,  # Artificial borrowing constraint
    "BeqCRRA": 2.0,  # Coefficient of relative risk aversion for bequest motive
    "BeqFac": 40.0,  # Scaling factor for bequest motive
    "BeqShift": 0.0,  # Stone-Geary shifter term for bequest motive
    "BeqCRRATerm": 2.0,  # Coefficient of relative risk aversion for bequest motive, terminal period only
    "BeqFacTerm": 40.0,  # Scaling factor for bequest motive, terminal period only
    "BeqShiftTerm": 0.0,  # Stone-Geary shifter term for bequest motive, terminal period only
    "DiscreteShareBool": False,  # Whether risky asset share is restricted to discrete values
    "vFuncBool": False,  # Whether to calculate the value function during solution
    "CubicBool": False,  # Whether to use cubic spline interpolation when True
    # (Uses linear spline interpolation for cFunc when False)
    "AdjustPrb": 1.0,  # Probability that the agent can update their risky portfolio share each period
    "sim_common_Rrisky": True,  # Whether risky returns have a shared/common value across agents
    # PARAMETERS REQUIRED TO SIMULATE THE MODEL
    "AgentCount": 10000,  # Number of agents of this type
    "T_age": None,  # Age after which simulated agents are automatically killed
    "aNrmInitMean": 0.0,  # Mean of log initial assets
    "aNrmInitStd": 1.0,  # Standard deviation of log initial assets
    "pLvlInitMean": 0.0,  # Mean of log initial permanent income
    "pLvlInitStd": 0.0,  # Standard deviation of log initial permanent income
    "PermGroFacAgg": 1.0,  # Aggregate permanent income growth factor
    # (The portion of PermGroFac attributable to aggregate productivity growth)
    "NewbornTransShk": False,  # Whether Newborns have transitory shock
    # ADDITIONAL OPTIONAL PARAMETERS
    "PerfMITShk": False,  # Do Perfect Foresight MIT Shock
    # (Forces Newborns to follow solution path of the agent they replaced if True)
    "neutral_measure": False,  # Whether to use permanent income neutral measure (see Harmenberg 2021)
}
init_portfolio_bequest.update(default_IncShkDstn_params)
init_portfolio_bequest.update(default_aXtraGrid_params)
init_portfolio_bequest.update(default_RiskyDstn_and_ShareGrid_params)
=======
init_accidental_bequest = init_idiosyncratic_shocks.copy()
init_accidental_bequest["BeqCRRA"] = init_idiosyncratic_shocks["CRRA"]
init_accidental_bequest["BeqFac"] = 0.0
init_accidental_bequest["BeqShift"] = 0.0
init_accidental_bequest["BeqCRRATerm"] = init_idiosyncratic_shocks["CRRA"]
init_accidental_bequest["BeqFacTerm"] = 0.0
init_accidental_bequest["BeqShiftTerm"] = 0.0
temp_dict = init_accidental_bequest["constructors"].copy()
temp_dict["solution_terminal"] = make_bequest_solution_terminal
init_accidental_bequest["constructors"] = temp_dict
>>>>>>> c318576d


class BequestWarmGlowPortfolioType(PortfolioConsumerType):
    time_inv_ = PortfolioConsumerType.time_inv_ + ["BeqCRRA", "BeqShift", "BeqFac"]

    def __init__(self, **kwds):
        params = init_portfolio_bequest.copy()
        params.update(kwds)

<<<<<<< HEAD
        self.IndepDstnBool = True
        super().__init__(**params)
        self.solve_one_period = solve_one_period_ConsPortfolioWarmGlow
=======
init_portfolio_bequest = init_accidental_bequest.copy()
init_portfolio_bequest.update(init_portfolio)
temp_dict_two = init_portfolio["constructors"].copy()
temp_dict_two["solution_terminal"] = make_warmglow_portfolio_solution_terminal
init_portfolio_bequest["constructors"] = temp_dict_two
>>>>>>> c318576d
<|MERGE_RESOLUTION|>--- conflicted
+++ resolved
@@ -23,25 +23,16 @@
 from HARK.ConsumptionSaving.ConsIndShockModel import (
     ConsumerSolution,
     IndShockConsumerType,
-<<<<<<< HEAD
     make_basic_CRRA_solution_terminal,
 )
 from HARK.Calibration.Assets.AssetProcesses import (
     make_lognormal_RiskyDstn,
     combine_IncShkDstn_and_RiskyDstn,
     calc_ShareLimit_for_CRRA,
-=======
-    init_idiosyncratic_shocks,
-    make_basic_CRRA_solution_terminal,
->>>>>>> c318576d
 )
 from HARK.ConsumptionSaving.ConsPortfolioModel import (
     PortfolioConsumerType,
     PortfolioSolution,
-<<<<<<< HEAD
-=======
-    init_portfolio,
->>>>>>> c318576d
     make_portfolio_solution_terminal,
 )
 from HARK.ConsumptionSaving.ConsRiskyAssetModel import make_simple_ShareGrid
@@ -69,8 +60,6 @@
     Make the terminal period solution when there is a warm glow bequest motive with
     Stone-Geary form utility. If there is no warm glow bequest motive (BeqFacTerm = 0),
     then the terminal period solution is identical to ConsIndShock.
-<<<<<<< HEAD
-=======
 
     Parameters
     ----------
@@ -85,137 +74,6 @@
     aXtraGrid : np.array
         Set of assets-above-minimum to be used in the solution.
 
-    Returns
-    -------
-    solution_terminal : ConsumerSolution
-        Terminal period solution when there is a warm glow bequest.
-    """
-    if BeqFacTerm == 0.0:  # No terminal bequest
-        solution_terminal = make_basic_CRRA_solution_terminal(CRRA)
-        return solution_terminal
-
-    utility = UtilityFuncCRRA(CRRA)
-    warm_glow = UtilityFuncStoneGeary(
-        BeqCRRATerm,
-        factor=BeqFacTerm,
-        shifter=BeqShiftTerm,
-    )
-
-    aNrmGrid = np.append(0.0, aXtraGrid) if BeqShiftTerm != 0.0 else aXtraGrid
-    cNrmGrid = utility.derinv(warm_glow.der(aNrmGrid))
-    vGrid = utility(cNrmGrid) + warm_glow(aNrmGrid)
-    cNrmGridW0 = np.append(0.0, cNrmGrid)
-    mNrmGridW0 = np.append(0.0, aNrmGrid + cNrmGrid)
-    vNvrsGridW0 = np.append(0.0, utility.inv(vGrid))
-
-    cFunc_term = LinearInterp(mNrmGridW0, cNrmGridW0)
-    vNvrsFunc_term = LinearInterp(mNrmGridW0, vNvrsGridW0)
-    vFunc_term = ValueFuncCRRA(vNvrsFunc_term, CRRA)
-    vPfunc_term = MargValueFuncCRRA(cFunc_term, CRRA)
-    vPPfunc_term = MargMargValueFuncCRRA(cFunc_term, CRRA)
-
-    solution_terminal = ConsumerSolution(
-        cFunc=cFunc_term,
-        vFunc=vFunc_term,
-        vPfunc=vPfunc_term,
-        vPPfunc=vPPfunc_term,
-        mNrmMin=0.0,
-        hNrm=0.0,
-        MPCmax=1.0,
-        MPCmin=1.0,
-    )
-    return solution_terminal
-
-
-def make_warmglow_portfolio_solution_terminal(
-    CRRA, BeqCRRATerm, BeqFacTerm, BeqShiftTerm, aXtraGrid
-):
-    """
-    Make the terminal period solution when there is a warm glow bequest motive with
-    Stone-Geary form utility and portfolio choice. If there is no warm glow bequest
-    motive (BeqFacTerm = 0), then the terminal period solution is identical to ConsPortfolio.
-
-    Parameters
-    ----------
-    CRRA : float
-        Coefficient on relative risk aversion over consumption.
-    BeqCRRATerm : float
-        Coefficient on relative risk aversion in the terminal warm glow bequest motive.
-    BeqFacTerm : float
-        Scaling factor for the terminal warm glow bequest motive.
-    BeqShiftTerm : float
-        Stone-Geary shifter term for the terminal warm glow bequest motive.
-    aXtraGrid : np.array
-        Set of assets-above-minimum to be used in the solution.
-
-    Returns
-    -------
-    solution_terminal : ConsumerSolution
-        Terminal period solution when there is a warm glow bequest and portfolio choice.
-    """
-    if BeqFacTerm == 0.0:  # No terminal bequest
-        solution_terminal = make_portfolio_solution_terminal(CRRA)
-        return solution_terminal
-
-    # Solve the terminal period problem when there is no portfolio choice
-    solution_terminal_no_port = make_bequest_solution_terminal(
-        CRRA, BeqCRRATerm, BeqFacTerm, BeqShiftTerm, aXtraGrid
-    )
-
-    # Take consumption function from the no portfolio choice solution
-    cFuncAdj_terminal = solution_terminal_no_port.cFunc
-    cFuncFxd_terminal = lambda m, s: solution_terminal_no_port(m)
-
-    # Risky share is irrelevant-- no end-of-period assets; set to zero
-    ShareFuncAdj_terminal = ConstantFunction(0.0)
-    ShareFuncFxd_terminal = IdentityFunction(i_dim=1, n_dims=2)
-
-    # Value function is simply utility from consuming market resources
-    vFuncAdj_terminal = solution_terminal_no_port.vFunc
-    vFuncFxd_terminal = lambda m, s: solution_terminal_no_port.cFunc(m)
-
-    # Marginal value of market resources is marg utility at the consumption function
-    vPfuncAdj_terminal = solution_terminal_no_port.vPfunc
-    dvdmFuncFxd_terminal = lambda m, s: solution_terminal_no_port.vPfunc(m)
-    # No future, no marg value of Share
-    dvdsFuncFxd_terminal = ConstantFunction(0.0)
-
-    # Construct the terminal period solution
-    solution_terminal = PortfolioSolution(
-        cFuncAdj=cFuncAdj_terminal,
-        ShareFuncAdj=ShareFuncAdj_terminal,
-        vFuncAdj=vFuncAdj_terminal,
-        vPfuncAdj=vPfuncAdj_terminal,
-        cFuncFxd=cFuncFxd_terminal,
-        ShareFuncFxd=ShareFuncFxd_terminal,
-        vFuncFxd=vFuncFxd_terminal,
-        dvdmFuncFxd=dvdmFuncFxd_terminal,
-        dvdsFuncFxd=dvdsFuncFxd_terminal,
-    )
-    return solution_terminal
-
-
-###############################################################################
-
-
-class BequestWarmGlowConsumerType(IndShockConsumerType):
-    time_inv_ = IndShockConsumerType.time_inv_ + ["BeqCRRA", "BeqShift", "BeqFac"]
->>>>>>> c318576d
-
-    Parameters
-    ----------
-    CRRA : float
-        Coefficient on relative risk aversion over consumption.
-    BeqCRRATerm : float
-        Coefficient on relative risk aversion in the terminal warm glow bequest motive.
-    BeqFacTerm : float
-        Scaling factor for the terminal warm glow bequest motive.
-    BeqShiftTerm : float
-        Stone-Geary shifter term for the terminal warm glow bequest motive.
-    aXtraGrid : np.array
-        Set of assets-above-minimum to be used in the solution.
-
-<<<<<<< HEAD
     Returns
     -------
     solution_terminal : ConsumerSolution
@@ -411,11 +269,6 @@
 init_warm_glow_terminal_only = init_warm_glow.copy()
 init_warm_glow_terminal_only["BeqFac"] = 0.0
 init_warm_glow_terminal_only["BeqShift"] = 0.0
-=======
-        super().__init__(**params)
-        self.solve_one_period = solve_one_period_ConsWarmBequest
-
->>>>>>> c318576d
 
 
 class BequestWarmGlowConsumerType(IndShockConsumerType):
@@ -425,14 +278,8 @@
         params = init_accidental_bequest.copy()
         params.update(kwds)
 
-<<<<<<< HEAD
         super().__init__(**params)
         self.solve_one_period = solve_one_period_ConsWarmBequest
-=======
-        self.IndepDstnBool = True
-        super().__init__(**params)
-        self.solve_one_period = solve_one_period_ConsPortfolioWarmGlow
->>>>>>> c318576d
 
 
 ###############################################################################
@@ -1203,7 +1050,7 @@
     return solution_now
 
 
-<<<<<<< HEAD
+
 ###############################################################################
 
 
@@ -1293,18 +1140,6 @@
 init_portfolio_bequest.update(default_IncShkDstn_params)
 init_portfolio_bequest.update(default_aXtraGrid_params)
 init_portfolio_bequest.update(default_RiskyDstn_and_ShareGrid_params)
-=======
-init_accidental_bequest = init_idiosyncratic_shocks.copy()
-init_accidental_bequest["BeqCRRA"] = init_idiosyncratic_shocks["CRRA"]
-init_accidental_bequest["BeqFac"] = 0.0
-init_accidental_bequest["BeqShift"] = 0.0
-init_accidental_bequest["BeqCRRATerm"] = init_idiosyncratic_shocks["CRRA"]
-init_accidental_bequest["BeqFacTerm"] = 0.0
-init_accidental_bequest["BeqShiftTerm"] = 0.0
-temp_dict = init_accidental_bequest["constructors"].copy()
-temp_dict["solution_terminal"] = make_bequest_solution_terminal
-init_accidental_bequest["constructors"] = temp_dict
->>>>>>> c318576d
 
 
 class BequestWarmGlowPortfolioType(PortfolioConsumerType):
@@ -1314,14 +1149,6 @@
         params = init_portfolio_bequest.copy()
         params.update(kwds)
 
-<<<<<<< HEAD
         self.IndepDstnBool = True
         super().__init__(**params)
-        self.solve_one_period = solve_one_period_ConsPortfolioWarmGlow
-=======
-init_portfolio_bequest = init_accidental_bequest.copy()
-init_portfolio_bequest.update(init_portfolio)
-temp_dict_two = init_portfolio["constructors"].copy()
-temp_dict_two["solution_terminal"] = make_warmglow_portfolio_solution_terminal
-init_portfolio_bequest["constructors"] = temp_dict_two
->>>>>>> c318576d
+        self.solve_one_period = solve_one_period_ConsPortfolioWarmGlow