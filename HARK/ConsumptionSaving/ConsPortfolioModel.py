--- conflicted
+++ resolved
@@ -165,45 +165,6 @@
 
 
 ###############################################################################
-
-<<<<<<< HEAD
-        Returns
-        -------
-        None
-        """
-        # Consume all market resources: c_T = m_T
-        cFuncAdj_terminal = LinearInterp([0.0, 1.0], [0.0, 1.0])
-        cFuncFxd_terminal = IdentityFunction(i_dim=0, n_dims=2)
-
-        # Risky share is irrelevant-- no end-of-period assets; set to zero
-        ShareFuncAdj_terminal = ConstantFunction(0.0)
-        ShareFuncFxd_terminal = IdentityFunction(i_dim=1, n_dims=2)
-
-        # Value function is simply utility from consuming market resources
-        vFuncAdj_terminal = ValueFuncCRRA(cFuncAdj_terminal, self.CRRA)
-        vFuncFxd_terminal = ValueFuncCRRA(cFuncFxd_terminal, self.CRRA)
-
-        # Marginal value of market resources is marg utility at the consumption function
-        vPfuncAdj_terminal = MargValueFuncCRRA(cFuncAdj_terminal, self.CRRA)
-        dvdmFuncFxd_terminal = MargValueFuncCRRA(cFuncFxd_terminal, self.CRRA)
-        dvdsFuncFxd_terminal = ConstantFunction(
-            0.0
-        )  # No future, no marg value of Share
-
-        # Construct the terminal period solution
-        self.solution_terminal = PortfolioSolution(
-            cFuncAdj=cFuncAdj_terminal,
-            ShareFuncAdj=ShareFuncAdj_terminal,
-            vFuncAdj=vFuncAdj_terminal,
-            vPfuncAdj=vPfuncAdj_terminal,
-            cFuncFxd=cFuncFxd_terminal,
-            ShareFuncFxd=ShareFuncFxd_terminal,
-            vFuncFxd=vFuncFxd_terminal,
-            dvdmFuncFxd=dvdmFuncFxd_terminal,
-            dvdsFuncFxd=dvdsFuncFxd_terminal,
-        )
-=======
->>>>>>> 2d762439
 
 def make_portfolio_solution_terminal(CRRA):
     """
