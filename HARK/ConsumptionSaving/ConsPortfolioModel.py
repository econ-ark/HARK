"""
This file contains classes and functions for representing, solving, and simulating
agents who must allocate their resources among consumption, saving in a risk-free
asset (with a low return), and saving in a risky asset (with higher average return).
"""

from copy import deepcopy

import numpy as np

from HARK import NullFunc
from HARK.ConsumptionSaving.ConsIndShockModel import (
    IndShockConsumerType,
)
from HARK.Calibration.Assets.AssetProcesses import (
    make_lognormal_RiskyDstn,
    combine_IncShkDstn_and_RiskyDstn,
    calc_ShareLimit_for_CRRA,
)
from HARK.Calibration.Income.IncomeProcesses import (
    construct_lognormal_income_process_unemployment,
    get_PermShkDstn_from_IncShkDstn,
    get_TranShkDstn_from_IncShkDstn,
)
from HARK.ConsumptionSaving.ConsRiskyAssetModel import (
    RiskyAssetConsumerType,
    make_simple_ShareGrid,
    make_AdjustDstn,
)
from HARK.distributions import expected
from HARK.interpolation import (
    BilinearInterp,
    ConstantFunction,
    CubicInterp,
    IdentityFunction,
    LinearInterp,
    LinearInterpOnInterp1D,
    MargValueFuncCRRA,
    ValueFuncCRRA,
)
from HARK.metric import MetricObject
from HARK.rewards import UtilityFuncCRRA
from HARK.utilities import make_assets_grid

__all__ = [
    "PortfolioSolution",
    "PortfolioConsumerType",
]


# Define a class to represent the single period solution of the portfolio choice problem
class PortfolioSolution(MetricObject):
    r"""
    A class for representing the single period solution of the portfolio choice model.

    Parameters
    ----------
    cFuncAdj : Interp1D
        Consumption function over normalized market resources when the agent is able
        to adjust their portfolio shares: :math:`c_t=\text{cFuncAdj} (m_t)`.
    ShareFuncAdj : Interp1D
        Risky share function over normalized market resources when the agent is able
        to adjust their portfolio shares: :math:`S_t=\text{ShareFuncAdj} (m_t)`.
    vFuncAdj : ValueFuncCRRA
        Value function over normalized market resources when the agent is able to
        adjust their portfolio shares: :math:`v_t=\text{vFuncAdj} (m_t)`.
    vPfuncAdj : MargValueFuncCRRA
        Marginal value function over normalized market resources when the agent is able
        to adjust their portfolio shares: :math:`v'_t=\text{vPFuncAdj} (m_t)`.
    cFuncFxd : Interp2D
        Consumption function over normalized market resources and risky portfolio share
        when the agent is NOT able to adjust their portfolio shares, so they are fixed:
        :math:`c_t=\text{cFuncFxd} (m_t,S_t)`.
    ShareFuncFxd : Interp2D
        Risky share function over normalized market resources and risky portfolio share
        when the agent is NOT able to adjust their portfolio shares, so they are fixed.
        This should always be an IdentityFunc, by definition.
    vFuncFxd : ValueFuncCRRA
        Value function over normalized market resources and risky portfolio share when
        the agent is NOT able to adjust their portfolio shares, so they are fixed:
        :math:`v_t=\text{vFuncFxd}(m_t,S_t)`.
    dvdmFuncFxd : MargValueFuncCRRA
        The derivative of the value function with respect to normalized market
        resources when the agent is Not able to adjust their portfolio shares,
        so they are fixed: :math:`\frac{dv_t}{dm_t}=\text{vFuncFxd}(m_t,S_t)`.
    dvdsFuncFxd : MargValueFuncCRRA
        The derivative of the value function with respect to risky asset share
        when the agent is Not able to adjust their portfolio shares,so they are
        fixed: :math:`\frac{dv_t}{dS_t}=\text{vFuncFxd}(m_t,S_t)`.
    aGrid: np.array
        End-of-period-assets grid used to find the solution.
    Share_adj: np.array
        Optimal portfolio share associated with each aGrid point: :math:`S^{*}_t=\text{vFuncFxd}(m_t)`.
    EndOfPrddvda_adj: np.array
        Marginal value of end-of-period resources associated with each aGrid
        point.
    ShareGrid: np.array
        Grid for the portfolio share that is used to solve the model.
    EndOfPrddvda_fxd: np.array
        Marginal value of end-of-period resources associated with each
        (aGrid x sharegrid) combination, for the agent who can not adjust his
        portfolio.
    AdjustPrb: float
        Probability that the agent will be able to adjust his portfolio
        next period.
    """

    distance_criteria = ["vPfuncAdj"]

    def __init__(
        self,
        cFuncAdj=None,
        ShareFuncAdj=None,
        vFuncAdj=None,
        vPfuncAdj=None,
        cFuncFxd=None,
        ShareFuncFxd=None,
        vFuncFxd=None,
        dvdmFuncFxd=None,
        dvdsFuncFxd=None,
        aGrid=None,
        Share_adj=None,
        EndOfPrddvda_adj=None,
        ShareGrid=None,
        EndOfPrddvda_fxd=None,
        EndOfPrddvds_fxd=None,
        AdjPrb=None,
    ):
        # Change any missing function inputs to NullFunc
        if cFuncAdj is None:
            cFuncAdj = NullFunc()
        if cFuncFxd is None:
            cFuncFxd = NullFunc()
        if ShareFuncAdj is None:
            ShareFuncAdj = NullFunc()
        if ShareFuncFxd is None:
            ShareFuncFxd = NullFunc()
        if vFuncAdj is None:
            vFuncAdj = NullFunc()
        if vFuncFxd is None:
            vFuncFxd = NullFunc()
        if vPfuncAdj is None:
            vPfuncAdj = NullFunc()
        if dvdmFuncFxd is None:
            dvdmFuncFxd = NullFunc()
        if dvdsFuncFxd is None:
            dvdsFuncFxd = NullFunc()

        # Set attributes of self
        self.cFuncAdj = cFuncAdj
        self.cFuncFxd = cFuncFxd
        self.ShareFuncAdj = ShareFuncAdj
        self.ShareFuncFxd = ShareFuncFxd
        self.vFuncAdj = vFuncAdj
        self.vFuncFxd = vFuncFxd
        self.vPfuncAdj = vPfuncAdj
        self.dvdmFuncFxd = dvdmFuncFxd
        self.dvdsFuncFxd = dvdsFuncFxd
        self.aGrid = aGrid
        self.Share_adj = Share_adj
        self.EndOfPrddvda_adj = EndOfPrddvda_adj
        self.ShareGrid = ShareGrid
        self.EndOfPrddvda_fxd = EndOfPrddvda_fxd
        self.EndOfPrddvds_fxd = EndOfPrddvds_fxd
        self.AdjPrb = AdjPrb


###############################################################################


def make_portfolio_solution_terminal(CRRA):
    """
    Solves the terminal period of the portfolio choice problem.  The solution is
    trivial, as usual: consume all market resources, and put nothing in the risky
    asset (because you have nothing anyway).

    Parameters
    ----------
    CRRA : float
        Coefficient of relative risk aversion.

    Returns
    -------
    solution_terminal : PortfolioSolution
        Terminal period solution for a consumption-saving problem with portfolio
        choice and CRRA utility.
    """
    # Consume all market resources: c_T = m_T
    cFuncAdj_terminal = IdentityFunction()
    cFuncFxd_terminal = IdentityFunction(i_dim=0, n_dims=2)

    # Risky share is irrelevant-- no end-of-period assets; set to zero
    ShareFuncAdj_terminal = ConstantFunction(0.0)
    ShareFuncFxd_terminal = IdentityFunction(i_dim=1, n_dims=2)

    # Value function is simply utility from consuming market resources
    vFuncAdj_terminal = ValueFuncCRRA(cFuncAdj_terminal, CRRA)
    vFuncFxd_terminal = ValueFuncCRRA(cFuncFxd_terminal, CRRA)

    # Marginal value of market resources is marg utility at the consumption function
    vPfuncAdj_terminal = MargValueFuncCRRA(cFuncAdj_terminal, CRRA)
    dvdmFuncFxd_terminal = MargValueFuncCRRA(cFuncFxd_terminal, CRRA)
    dvdsFuncFxd_terminal = ConstantFunction(0.0)  # No future, no marg value of Share

    # Construct the terminal period solution
    solution_terminal = PortfolioSolution(
        cFuncAdj=cFuncAdj_terminal,
        ShareFuncAdj=ShareFuncAdj_terminal,
        vFuncAdj=vFuncAdj_terminal,
        vPfuncAdj=vPfuncAdj_terminal,
        cFuncFxd=cFuncFxd_terminal,
        ShareFuncFxd=ShareFuncFxd_terminal,
        vFuncFxd=vFuncFxd_terminal,
        dvdmFuncFxd=dvdmFuncFxd_terminal,
        dvdsFuncFxd=dvdsFuncFxd_terminal,
    )
    solution_terminal.hNrm = 0.0
    solution_terminal.MPCmin = 1.0
    return solution_terminal


def calc_radj(shock, share_limit, rfree, crra):
    """Expected rate of return adjusted by CRRA

    Args:
        shock (DiscreteDistribution): Distribution of risky asset returns
        share_limit (float): limiting lower bound of risky portfolio share
        rfree (float): Risk free interest rate
        crra (float): Coefficient of relative risk aversion
    """
    rport = share_limit * shock + (1.0 - share_limit) * rfree
    return rport ** (1.0 - crra)


def calc_human_wealth(shocks, perm_gro_fac, share_limit, rfree, crra, h_nrm_next):
    """Calculate human wealth this period given human wealth next period.

    Args:
        shocks (DiscreteDistribution): Joint distribution of shocks to income and returns.
        perm_gro_fac (float): Permanent income growth factor
        share_limit (float): limiting lower bound of risky portfolio share
        rfree (float): Risk free interest rate
        crra (float): Coefficient of relative risk aversion
        h_nrm_next (float): Human wealth next period
    """
    perm_shk_fac = perm_gro_fac * shocks["PermShk"]
    rport = share_limit * shocks["Risky"] + (1.0 - share_limit) * rfree
    hNrm = (perm_shk_fac / rport**crra) * (shocks["TranShk"] + h_nrm_next)
    return hNrm


def calc_m_nrm_next(shocks, b_nrm, perm_gro_fac):
    """
    Calculate future realizations of market resources mNrm from the income
    shock distribution "shocks" and normalized bank balances b.
    """
    return b_nrm / (shocks["PermShk"] * perm_gro_fac) + shocks["TranShk"]


def calc_dvdm_next(
    shocks, b_nrm, share, adjust_prob, perm_gro_fac, crra, vp_func_adj, dvdm_func_fxd
):
    """
    Evaluate realizations of marginal value of market resources next period,
    based on the income distribution "shocks", values of bank balances bNrm, and
    values of the risky share z.
    """
    m_nrm = calc_m_nrm_next(shocks, b_nrm, perm_gro_fac)
    dvdm_adj = vp_func_adj(m_nrm)

    if adjust_prob < 1.0:
        # Expand to the same dimensions as mNrm
        share_exp = np.full_like(m_nrm, share)
        dvdm_fxd = dvdm_func_fxd(m_nrm, share_exp)
        # Combine by adjustment probability
        dvdm_next = adjust_prob * dvdm_adj + (1.0 - adjust_prob) * dvdm_fxd
    else:  # Don't bother evaluating if there's no chance that portfolio share is fixed
        dvdm_next = dvdm_adj

    dvdm_next = (shocks["PermShk"] * perm_gro_fac) ** (-crra) * dvdm_next
    return dvdm_next


def calc_dvds_next(
    shocks, b_nrm, share, adjust_prob, perm_gro_fac, crra, dvds_func_fxd
):
    """
    Evaluate realizations of marginal value of risky share next period, based
    on the income distribution "shocks", values of bank balances bNrm, and values of
    the risky share z.
    """
    m_nrm = calc_m_nrm_next(shocks, b_nrm, perm_gro_fac)

    # No marginal value of shockshare if it's a free choice!
    dvds_adj = np.zeros_like(m_nrm)

    if adjust_prob < 1.0:
        # Expand to the same dimensions as mNrm
        share_exp = np.full_like(m_nrm, share)
        dvds_fxd = dvds_func_fxd(m_nrm, share_exp)
        # Combine by adjustment probability
        dvds_next = adjust_prob * dvds_adj + (1.0 - adjust_prob) * dvds_fxd
    else:  # Don't bother evaluating if there's no chance that portfolio share is fixed
        dvds_next = dvds_adj

    dvds_next = (shocks["PermShk"] * perm_gro_fac) ** (1.0 - crra) * dvds_next
    return dvds_next


def calc_dvdx_next(
    shocks,
    b_nrm,
    share,
    adjust_prob,
    perm_gro_fac,
    crra,
    vp_func_adj,
    dvdm_func_fxd,
    dvds_func_fxd,
):
    """
    Evaluate realizations of marginal values next period, based
    on the income distribution "shocks", values of bank balances bNrm, and values of
    the risky share z.
    """
    m_nrm = calc_m_nrm_next(shocks, b_nrm, perm_gro_fac)
    dvdm_adj = vp_func_adj(m_nrm)
    # No marginal value of shockshare if it's a free choice!
    dvds_adj = np.zeros_like(m_nrm)

    if adjust_prob < 1.0:
        # Expand to the same dimensions as mNrm
        share_exp = np.full_like(m_nrm, share)
        dvdm_fxd = dvdm_func_fxd(m_nrm, share_exp)
        dvds_fxd = dvds_func_fxd(m_nrm, share_exp)
        # Combine by adjustment probability
        dvdm = adjust_prob * dvdm_adj + (1.0 - adjust_prob) * dvdm_fxd
        dvds = adjust_prob * dvds_adj + (1.0 - adjust_prob) * dvds_fxd
    else:  # Don't bother evaluating if there's no chance that portfolio share is fixed
        dvdm = dvdm_adj
        dvds = dvds_adj

    perm_shk_fac = shocks["PermShk"] * perm_gro_fac
    dvdm = perm_shk_fac ** (-crra) * dvdm
    dvds = perm_shk_fac ** (1.0 - crra) * dvds

    return dvdm, dvds


def calc_end_of_prd_dvda(shocks, a_nrm, share, rfree, dvdb_func):
    """
    Compute end-of-period marginal value of assets at values a, conditional
    on risky asset return shocks and risky share z.
    """
    # Calculate future realizations of bank balances bNrm
    ex_ret = shocks - rfree  # Excess returns
    r_port = rfree + share * ex_ret  # Portfolio return
    b_nrm = r_port * a_nrm

    # Ensure shape concordance
    share_exp = np.full_like(b_nrm, share)

    # Calculate and return dvda
    return r_port * dvdb_func(b_nrm, share_exp)


def calc_end_of_prd_dvds(shocks, a_nrm, share, rfree, dvdb_func, dvds_func):
    """
    Compute end-of-period marginal value of risky share at values a, conditional
    on risky asset return shocks and risky share z.
    """
    # Calculate future realizations of bank balances bNrm
    ex_ret = shocks - rfree  # Excess returns
    r_port = rfree + share * ex_ret  # Portfolio return
    b_nrm = r_port * a_nrm

    # Make the shares match the dimension of b, so that it can be vectorized
    share_exp = np.full_like(b_nrm, share)

    # Calculate and return dvds

    return ex_ret * a_nrm * dvdb_func(b_nrm, share_exp) + dvds_func(b_nrm, share_exp)


def calc_end_of_prd_dvdx(shocks, a_nrm, share, rfree, dvdb_func, dvds_func):
    """
    Compute end-of-period marginal values at values a, conditional
    on risky asset return shocks and risky share z.
    """
    # Calculate future realizations of bank balances bNrm
    ex_ret = shocks - rfree  # Excess returns
    r_port = rfree + share * ex_ret  # Portfolio return
    b_nrm = r_port * a_nrm
    # Ensure shape concordance
    share_exp = np.full_like(b_nrm, share)

    # Calculate and return dvda, dvds
    dvda = r_port * dvdb_func(b_nrm, share_exp)
    dvds = ex_ret * a_nrm * dvdb_func(b_nrm, share_exp) + dvds_func(b_nrm, share_exp)
    return dvda, dvds


def calc_v_intermed(
    shocks, b_nrm, share, adjust_prob, perm_gro_fac, crra, v_func_adj, v_func_fxd
):
    """
    Calculate "intermediate" value from next period's bank balances, the
    income shocks shocks, and the risky asset share.
    """
    m_nrm = calc_m_nrm_next(shocks, b_nrm, perm_gro_fac)

    v_adj = v_func_adj(m_nrm)
    if adjust_prob < 1.0:
        v_fxd = v_func_fxd(m_nrm, share)
        # Combine by adjustment probability
        v_next = adjust_prob * v_adj + (1.0 - adjust_prob) * v_fxd
    else:  # Don't bother evaluating if there's no chance that portfolio share is fixed
        v_next = v_adj

    v_intermed = (shocks["PermShk"] * perm_gro_fac) ** (1.0 - crra) * v_next
    return v_intermed


def calc_end_of_prd_v(shocks, a_nrm, share, rfree, v_func):
    """Compute end-of-period values."""
    # Calculate future realizations of bank balances bNrm
    ex_ret = shocks - rfree
    r_port = rfree + share * ex_ret
    b_rnm = r_port * a_nrm

    # Make an extended share_next of the same dimension as b_nrm so
    # that the function can be vectorized
    share_exp = np.full_like(b_rnm, share)

    return v_func(b_rnm, share_exp)


def calc_m_nrm_next_joint(shocks, a_nrm, share, rfree, perm_gro_fac):
    """
    Calculate future realizations of market resources mNrm from the shock
    distribution shocks, normalized end-of-period assets a, and risky share z.
    """
    # Calculate future realizations of bank balances bNrm
    ex_ret = shocks["Risky"] - rfree
    r_port = rfree + share * ex_ret
    b_nrm = r_port * a_nrm
    return b_nrm / (shocks["PermShk"] * perm_gro_fac) + shocks["TranShk"]


def calc_end_of_prd_dvdx_joint(
    shocks,
    a_nrm,
    share,
    rfree,
    adjust_prob,
    perm_gro_fac,
    crra,
    vp_func_adj,
    dvdm_func_fxd,
    dvds_func_fxd,
):
    """
    Evaluate end-of-period marginal value of assets and risky share based
    on the shock distribution S, values of bend of period assets a, and
    risky share z.
    """
    m_nrm = calc_m_nrm_next_joint(shocks, a_nrm, share, rfree, perm_gro_fac)
    ex_ret = shocks["Risky"] - rfree
    r_port = rfree + share * ex_ret
    dvdm_adj = vp_func_adj(m_nrm)
    # No marginal value of Share if it's a free choice!
    dvds_adj = np.zeros_like(m_nrm)

    if adjust_prob < 1.0:
        # Expand to the same dimensions as mNrm
        share_exp = np.full_like(m_nrm, share)
        dvdm_fxd = dvdm_func_fxd(m_nrm, share_exp)
        dvds_fxd = dvds_func_fxd(m_nrm, share_exp)
        # Combine by adjustment probability
        dvdm_next = adjust_prob * dvdm_adj + (1.0 - adjust_prob) * dvdm_fxd
        dvds_next = adjust_prob * dvds_adj + (1.0 - adjust_prob) * dvds_fxd
    else:  # Don't bother evaluating if there's no chance that portfolio share is fixed
        dvdm_next = dvdm_adj
        dvds_next = dvds_adj

    perm_shk_fac = shocks["PermShk"] * perm_gro_fac
    temp_fac = perm_shk_fac ** (-crra) * dvdm_next
    eop_dvda = r_port * temp_fac
    eop_dvds = ex_ret * a_nrm * temp_fac + perm_shk_fac ** (1 - crra) * dvds_next

    return eop_dvda, eop_dvds


def calc_end_of_prd_v_joint(
    shocks, a_nrm, share, rfree, adjust_prob, perm_gro_fac, crra, v_func_adj, v_func_fxd
):
    """
    Evaluate end-of-period value, based on the shock distribution S, values
    of bank balances bNrm, and values of the risky share z.
    """
    m_nrm = calc_m_nrm_next_joint(shocks, a_nrm, share, rfree, perm_gro_fac)
    v_adj = v_func_adj(m_nrm)

    if adjust_prob < 1.0:
        # Expand to the same dimensions as mNrm
        share_exp = np.full_like(m_nrm, share)
        v_fxd = v_func_fxd(m_nrm, share_exp)
        # Combine by adjustment probability
        v_next = adjust_prob * v_adj + (1.0 - adjust_prob) * v_fxd
    else:  # Don't bother evaluating if there's no chance that portfolio share is fixed
        v_next = v_adj

    return (shocks["PermShk"] * perm_gro_fac) ** (1.0 - crra) * v_next


def solve_one_period_ConsPortfolio(
    solution_next,
    ShockDstn,
    IncShkDstn,
    RiskyDstn,
    LivPrb,
    DiscFac,
    CRRA,
    Rfree,
    PermGroFac,
    BoroCnstArt,
    aXtraGrid,
    ShareGrid,
    AdjustPrb,
    ShareLimit,
    vFuncBool,
    DiscreteShareBool,
    IndepDstnBool,
):
    """
    Solve one period of a consumption-saving problem with portfolio allocation
    between a riskless and risky asset. This function handles various sub-cases
    or variations on the problem, including the possibility that the agent does
    not necessarily get to update their portfolio share in every period, or that
    they must choose a discrete rather than continuous risky share.

    Parameters
    ----------
    solution_next : PortfolioSolution
        Solution to next period's problem.
    ShockDstn : Distribution
        Joint distribution of permanent income shocks, transitory income shocks,
        and risky returns.  This is only used if the input IndepDstnBool is False,
        indicating that income and return distributions can't be assumed to be
        independent.
    IncShkDstn : Distribution
        Discrete distribution of permanent income shocks and transitory income
        shocks. This is only used if the input IndepDstnBool is True, indicating
        that income and return distributions are independent.
    RiskyDstn : Distribution
       Distribution of risky asset returns. This is only used if the input
       IndepDstnBool is True, indicating that income and return distributions
       are independent.
    LivPrb : float
        Survival probability; likelihood of being alive at the beginning of
        the succeeding period.
    DiscFac : float
        Intertemporal discount factor for future utility.
    CRRA : float
        Coefficient of relative risk aversion.
    Rfree : float
        Risk free interest factor on end-of-period assets.
    PermGroFac : float
        Expected permanent income growth factor at the end of this period.
    BoroCnstArt: float or None
        Borrowing constraint for the minimum allowable assets to end the
        period with.  In this model, it is *required* to be zero.
    aXtraGrid: np.array
        Array of "extra" end-of-period asset values-- assets above the
        absolute minimum acceptable level.
    ShareGrid : np.array
        Array of risky portfolio shares on which to define the interpolation
        of the consumption function when Share is fixed. Also used when the
        risky share choice is specified as discrete rather than continuous.
    AdjustPrb : float
        Probability that the agent will be able to update his portfolio share.
    ShareLimit : float
        Limiting lower bound of risky portfolio share as mNrm approaches infinity.
    vFuncBool: boolean
        An indicator for whether the value function should be computed and
        included in the reported solution.
    DiscreteShareBool : bool
        Indicator for whether risky portfolio share should be optimized on the
        continuous [0,1] interval using the FOC (False), or instead only selected
        from the discrete set of values in ShareGrid (True).  If True, then
        vFuncBool must also be True.
    IndepDstnBool : bool
        Indicator for whether the income and risky return distributions are in-
        dependent of each other, which can speed up the expectations step.

    Returns
    -------
    solution_now : PortfolioSolution
        Solution to this period's problem.
    """
    # Make sure the individual is liquidity constrained.  Allowing a consumer to
    # borrow *and* invest in an asset with unbounded (negative) returns is a bad mix.
    if BoroCnstArt != 0.0:
        raise ValueError("PortfolioConsumerType must have BoroCnstArt=0.0!")

    # Make sure that if risky portfolio share is optimized only discretely, then
    # the value function is also constructed (else this task would be impossible).
    if DiscreteShareBool and (not vFuncBool):
        raise ValueError(
            "PortfolioConsumerType requires vFuncBool to be True when DiscreteShareBool is True!"
        )

    # Define the current period utility function and effective discount factor
    uFunc = UtilityFuncCRRA(CRRA)
    DiscFacEff = DiscFac * LivPrb  # "effective" discount factor

    # Unpack next period's solution for easier access
    vPfuncAdj_next = solution_next.vPfuncAdj
    dvdmFuncFxd_next = solution_next.dvdmFuncFxd
    dvdsFuncFxd_next = solution_next.dvdsFuncFxd
    vFuncAdj_next = solution_next.vFuncAdj
    vFuncFxd_next = solution_next.vFuncFxd

    # Set a flag for whether the natural borrowing constraint is zero, which
    # depends on whether the smallest transitory income shock is zero
    BoroCnstNat_iszero = np.min(IncShkDstn.atoms[1]) == 0.0

    # Prepare to calculate end-of-period marginal values by creating an array
    # of market resources that the agent could have next period, considering
    # the grid of end-of-period assets and the distribution of shocks he might
    # experience next period.

    # Unpack the risky return shock distribution
    Risky_next = RiskyDstn.atoms
    RiskyMax = np.max(Risky_next)
    RiskyMin = np.min(Risky_next)

    # Perform an alternate calculation of the absolute patience factor when
    # returns are risky. This uses the Merton-Samuelson limiting risky share,
    # which is what's relevant as mNrm goes to infinity.

    R_adj = expected(calc_radj, RiskyDstn, args=(ShareLimit, Rfree, CRRA))[0]
    PatFac = (DiscFacEff * R_adj) ** (1.0 / CRRA)
    MPCminNow = 1.0 / (1.0 + PatFac / solution_next.MPCmin)

    # Also perform an alternate calculation for human wealth under risky returns

    # This correctly accounts for risky returns and risk aversion
    hNrmNow = (
        expected(
            calc_human_wealth,
            ShockDstn,
            args=(PermGroFac, ShareLimit, Rfree, CRRA, solution_next.hNrm),
        )
        / R_adj
    )

    # Set the terms of the limiting linear consumption function as mNrm goes to infinity
    cFuncLimitIntercept = MPCminNow * hNrmNow
    cFuncLimitSlope = MPCminNow

    # bNrm represents R*a, balances after asset return shocks but before income.
    # This just uses the highest risky return as a rough shifter for the aXtraGrid.
    if BoroCnstNat_iszero:
        aNrmGrid = aXtraGrid
        bNrmGrid = np.insert(RiskyMax * aXtraGrid, 0, RiskyMin * aXtraGrid[0])
    else:
        # Add an asset point at exactly zero
        aNrmGrid = np.insert(aXtraGrid, 0, 0.0)
        bNrmGrid = RiskyMax * np.insert(aXtraGrid, 0, 0.0)

    # Get grid and shock sizes, for easier indexing
    aNrmCount = aNrmGrid.size
    ShareCount = ShareGrid.size

    # If the income shock distribution is independent from the risky return distribution,
    # then taking end-of-period expectations can proceed in a two part process: First,
    # construct an "intermediate" value function by integrating out next period's income
    # shocks, *then* compute end-of-period expectations by integrating out return shocks.
    # This method is lengthy to code, but can be significantly faster.
    if IndepDstnBool:
        # Make tiled arrays to calculate future realizations of mNrm and Share when integrating over IncShkDstn
        bNrmNext, ShareNext = np.meshgrid(bNrmGrid, ShareGrid, indexing="ij")

        # Define functions that are used internally to evaluate future realizations

        # Calculate end-of-period marginal value of assets and shares at each point
        # in aNrm and ShareGrid. Does so by taking expectation of next period marginal
        # values across income and risky return shocks.

        # Calculate intermediate marginal value of bank balances and risky portfolio share
        # by taking expectations over income shocks

        dvdb_intermed, dvds_intermed = expected(
            calc_dvdx_next,
            IncShkDstn,
            args=(
                bNrmNext,
                ShareNext,
                AdjustPrb,
                PermGroFac,
                CRRA,
                vPfuncAdj_next,
                dvdmFuncFxd_next,
                dvdsFuncFxd_next,
            ),
        )

        dvdbNvrs_intermed = uFunc.derinv(dvdb_intermed, order=(1, 0))
        dvdbNvrsFunc_intermed = BilinearInterp(dvdbNvrs_intermed, bNrmGrid, ShareGrid)
        dvdbFunc_intermed = MargValueFuncCRRA(dvdbNvrsFunc_intermed, CRRA)

        dvdsFunc_intermed = BilinearInterp(dvds_intermed, bNrmGrid, ShareGrid)

        # Make tiled arrays to calculate future realizations of bNrm and Share when integrating over RiskyDstn
        aNrmNow, ShareNext = np.meshgrid(aNrmGrid, ShareGrid, indexing="ij")

        # Define functions for calculating end-of-period marginal value

        # Evaluate realizations of value and marginal value after asset returns are realized

        # Calculate end-of-period marginal value of assets  and risky portfolio share
        # by taking expectations

        EndOfPrd_dvda, EndOfPrd_dvds = DiscFacEff * expected(
            calc_end_of_prd_dvdx,
            RiskyDstn,
            args=(aNrmNow, ShareNext, Rfree, dvdbFunc_intermed, dvdsFunc_intermed),
        )

        EndOfPrd_dvdaNvrs = uFunc.derinv(EndOfPrd_dvda)

        # Make the end-of-period value function if the value function is requested
        if vFuncBool:
            # Calculate intermediate value by taking expectations over income shocks
            v_intermed = expected(
                calc_v_intermed,
                IncShkDstn,
                args=(
                    bNrmNext,
                    ShareNext,
                    AdjustPrb,
                    PermGroFac,
                    CRRA,
                    vFuncAdj_next,
                    vFuncFxd_next,
                ),
            )

            # Construct the "intermediate value function" for this period
            vNvrs_intermed = uFunc.inv(v_intermed)
            vNvrsFunc_intermed = BilinearInterp(vNvrs_intermed, bNrmGrid, ShareGrid)
            vFunc_intermed = ValueFuncCRRA(vNvrsFunc_intermed, CRRA)

            # Calculate end-of-period value by taking expectations
            EndOfPrd_v = DiscFacEff * expected(
                calc_end_of_prd_v,
                RiskyDstn,
                args=(aNrmNow, ShareNext, Rfree, vFunc_intermed),
            )
            EndOfPrd_vNvrs = uFunc.inv(EndOfPrd_v)

            # Now make an end-of-period value function over aNrm and Share
            EndOfPrd_vNvrsFunc = BilinearInterp(EndOfPrd_vNvrs, aNrmGrid, ShareGrid)
            EndOfPrd_vFunc = ValueFuncCRRA(EndOfPrd_vNvrsFunc, CRRA)
            # This will be used later to make the value function for this period

    # If the income shock distribution and risky return distribution are *NOT*
    # independent, then computation of end-of-period expectations are simpler in
    # code, but might take longer to execute
    else:
        # Make tiled arrays to calculate future realizations of mNrm and Share when integrating over IncShkDstn
        aNrmNow, ShareNext = np.meshgrid(aNrmGrid, ShareGrid, indexing="ij")

        # Define functions that are used internally to evaluate future realizations

        # Evaluate realizations of value and marginal value after asset returns are realized

        # Calculate end-of-period marginal value of assets and risky share by taking expectations
        EndOfPrd_dvda, EndOfPrd_dvds = DiscFacEff * expected(
            calc_end_of_prd_dvdx_joint,
            ShockDstn,
            args=(
                aNrmNow,
                ShareNext,
                Rfree,
                AdjustPrb,
                PermGroFac,
                CRRA,
                vPfuncAdj_next,
                dvdmFuncFxd_next,
                dvdsFuncFxd_next,
            ),
        )
        EndOfPrd_dvdaNvrs = uFunc.derinv(EndOfPrd_dvda)

        # Construct the end-of-period value function if requested
        if vFuncBool:
            # Calculate end-of-period value, its derivative, and their pseudo-inverse
            EndOfPrd_v = DiscFacEff * expected(
                calc_end_of_prd_v_joint,
                ShockDstn,
                args=(
                    aNrmNow,
                    ShareNext,
                    Rfree,
                    AdjustPrb,
                    PermGroFac,
                    CRRA,
                    vFuncAdj_next,
                    vFuncFxd_next,
                ),
            )
            EndOfPrd_vNvrs = uFunc.inv(EndOfPrd_v)

            # value transformed through inverse utility
            EndOfPrd_vNvrsP = EndOfPrd_dvda * uFunc.derinv(EndOfPrd_v, order=(0, 1))

            # Construct the end-of-period value function
            EndOfPrd_vNvrsFunc_by_Share = []
            for j in range(ShareCount):
                EndOfPrd_vNvrsFunc_by_Share.append(
                    CubicInterp(
                        aNrmNow[:, j], EndOfPrd_vNvrs[:, j], EndOfPrd_vNvrsP[:, j]
                    )
                )
            EndOfPrd_vNvrsFunc = LinearInterpOnInterp1D(
                EndOfPrd_vNvrsFunc_by_Share, ShareGrid
            )
            EndOfPrd_vFunc = ValueFuncCRRA(EndOfPrd_vNvrsFunc, CRRA)

    # Find the optimal risky asset share either by choosing the best value among
    # the discrete grid choices, or by satisfying the FOC with equality (continuous)
    if DiscreteShareBool:
        # If we're restricted to discrete choices, then portfolio share is
        # the one with highest value for each aNrm gridpoint
        opt_idx = np.argmax(EndOfPrd_v, axis=1)
        ShareAdj_now = ShareGrid[opt_idx]

        # Take cNrm at that index as well... and that's it!
        cNrmAdj_now = EndOfPrd_dvdaNvrs[np.arange(aNrmCount), opt_idx]

    else:
        # Now find the optimal (continuous) risky share on [0,1] by solving the first
        # order condition EndOfPrd_dvds == 0.
        FOC_s = EndOfPrd_dvds  # Relabel for convenient typing

        # For each value of aNrm, find the value of Share such that FOC_s == 0
        crossing = np.logical_and(FOC_s[:, 1:] <= 0.0, FOC_s[:, :-1] >= 0.0)
        share_idx = np.argmax(crossing, axis=1)
        # This represents the index of the segment of the share grid where dvds flips
        # from positive to negative, indicating that there's a zero *on* the segment

        # Calculate the fractional distance between those share gridpoints where the
        # zero should be found, assuming a linear function; call it alpha
        a_idx = np.arange(aNrmCount)
        bot_s = ShareGrid[share_idx]
        top_s = ShareGrid[share_idx + 1]
        bot_f = FOC_s[a_idx, share_idx]
        top_f = FOC_s[a_idx, share_idx + 1]
        bot_c = EndOfPrd_dvdaNvrs[a_idx, share_idx]
        top_c = EndOfPrd_dvdaNvrs[a_idx, share_idx + 1]
        alpha = 1.0 - top_f / (top_f - bot_f)

        # Calculate the continuous optimal risky share and optimal consumption
        ShareAdj_now = (1.0 - alpha) * bot_s + alpha * top_s
        cNrmAdj_now = (1.0 - alpha) * bot_c + alpha * top_c

        # If agent wants to put more than 100% into risky asset, he is constrained.
        # Likewise if he wants to put less than 0% into risky asset, he is constrained.
        constrained_top = FOC_s[:, -1] > 0.0
        constrained_bot = FOC_s[:, 0] < 0.0

        # Apply those constraints to both risky share and consumption (but lower
        # constraint should never be relevant)
        ShareAdj_now[constrained_top] = 1.0
        ShareAdj_now[constrained_bot] = 0.0
        cNrmAdj_now[constrained_top] = EndOfPrd_dvdaNvrs[constrained_top, -1]
        cNrmAdj_now[constrained_bot] = EndOfPrd_dvdaNvrs[constrained_bot, 0]

    # When the natural borrowing constraint is *not* zero, then aNrm=0 is in the
    # grid, but there's no way to "optimize" the portfolio if a=0, and consumption
    # can't depend on the risky share if it doesn't meaningfully exist. Apply
    # a small fix to the bottom gridpoint (aNrm=0) when this happens.
    if not BoroCnstNat_iszero:
        ShareAdj_now[0] = 1.0
        cNrmAdj_now[0] = EndOfPrd_dvdaNvrs[0, -1]

    # Construct functions characterizing the solution for this period

    # Calculate the endogenous mNrm gridpoints when the agent adjusts his portfolio,
    # then construct the consumption function when the agent can adjust his share
    mNrmAdj_now = np.insert(aNrmGrid + cNrmAdj_now, 0, 0.0)
    cNrmAdj_now = np.insert(cNrmAdj_now, 0, 0.0)
    cFuncAdj_now = LinearInterp(mNrmAdj_now, cNrmAdj_now)

    # Construct the marginal value (of mNrm) function when the agent can adjust
    vPfuncAdj_now = MargValueFuncCRRA(cFuncAdj_now, CRRA)

    # Construct the consumption function when the agent *can't* adjust the risky
    # share, as well as the marginal value of Share function
    cFuncFxd_by_Share = []
    dvdsFuncFxd_by_Share = []
    for j in range(ShareCount):
        cNrmFxd_temp = np.insert(EndOfPrd_dvdaNvrs[:, j], 0, 0.0)
        mNrmFxd_temp = np.insert(aNrmGrid + cNrmFxd_temp[1:], 0, 0.0)
        dvdsFxd_temp = np.insert(EndOfPrd_dvds[:, j], 0, EndOfPrd_dvds[0, j])
        cFuncFxd_by_Share.append(LinearInterp(mNrmFxd_temp, cNrmFxd_temp))
        dvdsFuncFxd_by_Share.append(LinearInterp(mNrmFxd_temp, dvdsFxd_temp))
    cFuncFxd_now = LinearInterpOnInterp1D(cFuncFxd_by_Share, ShareGrid)
    dvdsFuncFxd_now = LinearInterpOnInterp1D(dvdsFuncFxd_by_Share, ShareGrid)

    # The share function when the agent can't adjust his portfolio is trivial
    ShareFuncFxd_now = IdentityFunction(i_dim=1, n_dims=2)

    # Construct the marginal value of mNrm function when the agent can't adjust his share
    dvdmFuncFxd_now = MargValueFuncCRRA(cFuncFxd_now, CRRA)

    # Construct the optimal risky share function when adjusting is possible.
    # The interpolation method depends on whether the choice is discrete or continuous.
    if DiscreteShareBool:
        # If the share choice is discrete, the "interpolated" share function acts
        # like a step function, with jumps at the midpoints of mNrm gridpoints.
        # Because an actual step function would break our (assumed continuous) linear
        # interpolator, there's a *tiny* region with extremely high slope.
        mNrmAdj_mid = (mNrmAdj_now[2:] + mNrmAdj_now[1:-1]) / 2
        mNrmAdj_plus = mNrmAdj_mid * (1.0 + 1e-12)
        mNrmAdj_comb = (np.transpose(np.vstack((mNrmAdj_mid, mNrmAdj_plus)))).flatten()
        mNrmAdj_comb = np.append(np.insert(mNrmAdj_comb, 0, 0.0), mNrmAdj_now[-1])
        Share_comb = (np.transpose(np.vstack((ShareAdj_now, ShareAdj_now)))).flatten()
        ShareFuncAdj_now = LinearInterp(mNrmAdj_comb, Share_comb)

    else:
        # If the share choice is continuous, just make an ordinary interpolating function
        if BoroCnstNat_iszero:
            Share_lower_bound = ShareLimit
        else:
            Share_lower_bound = 1.0
        ShareAdj_now = np.insert(ShareAdj_now, 0, Share_lower_bound)
        ShareFuncAdj_now = LinearInterp(mNrmAdj_now, ShareAdj_now, ShareLimit, 0.0)

    # Add the value function if requested
    if vFuncBool:
        # Create the value functions for this period, defined over market resources
        # mNrm when agent can adjust his portfolio, and over market resources and
        # fixed share when agent can not adjust his portfolio.

        # Construct the value function when the agent can adjust his portfolio
        mNrm_temp = aXtraGrid  # Just use aXtraGrid as our grid of mNrm values
        cNrm_temp = cFuncAdj_now(mNrm_temp)
        aNrm_temp = np.maximum(mNrm_temp - cNrm_temp, 0.0)  # Fix tiny violations
        Share_temp = ShareFuncAdj_now(mNrm_temp)
        v_temp = uFunc(cNrm_temp) + EndOfPrd_vFunc(aNrm_temp, Share_temp)
        vNvrs_temp = uFunc.inv(v_temp)
        vNvrsP_temp = uFunc.der(cNrm_temp) * uFunc.inverse(v_temp, order=(0, 1))
        vNvrsFuncAdj = CubicInterp(
            np.insert(mNrm_temp, 0, 0.0),  # x_list
            np.insert(vNvrs_temp, 0, 0.0),  # f_list
            np.insert(vNvrsP_temp, 0, vNvrsP_temp[0]),  # dfdx_list
        )
        # Re-curve the pseudo-inverse value function
        vFuncAdj_now = ValueFuncCRRA(vNvrsFuncAdj, CRRA)

        # Construct the value function when the agent *can't* adjust his portfolio
        mNrm_temp, Share_temp = np.meshgrid(aXtraGrid, ShareGrid)
        cNrm_temp = cFuncFxd_now(mNrm_temp, Share_temp)
        aNrm_temp = mNrm_temp - cNrm_temp
        v_temp = uFunc(cNrm_temp) + EndOfPrd_vFunc(aNrm_temp, Share_temp)
        vNvrs_temp = uFunc.inv(v_temp)
        vNvrsP_temp = uFunc.der(cNrm_temp) * uFunc.inverse(v_temp, order=(0, 1))
        vNvrsFuncFxd_by_Share = []
        for j in range(ShareCount):
            vNvrsFuncFxd_by_Share.append(
                CubicInterp(
                    np.insert(mNrm_temp[:, 0], 0, 0.0),  # x_list
                    np.insert(vNvrs_temp[:, j], 0, 0.0),  # f_list
                    np.insert(vNvrsP_temp[:, j], 0, vNvrsP_temp[j, 0]),  # dfdx_list
                )
            )
        vNvrsFuncFxd = LinearInterpOnInterp1D(vNvrsFuncFxd_by_Share, ShareGrid)
        vFuncFxd_now = ValueFuncCRRA(vNvrsFuncFxd, CRRA)

    else:  # If vFuncBool is False, fill in dummy values
        vFuncAdj_now = NullFunc()
        vFuncFxd_now = NullFunc()

    # Package and return the solution
    solution_now = PortfolioSolution(
        cFuncAdj=cFuncAdj_now,
        ShareFuncAdj=ShareFuncAdj_now,
        vPfuncAdj=vPfuncAdj_now,
        vFuncAdj=vFuncAdj_now,
        cFuncFxd=cFuncFxd_now,
        ShareFuncFxd=ShareFuncFxd_now,
        dvdmFuncFxd=dvdmFuncFxd_now,
        dvdsFuncFxd=dvdsFuncFxd_now,
        vFuncFxd=vFuncFxd_now,
        AdjPrb=AdjustPrb,
    )
    solution_now.hNrm = hNrmNow
    solution_now.MPCmin = MPCminNow
    return solution_now


###############################################################################

# Make a dictionary of constructors for the portfolio choice consumer type
PortfolioConsumerType_constructors_default = {
    "IncShkDstn": construct_lognormal_income_process_unemployment,
    "PermShkDstn": get_PermShkDstn_from_IncShkDstn,
    "TranShkDstn": get_TranShkDstn_from_IncShkDstn,
    "aXtraGrid": make_assets_grid,
    "RiskyDstn": make_lognormal_RiskyDstn,
    "ShockDstn": combine_IncShkDstn_and_RiskyDstn,
    "ShareLimit": calc_ShareLimit_for_CRRA,
    "ShareGrid": make_simple_ShareGrid,
    "AdjustDstn": make_AdjustDstn,
    "solution_terminal": make_portfolio_solution_terminal,
}

# Default parameters to make IncShkDstn using construct_lognormal_income_process_unemployment
PortfolioConsumerType_IncShkDstn_default = {
    "PermShkStd": [0.1],  # Standard deviation of log permanent income shocks
    "PermShkCount": 7,  # Number of points in discrete approximation to permanent income shocks
    "TranShkStd": [0.1],  # Standard deviation of log transitory income shocks
    "TranShkCount": 7,  # Number of points in discrete approximation to transitory income shocks
    "UnempPrb": 0.05,  # Probability of unemployment while working
    "IncUnemp": 0.3,  # Unemployment benefits replacement rate while working
    "T_retire": 0,  # Period of retirement (0 --> no retirement)
    "UnempPrbRet": 0.005,  # Probability of "unemployment" while retired
    "IncUnempRet": 0.0,  # "Unemployment" benefits when retired
}

# Default parameters to make aXtraGrid using make_assets_grid
PortfolioConsumerType_aXtraGrid_default = {
    "aXtraMin": 0.001,  # Minimum end-of-period "assets above minimum" value
    "aXtraMax": 100,  # Maximum end-of-period "assets above minimum" value
    "aXtraNestFac": 1,  # Exponential nesting factor for aXtraGrid
    "aXtraCount": 200,  # Number of points in the grid of "assets above minimum"
    "aXtraExtra": None,  # Additional other values to add in grid (optional)
}

# Default parameters to make RiskyDstn with make_lognormal_RiskyDstn (and uniform ShareGrid)
PortfolioConsumerType_RiskyDstn_default = {
    "RiskyAvg": 1.08,  # Mean return factor of risky asset
    "RiskyStd": 0.18362634887,  # Stdev of log returns on risky asset
    "RiskyCount": 5,  # Number of integration nodes to use in approximation of risky returns
}
PortfolioConsumerType_ShareGrid_default = {
    "ShareCount": 25  # Number of discrete points in the risky share approximation
}

# Make a dictionary to specify a risky asset consumer type
PortfolioConsumerType_solving_default = {
    # BASIC HARK PARAMETERS REQUIRED TO SOLVE THE MODEL
    "cycles": 1,  # Finite, non-cyclic model
    "T_cycle": 1,  # Number of periods in the cycle for this agent type
    "constructors": PortfolioConsumerType_constructors_default,  # See dictionary above
    # PRIMITIVE RAW PARAMETERS REQUIRED TO SOLVE THE MODEL
    "CRRA": 5.0,  # Coefficient of relative risk aversion
    "Rfree": 1.03,  # Return factor on risk free asset
    "DiscFac": 0.90,  # Intertemporal discount factor
    "LivPrb": [0.98],  # Survival probability after each period
    "PermGroFac": [1.01],  # Permanent income growth factor
    "BoroCnstArt": 0.0,  # Artificial borrowing constraint
    "DiscreteShareBool": False,  # Whether risky asset share is restricted to discrete values
    "PortfolioBool": True,  # Whether there is actually portfolio choice
    "PortfolioBisect": False,  # What does this do?
    "IndepDstnBool": True,  # Whether return and income shocks are independent
    "vFuncBool": False,  # Whether to calculate the value function during solution
    "CubicBool": False,  # Whether to use cubic spline interpolation when True
    # (Uses linear spline interpolation for cFunc when False)
    "AdjustPrb": 1.0,  # Probability that the agent can update their risky portfolio share each period
    "sim_common_Rrisky": True,  # Whether risky returns have a shared/common value across agents
}
PortfolioConsumerType_simulation_default = {
    # PARAMETERS REQUIRED TO SIMULATE THE MODEL
    "AgentCount": 10000,  # Number of agents of this type
    "T_age": None,  # Age after which simulated agents are automatically killed
    "aNrmInitMean": 0.0,  # Mean of log initial assets
    "aNrmInitStd": 1.0,  # Standard deviation of log initial assets
    "pLvlInitMean": 0.0,  # Mean of log initial permanent income
    "pLvlInitStd": 0.0,  # Standard deviation of log initial permanent income
    "PermGroFacAgg": 1.0,  # Aggregate permanent income growth factor
    # (The portion of PermGroFac attributable to aggregate productivity growth)
    "NewbornTransShk": False,  # Whether Newborns have transitory shock
    # ADDITIONAL OPTIONAL PARAMETERS
    "PerfMITShk": False,  # Do Perfect Foresight MIT Shock
    # (Forces Newborns to follow solution path of the agent they replaced if True)
    "neutral_measure": False,  # Whether to use permanent income neutral measure (see Harmenberg 2021)
}
PortfolioConsumerType_default = {}
PortfolioConsumerType_default.update(PortfolioConsumerType_solving_default)
PortfolioConsumerType_default.update(PortfolioConsumerType_simulation_default)
PortfolioConsumerType_default.update(PortfolioConsumerType_aXtraGrid_default)
PortfolioConsumerType_default.update(PortfolioConsumerType_ShareGrid_default)
PortfolioConsumerType_default.update(PortfolioConsumerType_IncShkDstn_default)
PortfolioConsumerType_default.update(PortfolioConsumerType_RiskyDstn_default)
init_portfolio = PortfolioConsumerType_default


class PortfolioConsumerType(RiskyAssetConsumerType):
    r"""
    A consumer type based on IndShockRiskyAssetConsumerType, with portfolio optimization.
    The agent is only able to change their risky asset share with a certain probability.

    .. math::
        \newcommand{\CRRA}{\rho}
        \newcommand{\DiePrb}{\mathsf{D}}
        \newcommand{\PermGroFac}{\Gamma}
        \newcommand{\Rfree}{\mathsf{R}}
        \newcommand{\DiscFac}{\beta}
        \begin{align*}
        v_t(m_t,S_t) &= \max_{c_t,S^{*}_t} u(c_t) + \DiscFac (1-\DiePrb_{t+1})  \mathbb{E}_{t} \left[(\PermGroFac_{t+1}\psi_{t+1})^{1-\CRRA} v_{t+1}(m_{t+1},S_{t+1}) \right], \\
        & \text{s.t.}  \\
        a_t &= m_t - c_t, \\
        a_t &\geq \underline{a}, \\
        m_{t+1} &= \mathsf{R}_{t+1}/(\PermGroFac_{t+1} \psi_{t+1}) a_t + \theta_{t+1}, \\
        \mathsf{R}_{t+1} &=S_t\phi_{t+1}\mathbf{R}_{t+1}+ (1-S_t)\mathsf{R}_{t+1}, \\
        S_{t+1} &= \begin{cases}
        S^{*}_t & \text{if } p_t < \wp\\
        S_t & \text{if } p_t \geq \wp,
        \end{cases}\\
        (\psi_{t+1},\theta_{t+1},\phi_{t+1},p_t) &\sim F_{t+1}, \\
        \mathbb{E}[\psi]=\mathbb{E}[\theta] &= 1.\\
        u(c) &= \frac{c^{1-\CRRA}}{1-\CRRA} \\
        \end{align*}


    Constructors
    ------------
    IncShkDstn: Constructor, :math:`\psi`, :math:`\theta`
        The agent's income shock distributions.

        It's default constructor is :func:`HARK.Calibration.Income.IncomeProcesses.construct_lognormal_income_process_unemployment`
    aXtraGrid: Constructor
        The agent's asset grid.

        It's default constructor is :func:`HARK.utilities.make_assets_grid`
    ShareGrid: Constructor
        The agent's risky asset share grid

        It's default constructor is :func:`HARK.ConsumptionSaving.ConsRiskyAssetModel.make_simple_ShareGrid`
    RiskyDstn: Constructor, :math:`\phi`
        The agent's asset shock distribution for risky assets.

        It's default constructor is :func:`HARK.Calibration.Assets.AssetProcesses.make_lognormal_RiskyDstn`

    Solving Parameters
    ------------------
    cycles: int
        0 specifies an infinite horizon model, 1 specifies a finite model.
    T_cycle: int
        Number of periods in the cycle for this agent type.
    CRRA: float, :math:`\rho`
        Coefficient of Relative Risk Aversion.
    Rfree: float or list[float], time varying, :math:`\mathsf{R}`
        Risk Free interest rate. Pass a list of floats to make Rfree time varying.
    DiscFac: float, :math:`\beta`
        Intertemporal discount factor.
    LivPrb: list[float], time varying, :math:`1-\mathsf{D}`
        Survival probability after each period.
    PermGroFac: list[float], time varying, :math:`\Gamma`
        Permanent income growth factor.
    BoroCnstArt: float, default=0.0, :math:`\underline{a}`
        The minimum Asset/Perminant Income ratio. for this agent, BoroCnstArt must be 0.
    vFuncBool: bool
        Whether to calculate the value function during solution.
    CubicBool: bool
        Whether to use cubic spline interpoliation.
    AdjustPrb: float or list[float], time varying
        Must be between 0 and 1. Probability that the agent can update their risky portfolio share each period. Pass a list of floats to make AdjustPrb time varying.

    Simulation Parameters
    ---------------------
    sim_common_Rrisky: Boolean
        Whether risky returns have a shared/common value across agents. If True, Risky return's can't be time varying.
    AgentCount: int
        Number of agents of this kind that are created during simulations.
    T_age: int
        Age after which to automatically kill agents, None to ignore.
    T_sim: int, required for simulation
        Number of periods to simulate.
    track_vars: list[strings]
        List of variables that should be tracked when running the simulation.
        For this agent, the options are 'Adjust', 'PermShk', 'Risky', 'TranShk', 'aLvl', 'aNrm', 'bNrm', 'cNrm', 'mNrm', 'pLvl', and 'who_dies'.

        Adjust is the array of which agents can adjust

        PermShk is the agent's permanent income shock

        Risky is the agent's risky asset shock

        TranShk is the agent's transitory income shock

        aLvl is the nominal asset level

        aNrm is the normalized assets

        bNrm is the normalized resources without this period's labor income

        cNrm is the normalized consumption

        mNrm is the normalized market resources

        pLvl is the permanent income level

        who_dies is the array of which agents died
    aNrmInitMean: float
        Mean of Log initial Normalized Assets.
    aNrmInitStd: float
        Std of Log initial Normalized Assets.
    pLvlInitMean: float
        Mean of Log initial permanent income.
    pLvlInitStd: float
        Std of Log initial permanent income.
    PermGroFacAgg: float
        Aggregate permanent income growth factor (The portion of PermGroFac attributable to aggregate productivity growth).
    PerfMITShk: boolean
        Do Perfect Foresight MIT Shock (Forces Newborns to follow solution path of the agent they replaced if True).
    NewbornTransShk: boolean
        Whether Newborns have transitory shock.

    Attributes
    ----------
    solution: list[Consumer solution object]
        Created by the :func:`.solve` method. Finite horizon models create a list with T_cycle+1 elements, for each period in the solution.
        Infinite horizon solutions return a list with T_cycle elements for each period in the cycle.

        Visit :class:`HARK.ConsumptionSaving.ConsPortfolioModel.PortfolioSolution` for more information about the solution.

    history: Dict[Array]
        Created by running the :func:`.simulate()` method.
        Contains the variables in track_vars. Each item in the dictionary is an array with the shape (T_sim,AgentCount).
        Visit :class:`HARK.core.AgentType.simulate` for more information.
    """

    IncShkDstn_default = PortfolioConsumerType_IncShkDstn_default
    aXtraGrid_default = PortfolioConsumerType_aXtraGrid_default
    ShareGrid_default = PortfolioConsumerType_ShareGrid_default
    RiskyDstn_default = PortfolioConsumerType_RiskyDstn_default
    solving_default = PortfolioConsumerType_solving_default
    simulation_default = PortfolioConsumerType_simulation_default
<<<<<<< HEAD
    model_ = "ConsPortfolio.yaml"
=======
    default_ = {
        "params": PortfolioConsumerType_default,
        "solver": solve_one_period_ConsPortfolio,
    }
>>>>>>> 11f1ea61

    time_inv_ = deepcopy(RiskyAssetConsumerType.time_inv_)
    time_inv_ = time_inv_ + ["DiscreteShareBool"]

    def initialize_sim(self):
        """
        Initialize the state of simulation attributes.  Simply calls the same method
        for IndShockConsumerType, then sets the type of AdjustNow to bool.

        Parameters
        ----------
        None

        Returns
        -------
        None
        """
        # these need to be set because "post states",
        # but are a control variable and shock, respectively
        self.controls["Share"] = np.zeros(self.AgentCount)
        RiskyAssetConsumerType.initialize_sim(self)

    def sim_birth(self, which_agents):
        """
        Create new agents to replace ones who have recently died; takes draws of
        initial aNrm and pLvl, as in ConsIndShockModel, then sets Share and Adjust
        to zero as initial values.
        Parameters
        ----------
        which_agents : np.array
            Boolean array of size AgentCount indicating which agents should be "born".

        Returns
        -------
        None
        """
        IndShockConsumerType.sim_birth(self, which_agents)

        self.controls["Share"][which_agents] = 0.0
        # here a shock is being used as a 'post state'
        self.shocks["Adjust"][which_agents] = False

    def get_controls(self):
        """
        Calculates consumption cNrmNow and risky portfolio share ShareNow using
        the policy functions in the attribute solution.  These are stored as attributes.

        Parameters
        ----------
        None

        Returns
        -------
        None
        """
        cNrmNow = np.zeros(self.AgentCount) + np.nan
        ShareNow = np.zeros(self.AgentCount) + np.nan

        # Loop over each period of the cycle, getting controls separately depending on "age"
        for t in range(self.T_cycle):
            these = t == self.t_cycle

            # Get controls for agents who *can* adjust their portfolio share
            those = np.logical_and(these, self.shocks["Adjust"])
            cNrmNow[those] = self.solution[t].cFuncAdj(self.state_now["mNrm"][those])
            ShareNow[those] = self.solution[t].ShareFuncAdj(
                self.state_now["mNrm"][those]
            )

            # Get controls for agents who *can't* adjust their portfolio share
            those = np.logical_and(these, np.logical_not(self.shocks["Adjust"]))
            cNrmNow[those] = self.solution[t].cFuncFxd(
                self.state_now["mNrm"][those], self.controls["Share"][those]
            )
            ShareNow[those] = self.solution[t].ShareFuncFxd(
                self.state_now["mNrm"][those], self.controls["Share"][those]
            )  # this just returns same share as before

        # Store controls as attributes of self
        self.controls["cNrm"] = cNrmNow
        self.controls["Share"] = ShareNow


###############################################################################<|MERGE_RESOLUTION|>--- conflicted
+++ resolved
@@ -1241,14 +1241,12 @@
     RiskyDstn_default = PortfolioConsumerType_RiskyDstn_default
     solving_default = PortfolioConsumerType_solving_default
     simulation_default = PortfolioConsumerType_simulation_default
-<<<<<<< HEAD
+
     model_ = "ConsPortfolio.yaml"
-=======
     default_ = {
         "params": PortfolioConsumerType_default,
         "solver": solve_one_period_ConsPortfolio,
     }
->>>>>>> 11f1ea61
 
     time_inv_ = deepcopy(RiskyAssetConsumerType.time_inv_)
     time_inv_ = time_inv_ + ["DiscreteShareBool"]
