"""
This file contains classes and functions for representing, solving, and simulating
agents who must allocate their resources among consumption, saving in a risk-free
asset (with a low return), and saving in a risky asset (with higher average return).
"""
from copy import deepcopy

import numpy as np
from scipy.optimize import minimize_scalar

from HARK import MetricObject, NullFunc, AgentType  # Basic HARK features
from HARK.ConsumptionSaving.ConsIndShockModel import (
    IndShockConsumerType,  # PortfolioConsumerType inherits from it
    utility,  # CRRA utility function
    utility_inv,  # Inverse CRRA utility function
    utilityP,  # CRRA marginal utility function
    utility_invP,  # Derivative of inverse CRRA utility function
    utilityP_inv,  # Inverse CRRA marginal utility function
    init_idiosyncratic_shocks,  # Baseline dictionary to build on
)
from HARK.ConsumptionSaving.ConsRiskyAssetModel import RiskyAssetConsumerType
from HARK.distribution import calc_expectation
from HARK.interpolation import (
    LinearInterp,  # Piecewise linear interpolation
    CubicInterp,  # Piecewise cubic interpolation
    LinearInterpOnInterp1D,  # Interpolator over 1D interpolations
    BilinearInterp,  # 2D interpolator
    ConstantFunction,  # Interpolator-like class that returns constant value
    IdentityFunction,  # Interpolator-like class that returns one of its arguments
    ValueFuncCRRA,
    MargValueFuncCRRA,
<<<<<<< HEAD
    MargMargValueFuncCRRA
=======
>>>>>>> 83f1b8b5
)


# Define a class to represent the single period solution of the portfolio choice problem
class PortfolioSolution(MetricObject):
    """
    A class for representing the single period solution of the portfolio choice model.

    Parameters
    ----------
    cFuncAdj : Interp1D
        Consumption function over normalized market resources when the agent is able
        to adjust their portfolio shares.
    ShareFuncAdj : Interp1D
        Risky share function over normalized market resources when the agent is able
        to adjust their portfolio shares.
    vFuncAdj : ValueFuncCRRA
        Value function over normalized market resources when the agent is able to
        adjust their portfolio shares.
    vPfuncAdj : MargValueFuncCRRA
        Marginal value function over normalized market resources when the agent is able
        to adjust their portfolio shares.
    cFuncFxd : Interp2D
        Consumption function over normalized market resources and risky portfolio share
        when the agent is NOT able to adjust their portfolio shares, so they are fixed.
    ShareFuncFxd : Interp2D
        Risky share function over normalized market resources and risky portfolio share
        when the agent is NOT able to adjust their portfolio shares, so they are fixed.
        This should always be an IdentityFunc, by definition.
    vFuncFxd : ValueFuncCRRA
        Value function over normalized market resources and risky portfolio share when
        the agent is NOT able to adjust their portfolio shares, so they are fixed.
    dvdmFuncFxd : MargValueFuncCRRA
        Marginal value of mNrm function over normalized market resources and risky
        portfolio share when the agent is NOT able to adjust their portfolio shares,
        so they are fixed.
    dvdsFuncFxd : MargValueFuncCRRA
        Marginal value of Share function over normalized market resources and risky
        portfolio share when the agent is NOT able to adjust their portfolio shares,
        so they are fixed.
    aGrid: np.array
        End-of-period-assets grid used to find the solution.
    Share_adj: np.array
        Optimal portfolio share associated with each aGrid point.
    EndOfPrddvda_adj: np.array
        Marginal value of end-of-period resources associated with each aGrid
        point.
    ShareGrid: np.array
        Grid for the portfolio share that is used to solve the model.
    EndOfPrddvda_fxd: np.array
        Marginal value of end-of-period resources associated with each
        (aGrid x sharegrid) combination, for the agent who can not adjust his
        portfolio.
    AdjustPrb: float
        Probability that the agent will be able to adjust his portfolio
        next period.
    """

    distance_criteria = ["vPfuncAdj"]

    def __init__(
        self,
        cFuncAdj=None,
        ShareFuncAdj=None,
        vFuncAdj=None,
        vPfuncAdj=None,
        cFuncFxd=None,
        ShareFuncFxd=None,
        vFuncFxd=None,
        dvdmFuncFxd=None,
        dvdsFuncFxd=None,
        aGrid=None,
        Share_adj=None,
        EndOfPrddvda_adj=None,
        ShareGrid=None,
        EndOfPrddvda_fxd=None,
        AdjPrb=None,
    ):

        # Change any missing function inputs to NullFunc
        if cFuncAdj is None:
            cFuncAdj = NullFunc()
        if cFuncFxd is None:
            cFuncFxd = NullFunc()
        if ShareFuncAdj is None:
            ShareFuncAdj = NullFunc()
        if ShareFuncFxd is None:
            ShareFuncFxd = NullFunc()
        if vFuncAdj is None:
            vFuncAdj = NullFunc()
        if vFuncFxd is None:
            vFuncFxd = NullFunc()
        if vPfuncAdj is None:
            vPfuncAdj = NullFunc()
        if dvdmFuncFxd is None:
            dvdmFuncFxd = NullFunc()
        if dvdsFuncFxd is None:
            dvdsFuncFxd = NullFunc()

        # Set attributes of self
        self.cFuncAdj = cFuncAdj
        self.cFuncFxd = cFuncFxd
        self.ShareFuncAdj = ShareFuncAdj
        self.ShareFuncFxd = ShareFuncFxd
        self.vFuncAdj = vFuncAdj
        self.vFuncFxd = vFuncFxd
        self.vPfuncAdj = vPfuncAdj
        self.dvdmFuncFxd = dvdmFuncFxd
        self.dvdsFuncFxd = dvdsFuncFxd
        self.aGrid = aGrid
        self.Share_adj = Share_adj
        self.EndOfPrddvda_adj = EndOfPrddvda_adj
        self.ShareGrid = ShareGrid
        self.EndOfPrddvda_fxd = EndOfPrddvda_fxd
        self.AdjPrb = AdjPrb


class PortfolioConsumerType(RiskyAssetConsumerType):
    """
    A consumer type with a portfolio choice. This agent type has log-normal return
    factors. Their problem is defined by a coefficient of relative risk aversion,
    intertemporal discount factor, risk-free interest factor, and time sequences of
    permanent income growth rate, survival probability, and permanent and transitory
    income shock standard deviations (in logs).  The agent may also invest in a risky
    asset, which has a higher average return than the risk-free asset.  He *might*
    have age-varying beliefs about the risky-return; if he does, then "true" values
    of the risky asset's return distribution must also be specified.
    """

    time_inv_ = deepcopy(RiskyAssetConsumerType.time_inv_)
    time_inv_ = time_inv_ + ["AdjustPrb", "DiscreteShareBool"]

    def __init__(self, verbose=False, quiet=False, **kwds):
        params = init_portfolio.copy()
        params.update(kwds)
        kwds = params

        # Initialize a basic consumer type
        RiskyAssetConsumerType.__init__(
            self, verbose=verbose, quiet=quiet, **kwds
        )

        # Set the solver for the portfolio model, and update various constructed attributes
        self.solve_one_period = solveConsPortfolio
        self.update()

    def pre_solve(self):
        AgentType.pre_solve(self)
        self.update_solution_terminal()

    def update(self):

        RiskyAssetConsumerType.update(self)
        self.update_ShareGrid()
        self.update_ShareLimit()

    def update_solution_terminal(self):
        """
        Solves the terminal period of the portfolio choice problem.  The solution is
        trivial, as usual: consume all market resources, and put nothing in the risky
        asset (because you have nothing anyway).

        Parameters
        ----------
        None

        Returns
        -------
        None
        """
        # Consume all market resources: c_T = m_T
        cFuncAdj_terminal = IdentityFunction()
        cFuncFxd_terminal = IdentityFunction(i_dim=0, n_dims=2)

        # Risky share is irrelevant-- no end-of-period assets; set to zero
        ShareFuncAdj_terminal = ConstantFunction(0.0)
        ShareFuncFxd_terminal = IdentityFunction(i_dim=1, n_dims=2)

        # Value function is simply utility from consuming market resources
        vFuncAdj_terminal = ValueFuncCRRA(cFuncAdj_terminal, self.CRRA)
        vFuncFxd_terminal = ValueFuncCRRA(cFuncFxd_terminal, self.CRRA)

        # Marginal value of market resources is marg utility at the consumption function
        vPfuncAdj_terminal = MargValueFuncCRRA(cFuncAdj_terminal, self.CRRA)
        dvdmFuncFxd_terminal = MargValueFuncCRRA(cFuncFxd_terminal, self.CRRA)
        dvdsFuncFxd_terminal = ConstantFunction(
            0.0
        )  # No future, no marg value of Share

        # Construct the terminal period solution
        self.solution_terminal = PortfolioSolution(
            cFuncAdj=cFuncAdj_terminal,
            ShareFuncAdj=ShareFuncAdj_terminal,
            vFuncAdj=vFuncAdj_terminal,
            vPfuncAdj=vPfuncAdj_terminal,
            cFuncFxd=cFuncFxd_terminal,
            ShareFuncFxd=ShareFuncFxd_terminal,
            vFuncFxd=vFuncFxd_terminal,
            dvdmFuncFxd=dvdmFuncFxd_terminal,
            dvdsFuncFxd=dvdsFuncFxd_terminal,
        )

    def update_ShareGrid(self):
        """
        Creates the attribute ShareGrid as an evenly spaced grid on [0.,1.], using
        the primitive parameter ShareCount.

        Parameters
        ----------
        None

        Returns
        -------
        None
        """
        self.ShareGrid = np.linspace(0.0, 1.0, self.ShareCount)
        self.add_to_time_inv("ShareGrid")

    def update_ShareLimit(self):
        """
        Creates the attribute ShareLimit, representing the limiting lower bound of
        risky portfolio share as mNrm goes to infinity.

        Parameters
        ----------
        None

        Returns
        -------
        None
        """
        if "RiskyDstn" in self.time_vary:
            self.ShareLimit = []
            for t in range(self.T_cycle):
                RiskyDstn = self.RiskyDstn[t]
                temp_f = lambda s: -((1.0 - self.CRRA) ** -1) * np.dot(
                    (self.Rfree + s * (RiskyDstn.X - self.Rfree)) ** (1.0 - self.CRRA),
                    RiskyDstn.pmf,
                )
                SharePF = minimize_scalar(temp_f, bounds=(0.0, 1.0), method="bounded").x
                self.ShareLimit.append(SharePF)
            self.add_to_time_vary("ShareLimit")

        else:
            RiskyDstn = self.RiskyDstn
            temp_f = lambda s: -((1.0 - self.CRRA) ** -1) * np.dot(
                (self.Rfree + s * (RiskyDstn.X - self.Rfree)) ** (1.0 - self.CRRA),
                RiskyDstn.pmf,
            )
            SharePF = minimize_scalar(temp_f, bounds=(0.0, 1.0), method="bounded").x
            self.ShareLimit = SharePF
            self.add_to_time_inv("ShareLimit")

    def get_Rfree(self):
        """
        Calculates realized return factor for each agent, using the attributes Rfree,
        RiskyNow, and ShareNow.  This method is a bit of a misnomer, as the return
        factor is not riskless, but would more accurately be labeled as Rport.  However,
        this method makes the portfolio model compatible with its parent class.

        Parameters
        ----------
        None

        Returns
        -------
        Rport : np.array
            Array of size AgentCount with each simulated agent's realized portfolio
            return factor.  Will be used by get_states() to calculate mNrmNow, where it
            will be mislabeled as "Rfree".
        """
        Rport = (
            self.controls["Share"] * self.shocks["Risky"]
            + (1.0 - self.controls["Share"]) * self.Rfree
        )
        self.Rport = Rport
        return Rport

    def initialize_sim(self):
        """
        Initialize the state of simulation attributes.  Simply calls the same method
        for IndShockConsumerType, then sets the type of AdjustNow to bool.

        Parameters
        ----------
        None

        Returns
        -------
        None
        """
        # these need to be set because "post states",
        # but are a control variable and shock, respectively
        self.controls["Share"] = np.zeros(self.AgentCount)
        RiskyAssetConsumerType.initialize_sim(self)

    def sim_birth(self, which_agents):
        """
        Create new agents to replace ones who have recently died; takes draws of
        initial aNrm and pLvl, as in ConsIndShockModel, then sets Share and Adjust
        to zero as initial values.
        Parameters
        ----------
        which_agents : np.array
            Boolean array of size AgentCount indicating which agents should be "born".

        Returns
        -------
        None
        """
        IndShockConsumerType.sim_birth(self, which_agents)

        self.controls["Share"][which_agents] = 0
        # here a shock is being used as a 'post state'
        self.shocks["Adjust"][which_agents] = False

    def get_controls(self):
        """
        Calculates consumption cNrmNow and risky portfolio share ShareNow using
        the policy functions in the attribute solution.  These are stored as attributes.

        Parameters
        ----------
        None

        Returns
        -------
        None
        """
        cNrmNow = np.zeros(self.AgentCount) + np.nan
        ShareNow = np.zeros(self.AgentCount) + np.nan

        # Loop over each period of the cycle, getting controls separately depending on "age"
        for t in range(self.T_cycle):
            these = t == self.t_cycle

            # Get controls for agents who *can* adjust their portfolio share
            those = np.logical_and(these, self.shocks["Adjust"])
            cNrmNow[those] = self.solution[t].cFuncAdj(self.state_now["mNrm"][those])
            ShareNow[those] = self.solution[t].ShareFuncAdj(
                self.state_now["mNrm"][those]
            )

            # Get Controls for agents who *can't* adjust their portfolio share
            those = np.logical_and(these, np.logical_not(self.shocks["Adjust"]))
            cNrmNow[those] = self.solution[t].cFuncFxd(
                self.state_now["mNrm"][those], ShareNow[those]
            )
            ShareNow[those] = self.solution[t].ShareFuncFxd(
                self.state_now["mNrm"][those], ShareNow[those]
            )

        # Store controls as attributes of self
        self.controls["cNrm"] = cNrmNow
        self.controls["Share"] = ShareNow


# Define a non-object-oriented one period solver
def solveConsPortfolio(
    solution_next,
    ShockDstn,
    IncShkDstn,
    RiskyDstn,
    LivPrb,
    DiscFac,
    CRRA,
    Rfree,
    PermGroFac,
    BoroCnstArt,
    aXtraGrid,
    ShareGrid,
    vFuncBool,
    AdjustPrb,
    DiscreteShareBool,
    ShareLimit,
    IndepDstnBool,
):
    """
    Solve the one period problem for a portfolio-choice consumer.

    Parameters
    ----------
    solution_next : PortfolioSolution
        Solution to next period's problem.
    ShockDstn : [np.array]
        List with four arrays: discrete probabilities, permanent income shocks,
        transitory income shocks, and risky returns.  This is only used if the
        input IndepDstnBool is False, indicating that income and return distributions
        can't be assumed to be independent.
    IncShkDstn : distribution.Distribution
        Discrete distribution of permanent income shocks
        and transitory income shocks.  This is only used if the input IndepDsntBool
        is True, indicating that income and return distributions are independent.
    RiskyDstn : [np.array]
        List with two arrays: discrete probabilities and risky asset returns. This
        is only used if the input IndepDstnBool is True, indicating that income
        and return distributions are independent.
    LivPrb : float
        Survival probability; likelihood of being alive at the beginning of
        the succeeding period.
    DiscFac : float
        Intertemporal discount factor for future utility.
    CRRA : float
        Coefficient of relative risk aversion.
    Rfree : float
        Risk free interest factor on end-of-period assets.
    PermGroFac : float
        Expected permanent income growth factor at the end of this period.
    BoroCnstArt: float or None
        Borrowing constraint for the minimum allowable assets to end the
        period with.  In this model, it is *required* to be zero.
    aXtraGrid: np.array
        Array of "extra" end-of-period asset values-- assets above the
        absolute minimum acceptable level.
    ShareGrid : np.array
        Array of risky portfolio shares on which to define the interpolation
        of the consumption function when Share is fixed.
    vFuncBool: boolean
        An indicator for whether the value function should be computed and
        included in the reported solution.
    AdjustPrb : float
        Probability that the agent will be able to update his portfolio share.
    DiscreteShareBool : bool
        Indicator for whether risky portfolio share should be optimized on the
        continuous [0,1] interval using the FOC (False), or instead only selected
        from the discrete set of values in ShareGrid (True).  If True, then
        vFuncBool must also be True.
    ShareLimit : float
        Limiting lower bound of risky portfolio share as mNrm approaches infinity.
    IndepDstnBool : bool
        Indicator for whether the income and risky return distributions are in-
        dependent of each other, which can speed up the expectations step.

    Returns
    -------
    solution_now : PortfolioSolution
        The solution to the single period consumption-saving with portfolio choice
        problem.  Includes two consumption and risky share functions: one for when
        the agent can adjust his portfolio share (Adj) and when he can't (Fxd).
    """
    # Make sure the individual is liquidity constrained.  Allowing a consumer to
    # borrow *and* invest in an asset with unbounded (negative) returns is a bad mix.
    if BoroCnstArt != 0.0:
        raise ValueError("PortfolioConsumerType must have BoroCnstArt=0.0!")

    # Make sure that if risky portfolio share is optimized only discretely, then
    # the value function is also constructed (else this task would be impossible).
    if DiscreteShareBool and (not vFuncBool):
        raise ValueError(
            "PortfolioConsumerType requires vFuncBool to be True when DiscreteShareBool is True!"
        )

    # Define temporary functions for utility and its derivative and inverse
    u = lambda x: utility(x, CRRA)
    uP = lambda x: utilityP(x, CRRA)
    uPinv = lambda x: utilityP_inv(x, CRRA)
    n = lambda x: utility_inv(x, CRRA)
    nP = lambda x: utility_invP(x, CRRA)

    # Unpack next period's solution
    vPfuncAdj_next = solution_next.vPfuncAdj
    dvdmFuncFxd_next = solution_next.dvdmFuncFxd
    dvdsFuncFxd_next = solution_next.dvdsFuncFxd
    vFuncAdj_next = solution_next.vFuncAdj
    vFuncFxd_next = solution_next.vFuncFxd

    # Major method fork: (in)dependent risky asset return and income distributions
    if IndepDstnBool:  # If the distributions ARE independent...
        # Unpack the shock distribution
        TranShks_next = IncShkDstn.X[1]
        Risky_next = RiskyDstn.X

        # Flag for whether the natural borrowing constraint is zero
        zero_bound = np.min(TranShks_next) == 0.0
        RiskyMax = np.max(Risky_next)

        # bNrm represents R*a, balances after asset return shocks but before income.
        # This just uses the highest risky return as a rough shifter for the aXtraGrid.
        if zero_bound:
            aNrmGrid = aXtraGrid
            bNrmGrid = np.insert(
                RiskyMax * aXtraGrid, 0, np.min(Risky_next) * aXtraGrid[0]
            )
        else:
            # Add an asset point at exactly zero
            aNrmGrid = np.insert(aXtraGrid, 0, 0.0)
            bNrmGrid = RiskyMax * np.insert(aXtraGrid, 0, 0.0)

        # Get grid and shock sizes, for easier indexing
        aNrm_N = aNrmGrid.size
        bNrm_N = bNrmGrid.size
        Share_N = ShareGrid.size

        # Make tiled arrays to calculate future realizations of mNrm and Share when integrating over IncShkDstn
        bNrm_tiled, Share_tiled = np.meshgrid(bNrmGrid, ShareGrid, indexing="ij")

        # Calculate future realizations of market resources
        def m_nrm_next(shocks, b_nrm):
            return b_nrm / (shocks[0] * PermGroFac) + shocks[1]

        # Evaluate realizations of marginal value of market resources next period
        def dvdb_dist(shocks, b_nrm, Share_next):
            mNrm_next = m_nrm_next(shocks, b_nrm)

            dvdmAdj_next = vPfuncAdj_next(mNrm_next)
            if AdjustPrb < 1.0:
                dvdmFxd_next = dvdmFuncFxd_next(mNrm_next, Share_next)
                # Combine by adjustment probability
                dvdm_next = AdjustPrb * dvdmAdj_next + (1.0 - AdjustPrb) * dvdmFxd_next
            else:  # Don't bother evaluating if there's no chance that portfolio share is fixed
                dvdm_next = dvdmAdj_next

            return (shocks[0] * PermGroFac) ** (-CRRA) * dvdm_next

        # Evaluate realizations of marginal value of risky share next period
        def dvds_dist(shocks, b_nrm, Share_next):
            mNrm_next = m_nrm_next(shocks, b_nrm)
            # No marginal value of Share if it's a free choice!
            dvdsAdj_next = np.zeros_like(mNrm_next)
            if AdjustPrb < 1.0:
                dvdsFxd_next = dvdsFuncFxd_next(mNrm_next, Share_next)
                # Combine by adjustment probability
                dvds_next = AdjustPrb * dvdsAdj_next + (1.0 - AdjustPrb) * dvdsFxd_next
            else:  # Don't bother evaluating if there's no chance that portfolio share is fixed
                dvds_next = dvdsAdj_next

            return (shocks[0] * PermGroFac) ** (1.0 - CRRA) * dvds_next

        # If the value function has been requested, evaluate realizations of value
        def v_intermed_dist(shocks, b_nrm, Share_next):
            mNrm_next = m_nrm_next(shocks, b_nrm)

            vAdj_next = vFuncAdj_next(mNrm_next)
            if AdjustPrb < 1.0:
                vFxd_next = vFuncFxd_next(mNrm_next, Share_next)
                # Combine by adjustment probability
                v_next = AdjustPrb * vAdj_next + (1.0 - AdjustPrb) * vFxd_next
            else:  # Don't bother evaluating if there's no chance that portfolio share is fixed
                v_next = vAdj_next

            return (shocks[0] * PermGroFac) ** (1.0 - CRRA) * v_next

        # Calculate intermediate marginal value of bank balances by taking expectations over income shocks
        dvdb_intermed = calc_expectation(IncShkDstn, dvdb_dist, bNrm_tiled, Share_tiled)
        # calc_expectation returns one additional "empty" dimension, remove it
        # this line can be deleted when calc_expectation is fixed
        dvdb_intermed = dvdb_intermed[:, :, 0]
        dvdbNvrs_intermed = uPinv(dvdb_intermed)
        dvdbNvrsFunc_intermed = BilinearInterp(dvdbNvrs_intermed, bNrmGrid, ShareGrid)
        dvdbFunc_intermed = MargValueFuncCRRA(dvdbNvrsFunc_intermed, CRRA)

        # Calculate intermediate value by taking expectations over income shocks
        if vFuncBool:
            v_intermed = calc_expectation(
                IncShkDstn, v_intermed_dist, bNrm_tiled, Share_tiled
            )
            # calc_expectation returns one additional "empty" dimension, remove it
            # this line can be deleted when calc_expectation is fixed
            v_intermed = v_intermed[:, :, 0]
            vNvrs_intermed = n(v_intermed)
            vNvrsFunc_intermed = BilinearInterp(vNvrs_intermed, bNrmGrid, ShareGrid)
            vFunc_intermed = ValueFuncCRRA(vNvrsFunc_intermed, CRRA)

        # Calculate intermediate marginal value of risky portfolio share by taking expectations
        dvds_intermed = calc_expectation(IncShkDstn, dvds_dist, bNrm_tiled, Share_tiled)
        # calc_expectation returns one additional "empty" dimension, remove it
        # this line can be deleted when calc_expectation is fixed
        dvds_intermed = dvds_intermed[:, :, 0]
        dvdsFunc_intermed = BilinearInterp(dvds_intermed, bNrmGrid, ShareGrid)

        # Make tiled arrays to calculate future realizations of bNrm and Share when integrating over RiskyDstn
        aNrm_tiled, Share_tiled = np.meshgrid(aNrmGrid, ShareGrid, indexing="ij")

        # Evaluate realizations of value and marginal value after asset returns are realized

        def EndOfPrddvda_dist(shock, a_nrm, Share_next):
            # Calculate future realizations of bank balances bNrm
            Rxs = shock - Rfree
            Rport = Rfree + Share_next * Rxs
            b_nrm_next = Rport * a_nrm

            return Rport * dvdbFunc_intermed(b_nrm_next, Share_next)

        def EndOfPrdv_dist(shock, a_nrm, Share_next):
            # Calculate future realizations of bank balances bNrm
            Rxs = shock - Rfree
            Rport = Rfree + Share_next * Rxs
            b_nrm_next = Rport * a_nrm

            return vFunc_intermed(b_nrm_next, Share_next)

        def EndOfPrddvds_dist(shock, a_nrm, Share_next):
            # Calculate future realizations of bank balances bNrm
            Rxs = shock - Rfree
            Rport = Rfree + Share_next * Rxs
            b_nrm_next = Rport * a_nrm

            return Rxs * a_nrm * dvdbFunc_intermed(
                b_nrm_next, Share_next
            ) + dvdsFunc_intermed(b_nrm_next, Share_next)

        # Calculate end-of-period marginal value of assets by taking expectations
        EndOfPrddvda = (
            DiscFac
            * LivPrb
            * calc_expectation(RiskyDstn, EndOfPrddvda_dist, aNrm_tiled, Share_tiled)
        )
        # calc_expectation returns one additional "empty" dimension, remove it
        # this line can be deleted when calc_expectation is fixed
        EndOfPrddvda = EndOfPrddvda[:, :, 0]
        EndOfPrddvdaNvrs = uPinv(EndOfPrddvda)

        # Calculate end-of-period value by taking expectations
        if vFuncBool:
            EndOfPrdv = (
                DiscFac
                * LivPrb
                * calc_expectation(RiskyDstn, EndOfPrdv_dist, aNrm_tiled, Share_tiled)
            )
            # calc_expectation returns one additional "empty" dimension, remove it
            # this line can be deleted when calc_expectation is fixed
            EndOfPrdv = EndOfPrdv[:, :, 0]
            EndOfPrdvNvrs = n(EndOfPrdv)

        # Calculate end-of-period marginal value of risky portfolio share by taking expectations
        EndOfPrddvds = (
            DiscFac
            * LivPrb
            * calc_expectation(RiskyDstn, EndOfPrddvds_dist, aNrm_tiled, Share_tiled)
        )
        # calc_expectation returns one additional "empty" dimension, remove it
        # this line can be deleted when calc_expectation is fixed
        EndOfPrddvds = EndOfPrddvds[:, :, 0]

    else:  # If the distributions are NOT independent...
        # Unpack the shock distribution
        ShockPrbs_next = ShockDstn[0]
        PermShks_next = ShockDstn[1]
        TranShks_next = ShockDstn[2]
        Risky_next = ShockDstn[3]
        # Flag for whether the natural borrowing constraint is zero
        zero_bound = np.min(TranShks_next) == 0.0

        # Make tiled arrays to calculate future realizations of mNrm and Share; dimension order: mNrm, Share, shock
        if zero_bound:
            aNrmGrid = aXtraGrid
        else:
            # Add an asset point at exactly zero
            aNrmGrid = np.insert(aXtraGrid, 0, 0.0)

        aNrm_N = aNrmGrid.size
        Share_N = ShareGrid.size
        Shock_N = ShockPrbs_next.size

        aNrm_tiled = np.tile(
            np.reshape(aNrmGrid, (aNrm_N, 1, 1)), (1, Share_N, Shock_N)
        )
        Share_tiled = np.tile(
            np.reshape(ShareGrid, (1, Share_N, 1)), (aNrm_N, 1, Shock_N)
        )
        ShockPrbs_tiled = np.tile(
            np.reshape(ShockPrbs_next, (1, 1, Shock_N)), (aNrm_N, Share_N, 1)
        )
        PermShks_tiled = np.tile(
            np.reshape(PermShks_next, (1, 1, Shock_N)), (aNrm_N, Share_N, 1)
        )
        TranShks_tiled = np.tile(
            np.reshape(TranShks_next, (1, 1, Shock_N)), (aNrm_N, Share_N, 1)
        )
        Risky_tiled = np.tile(
            np.reshape(Risky_next, (1, 1, Shock_N)), (aNrm_N, Share_N, 1)
        )

        # Calculate future realizations of market resources
        Rport = (1.0 - Share_tiled) * Rfree + Share_tiled * Risky_tiled
        mNrm_next = Rport * aNrm_tiled / (PermShks_tiled * PermGroFac) + TranShks_tiled
        Share_next = Share_tiled

        # Evaluate realizations of marginal value of market resources next period
        dvdmAdj_next = vPfuncAdj_next(mNrm_next)
        if AdjustPrb < 1.0:
            dvdmFxd_next = dvdmFuncFxd_next(mNrm_next, Share_next)
            # Combine by adjustment probability
            dvdm_next = AdjustPrb * dvdmAdj_next + (1.0 - AdjustPrb) * dvdmFxd_next
        else:  # Don't bother evaluating if there's no chance that portfolio share is fixed
            dvdm_next = dvdmAdj_next

        # Evaluate realizations of marginal value of risky share next period
        # No marginal value of Share if it's a free choice!
        dvdsAdj_next = np.zeros_like(mNrm_next)
        if AdjustPrb < 1.0:
            dvdsFxd_next = dvdsFuncFxd_next(mNrm_next, Share_next)
            # Combine by adjustment probability
            dvds_next = AdjustPrb * dvdsAdj_next + (1.0 - AdjustPrb) * dvdsFxd_next
        else:  # Don't bother evaluating if there's no chance that portfolio share is fixed
            dvds_next = dvdsAdj_next

        # If the value function has been requested, evaluate realizations of value
        if vFuncBool:
            vAdj_next = vFuncAdj_next(mNrm_next)
            if AdjustPrb < 1.0:
                vFxd_next = vFuncFxd_next(mNrm_next, Share_next)
                v_next = AdjustPrb * vAdj_next + (1.0 - AdjustPrb) * vFxd_next
            else:  # Don't bother evaluating if there's no chance that portfolio share is fixed
                v_next = vAdj_next
        else:
            v_next = np.zeros_like(dvdm_next)  # Trivial array

        # Calculate end-of-period marginal value of assets by taking expectations
        temp_fac_A = uP(PermShks_tiled * PermGroFac)  # Will use this in a couple places
        EndOfPrddvda = (
            DiscFac
            * LivPrb
            * np.sum(ShockPrbs_tiled * Rport * temp_fac_A * dvdm_next, axis=2)
        )
        EndOfPrddvdaNvrs = uPinv(EndOfPrddvda)

        # Calculate end-of-period value by taking expectations
        # Will use this below
        temp_fac_B = (PermShks_tiled * PermGroFac) ** (1.0 - CRRA)
        if vFuncBool:
            EndOfPrdv = (
                DiscFac * LivPrb * np.sum(ShockPrbs_tiled * temp_fac_B * v_next, axis=2)
            )
            EndOfPrdvNvrs = n(EndOfPrdv)

        # Calculate end-of-period marginal value of risky portfolio share by taking expectations
        Rxs = Risky_tiled - Rfree
        EndOfPrddvds = (
            DiscFac
            * LivPrb
            * np.sum(
                ShockPrbs_tiled
                * (Rxs * aNrm_tiled * temp_fac_A * dvdm_next + temp_fac_B * dvds_next),
                axis=2,
            )
        )

    # Major method fork: discrete vs continuous choice of risky portfolio share
    if DiscreteShareBool:  # Optimization of Share on the discrete set ShareGrid
        opt_idx = np.argmax(EndOfPrdv, axis=1)
        Share_now = ShareGrid[opt_idx]  # Best portfolio share is one with highest value
        # Take cNrm at that index as well
        cNrmAdj_now = EndOfPrddvdaNvrs[np.arange(aNrm_N), opt_idx]
        if not zero_bound:
            Share_now[0] = 1.0  # aNrm=0, so there's no way to "optimize" the portfolio
            # Consumption when aNrm=0 does not depend on Share
            cNrmAdj_now[0] = EndOfPrddvdaNvrs[0, -1]

    else:  # Optimization of Share on continuous interval [0,1]
        # For values of aNrm at which the agent wants to put more than 100% into risky asset, constrain them
        FOC_s = EndOfPrddvds
        # Initialize to putting everything in safe asset
        Share_now = np.zeros_like(aNrmGrid)
        cNrmAdj_now = np.zeros_like(aNrmGrid)
        # If agent wants to put more than 100% into risky asset, he is constrained
        constrained_top = FOC_s[:, -1] > 0.0
        # Likewise if he wants to put less than 0% into risky asset
        constrained_bot = FOC_s[:, 0] < 0.0
        Share_now[constrained_top] = 1.0
        if not zero_bound:
            Share_now[0] = 1.0  # aNrm=0, so there's no way to "optimize" the portfolio
            # Consumption when aNrm=0 does not depend on Share
            cNrmAdj_now[0] = EndOfPrddvdaNvrs[0, -1]
            # Mark as constrained so that there is no attempt at optimization
            constrained_top[0] = True

        # Get consumption when share-constrained
        cNrmAdj_now[constrained_top] = EndOfPrddvdaNvrs[constrained_top, -1]
        cNrmAdj_now[constrained_bot] = EndOfPrddvdaNvrs[constrained_bot, 0]
        # For each value of aNrm, find the value of Share such that FOC-Share == 0.
        # This loop can probably be eliminated, but it's such a small step that it won't speed things up much.
        crossing = np.logical_and(FOC_s[:, 1:] <= 0.0, FOC_s[:, :-1] >= 0.0)
        for j in range(aNrm_N):
            if not (constrained_top[j] or constrained_bot[j]):
                idx = np.argwhere(crossing[j, :])[0][0]
                bot_s = ShareGrid[idx]
                top_s = ShareGrid[idx + 1]
                bot_f = FOC_s[j, idx]
                top_f = FOC_s[j, idx + 1]
                bot_c = EndOfPrddvdaNvrs[j, idx]
                top_c = EndOfPrddvdaNvrs[j, idx + 1]
                alpha = 1.0 - top_f / (top_f - bot_f)
                Share_now[j] = (1.0 - alpha) * bot_s + alpha * top_s
                cNrmAdj_now[j] = (1.0 - alpha) * bot_c + alpha * top_c

    # Calculate the endogenous mNrm gridpoints when the agent adjusts his portfolio
    mNrmAdj_now = aNrmGrid + cNrmAdj_now

    # This is a point at which (a,c,share) have consistent length. Take the
    # snapshot for storing the grid and values in the solution.
    save_points = {
        "a": deepcopy(aNrmGrid),
        "eop_dvda_adj": uP(cNrmAdj_now),
        "share_adj": deepcopy(Share_now),
        "share_grid": deepcopy(ShareGrid),
        "eop_dvda_fxd": uP(EndOfPrddvda),
    }

    # Construct the risky share function when the agent can adjust
    if DiscreteShareBool:
        mNrmAdj_mid = (mNrmAdj_now[1:] + mNrmAdj_now[:-1]) / 2
        mNrmAdj_plus = mNrmAdj_mid * (1.0 + 1e-12)
        mNrmAdj_comb = (np.transpose(np.vstack((mNrmAdj_mid, mNrmAdj_plus)))).flatten()
        mNrmAdj_comb = np.append(np.insert(mNrmAdj_comb, 0, 0.0), mNrmAdj_now[-1])
        Share_comb = (np.transpose(np.vstack((Share_now, Share_now)))).flatten()
        ShareFuncAdj_now = LinearInterp(mNrmAdj_comb, Share_comb)
    else:
        if zero_bound:
            Share_lower_bound = ShareLimit
        else:
            Share_lower_bound = 1.0
        Share_now = np.insert(Share_now, 0, Share_lower_bound)
        ShareFuncAdj_now = LinearInterp(
            np.insert(mNrmAdj_now, 0, 0.0),
            Share_now,
            intercept_limit=ShareLimit,
            slope_limit=0.0,
        )

    # Construct the consumption function when the agent can adjust
    cNrmAdj_now = np.insert(cNrmAdj_now, 0, 0.0)
    cFuncAdj_now = LinearInterp(np.insert(mNrmAdj_now, 0, 0.0), cNrmAdj_now)

    # Construct the marginal value (of mNrm) function when the agent can adjust
    vPfuncAdj_now = MargValueFuncCRRA(cFuncAdj_now, CRRA)

    # Construct the consumption function when the agent *can't* adjust the risky share, as well
    # as the marginal value of Share function
    cFuncFxd_by_Share = []
    dvdsFuncFxd_by_Share = []
    for j in range(Share_N):
        cNrmFxd_temp = EndOfPrddvdaNvrs[:, j]
        mNrmFxd_temp = aNrmGrid + cNrmFxd_temp
        cFuncFxd_by_Share.append(
            LinearInterp(
                np.insert(mNrmFxd_temp, 0, 0.0), np.insert(cNrmFxd_temp, 0, 0.0)
            )
        )
        dvdsFuncFxd_by_Share.append(
            LinearInterp(
                np.insert(mNrmFxd_temp, 0, 0.0),
                np.insert(EndOfPrddvds[:, j], 0, EndOfPrddvds[0, j]),
            )
        )
    cFuncFxd_now = LinearInterpOnInterp1D(cFuncFxd_by_Share, ShareGrid)
    dvdsFuncFxd_now = LinearInterpOnInterp1D(dvdsFuncFxd_by_Share, ShareGrid)

    # The share function when the agent can't adjust his portfolio is trivial
    ShareFuncFxd_now = IdentityFunction(i_dim=1, n_dims=2)

    # Construct the marginal value of mNrm function when the agent can't adjust his share
    dvdmFuncFxd_now = MargValueFuncCRRA(cFuncFxd_now, CRRA)

    # If the value function has been requested, construct it now
    if vFuncBool:
        # First, make an end-of-period value function over aNrm and Share
        EndOfPrdvNvrsFunc = BilinearInterp(EndOfPrdvNvrs, aNrmGrid, ShareGrid)
        EndOfPrdvFunc = ValueFuncCRRA(EndOfPrdvNvrsFunc, CRRA)

        # Construct the value function when the agent can adjust his portfolio
        mNrm_temp = aXtraGrid  # Just use aXtraGrid as our grid of mNrm values
        cNrm_temp = cFuncAdj_now(mNrm_temp)
        aNrm_temp = mNrm_temp - cNrm_temp
        Share_temp = ShareFuncAdj_now(mNrm_temp)
        v_temp = u(cNrm_temp) + EndOfPrdvFunc(aNrm_temp, Share_temp)
        vNvrs_temp = n(v_temp)
        vNvrsP_temp = uP(cNrm_temp) * nP(v_temp)
        vNvrsFuncAdj = CubicInterp(
            np.insert(mNrm_temp, 0, 0.0),  # x_list
            np.insert(vNvrs_temp, 0, 0.0),  # f_list
            np.insert(vNvrsP_temp, 0, vNvrsP_temp[0]),  # dfdx_list
        )
        # Re-curve the pseudo-inverse value function
        vFuncAdj_now = ValueFuncCRRA(vNvrsFuncAdj, CRRA)

        # Construct the value function when the agent *can't* adjust his portfolio
        mNrm_temp = np.tile(np.reshape(aXtraGrid, (aXtraGrid.size, 1)), (1, Share_N))
        Share_temp = np.tile(np.reshape(ShareGrid, (1, Share_N)), (aXtraGrid.size, 1))
        cNrm_temp = cFuncFxd_now(mNrm_temp, Share_temp)
        aNrm_temp = mNrm_temp - cNrm_temp
        v_temp = u(cNrm_temp) + EndOfPrdvFunc(aNrm_temp, Share_temp)
        vNvrs_temp = n(v_temp)
        vNvrsP_temp = uP(cNrm_temp) * nP(v_temp)
        vNvrsFuncFxd_by_Share = []
        for j in range(Share_N):
            vNvrsFuncFxd_by_Share.append(
                CubicInterp(
                    np.insert(mNrm_temp[:, 0], 0, 0.0),  # x_list
                    np.insert(vNvrs_temp[:, j], 0, 0.0),  # f_list
                    np.insert(vNvrsP_temp[:, j], 0, vNvrsP_temp[j, 0]),  # dfdx_list
                )
            )
        vNvrsFuncFxd = LinearInterpOnInterp1D(vNvrsFuncFxd_by_Share, ShareGrid)
        vFuncFxd_now = ValueFuncCRRA(vNvrsFuncFxd, CRRA)

    else:  # If vFuncBool is False, fill in dummy values
        vFuncAdj_now = None
        vFuncFxd_now = None

    # Create and return this period's solution
    return PortfolioSolution(
        cFuncAdj=cFuncAdj_now,
        ShareFuncAdj=ShareFuncAdj_now,
        vPfuncAdj=vPfuncAdj_now,
        vFuncAdj=vFuncAdj_now,
        cFuncFxd=cFuncFxd_now,
        ShareFuncFxd=ShareFuncFxd_now,
        dvdmFuncFxd=dvdmFuncFxd_now,
        dvdsFuncFxd=dvdsFuncFxd_now,
        vFuncFxd=vFuncFxd_now,
        aGrid=save_points["a"],
        Share_adj=save_points["share_adj"],
        EndOfPrddvda_adj=save_points["eop_dvda_adj"],
        ShareGrid=save_points["share_grid"],
        EndOfPrddvda_fxd=save_points["eop_dvda_fxd"],
        AdjPrb=AdjustPrb,
    )


# Make a dictionary to specify a portfolio choice consumer type
init_portfolio = init_idiosyncratic_shocks.copy()
init_portfolio["RiskyAvg"] = 1.08  # Average return of the risky asset
init_portfolio["RiskyStd"] = 0.20  # Standard deviation of (log) risky returns
# Number of integration nodes to use in approximation of risky returns
init_portfolio["RiskyCount"] = 5
# Number of discrete points in the risky share approximation
init_portfolio["ShareCount"] = 25
# Probability that the agent can adjust their risky portfolio share each period
init_portfolio["AdjustPrb"] = 1.0
# Flag for whether to optimize risky share on a discrete grid only
init_portfolio["DiscreteShareBool"] = False

# Adjust some of the existing parameters in the dictionary
init_portfolio["aXtraMax"] = 100  # Make the grid of assets go much higher...
init_portfolio["aXtraCount"] = 200  # ...and include many more gridpoints...
init_portfolio["aXtraNestFac"] = 1  # ...which aren't so clustered at the bottom
init_portfolio["BoroCnstArt"] = 0.0  # Artificial borrowing constraint must be turned on
init_portfolio["CRRA"] = 5.0  # Results are more interesting with higher risk aversion
init_portfolio["DiscFac"] = 0.90  # And also lower patience<|MERGE_RESOLUTION|>--- conflicted
+++ resolved
@@ -7,7 +7,6 @@
 
 import numpy as np
 from scipy.optimize import minimize_scalar
-
 from HARK import MetricObject, NullFunc, AgentType  # Basic HARK features
 from HARK.ConsumptionSaving.ConsIndShockModel import (
     IndShockConsumerType,  # PortfolioConsumerType inherits from it
@@ -29,10 +28,6 @@
     IdentityFunction,  # Interpolator-like class that returns one of its arguments
     ValueFuncCRRA,
     MargValueFuncCRRA,
-<<<<<<< HEAD
-    MargMargValueFuncCRRA
-=======
->>>>>>> 83f1b8b5
 )
 
 
@@ -585,6 +580,9 @@
         dvdbFunc_intermed = MargValueFuncCRRA(dvdbNvrsFunc_intermed, CRRA)
 
         # Calculate intermediate value by taking expectations over income shocks
+        temp_fac_B = (PermShks_tiled * PermGroFac) ** (
+            1.0 - CRRA
+        )  # Will use this below
         if vFuncBool:
             v_intermed = calc_expectation(
                 IncShkDstn, v_intermed_dist, bNrm_tiled, Share_tiled
@@ -933,7 +931,6 @@
         vFuncAdj_now = None
         vFuncFxd_now = None
 
-    # Create and return this period's solution
     return PortfolioSolution(
         cFuncAdj=cFuncAdj_now,
         ShareFuncAdj=ShareFuncAdj_now,
