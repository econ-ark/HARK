--- conflicted
+++ resolved
@@ -305,8 +305,6 @@
 
 
 def calc_radj(shock, share_limit, rfree, crra):
-<<<<<<< HEAD
-=======
     """Expected rate of return adjusted by CRRA
 
     Args:
@@ -315,24 +313,10 @@
         rfree (float): Risk free interest rate
         crra (float): Coefficient of relative risk aversion
     """
->>>>>>> 228ff344
     rport = share_limit * shock + (1.0 - share_limit) * rfree
     return rport ** (1.0 - crra)
 
 
-<<<<<<< HEAD
-def calc_h_nrm(shocks, perm_gro_fac, share_limit, rfree, crra, h_nrm_next):
-    perm_shk_fac = perm_gro_fac * shocks["PermShk"]
-    rport = share_limit * shocks["Risky"] + (1.0 - share_limit) * rfree
-    hNrm = (perm_shk_fac / rport**crra) * (shocks["TranShk"] + h_nrm_next)
-    return hNrm
-
-
-def calc_h_nrm_joint(shocks, perm_gro_fac, share_limit, rfree, h_nrm_next):
-    perm_shk_fac = perm_gro_fac * shocks["PermShk"]
-    rport = share_limit * shocks["Risky"] + (1.0 - share_limit) * rfree
-    hNrm = (perm_shk_fac / rport) * (shocks["TranShk"] + h_nrm_next)
-=======
 def calc_human_wealth(shocks, perm_gro_fac, share_limit, rfree, crra, h_nrm_next):
     """Calculate human wealth this period given human wealth next period.
 
@@ -347,7 +331,6 @@
     perm_shk_fac = perm_gro_fac * shocks["PermShk"]
     rport = share_limit * shocks["Risky"] + (1.0 - share_limit) * rfree
     hNrm = (perm_shk_fac / rport**crra) * (shocks["TranShk"] + h_nrm_next)
->>>>>>> 228ff344
     return hNrm
 
 
@@ -420,14 +403,11 @@
     dvdm_func_fxd,
     dvds_func_fxd,
 ):
-<<<<<<< HEAD
-=======
     """
     Evaluate realizations of marginal values next period, based
     on the income distribution "shocks", values of bank balances bNrm, and values of
     the risky share z.
     """
->>>>>>> 228ff344
     m_nrm = calc_m_nrm_next(shocks, b_nrm, perm_gro_fac)
     dvdm_adj = vp_func_adj(m_nrm)
     # No marginal value of shockshare if it's a free choice!
@@ -488,13 +468,10 @@
 
 
 def calc_end_of_prd_dvdx(shocks, a_nrm, share, rfree, dvdb_func, dvds_func):
-<<<<<<< HEAD
-=======
     """
     Compute end-of-period marginal values at values a, conditional
     on risky asset return shocks and risky share z.
     """
->>>>>>> 228ff344
     # Calculate future realizations of bank balances bNrm
     ex_ret = shocks - rfree  # Excess returns
     r_port = rfree + share * ex_ret  # Portfolio return
@@ -530,10 +507,7 @@
 
 
 def calc_end_of_prd_v(shocks, a_nrm, share, rfree, v_func):
-<<<<<<< HEAD
-=======
     """Compute end-of-period values."""
->>>>>>> 228ff344
     # Calculate future realizations of bank balances bNrm
     ex_ret = shocks - rfree
     r_port = rfree + share * ex_ret
@@ -757,12 +731,6 @@
     # Also perform an alternate calculation for human wealth under risky returns
 
     # This correctly accounts for risky returns and risk aversion
-<<<<<<< HEAD
-    hNrmNow = expected(
-        calc_h_nrm_joint,
-        ShockDstn,
-        args=(PermGroFac, ShareLimit, Rfree, solution_next.hNrm),
-=======
     hNrmNow = (
         expected(
             calc_human_wealth,
@@ -770,7 +738,6 @@
             args=(PermGroFac, ShareLimit, Rfree, CRRA, solution_next.hNrm),
         )
         / R_adj
->>>>>>> 228ff344
     )
 
     # This basic equation works if there's no correlation among shocks
