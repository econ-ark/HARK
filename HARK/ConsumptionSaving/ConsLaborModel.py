"""
Subclasses of AgentType representing consumers who make decisions about how much
labor to supply, as well as a consumption-saving decision.

It currently only has
one model: labor supply on the intensive margin (unit interval) with CRRA utility
from a composite good (of consumption and leisure), with transitory and permanent
productivity shocks.  Agents choose their quantities of labor and consumption after
observing both of these shocks, so the transitory shock is a state variable.
"""

import sys
from copy import copy

import matplotlib.pyplot as plt
import numpy as np
from HARK.Calibration.Income.IncomeProcesses import (
    construct_lognormal_income_process_unemployment,
    get_PermShkDstn_from_IncShkDstn,
    get_TranShkDstn_from_IncShkDstn,
    get_TranShkGrid_from_TranShkDstn,
)
from HARK.ConsumptionSaving.ConsIndShockModel import (
    IndShockConsumerType,
)
from HARK.interpolation import (
    BilinearInterp,
    ConstantFunction,
    LinearInterp,
    LinearInterpOnInterp1D,
    MargValueFuncCRRA,
    ValueFuncCRRA,
    VariableLowerBoundFunc2D,
)
from HARK.metric import MetricObject
from HARK.rewards import CRRAutilityP, CRRAutilityP_inv
from HARK.utilities import make_assets_grid


class ConsumerLaborSolution(MetricObject):
    """
    A class for representing one period of the solution to a Consumer Labor problem.

    Parameters
    ----------
    cFunc : function
        The consumption function for this period, defined over normalized
        bank balances and the transitory productivity shock: cNrm = cFunc(bNrm,TranShk).
    LbrFunc : function
        The labor supply function for this period, defined over normalized
        bank balances: Lbr = LbrFunc(bNrm,TranShk).
    vFunc : function
        The beginning-of-period value function for this period, defined over
        normalized bank balances: v = vFunc(bNrm,TranShk).
    vPfunc : function
        The beginning-of-period marginal value (of bank balances) function for
        this period, defined over normalized bank balances: vP = vPfunc(bNrm,TranShk).
    bNrmMin: float
        The minimum allowable bank balances for this period, as a function of
        the transitory shock. cFunc, LbrFunc, etc are undefined for bNrm < bNrmMin(TranShk).
    """

    distance_criteria = ["cFunc", "LbrFunc"]

    def __init__(self, cFunc=None, LbrFunc=None, vFunc=None, vPfunc=None, bNrmMin=None):
        if cFunc is not None:
            self.cFunc = cFunc
        if LbrFunc is not None:
            self.LbrFunc = LbrFunc
        if vFunc is not None:
            self.vFunc = vFunc
        if vPfunc is not None:
            self.vPfunc = vPfunc
        if bNrmMin is not None:
            self.bNrmMin = bNrmMin


def make_log_polynomial_LbrCost(T_cycle, LbrCostCoeffs):
    r"""
    Construct the age-varying cost of working LbrCost using polynomial coefficients
    (over t_cycle) for (log) LbrCost.

    .. math::
        \text{LbrCost}_{t}=\exp(\sum \text{LbrCostCoeffs}_n t^{n})

    Parameters
    ----------
    T_cycle : int
        Number of non-terminal period's in the agent's problem.
    LbrCostCoeffs : [float]
        List or array of arbitrary length, representing polynomial coefficients
        of t = 0,...,T_cycle, which determine (log) LbrCost.

    Returns
    -------
    LbrCost : [float]
        List of age-dependent labor utility cost parameters.
    """
    N = len(LbrCostCoeffs)
    age_vec = np.arange(T_cycle)
    LbrCostBase = np.zeros(T_cycle)
    for n in range(N):
        LbrCostBase += LbrCostCoeffs[n] * age_vec**n
    LbrCost = np.exp(LbrCostBase).tolist()
    return LbrCost


###############################################################################


def make_labor_intmarg_solution_terminal(
    CRRA, aXtraGrid, LbrCost, WageRte, TranShkGrid
):
    """
    Constructs the terminal period solution and solves for optimal consumption
    and labor when there is no future.

    Parameters
    ----------
    None

    Returns
    -------
    None
    """
    t = -1
    TranShkGrid_T = TranShkGrid[t]
    LbrCost_T = LbrCost[t]
    WageRte_T = WageRte[t]

    # Add a point at b_t = 0 to make sure that bNrmGrid goes down to 0
    bNrmGrid = np.insert(aXtraGrid, 0, 0.0)
    bNrmCount = bNrmGrid.size
    TranShkCount = TranShkGrid_T.size

    # Replicated bNrmGrid for each transitory shock theta_t
    bNrmGridTerm = np.tile(np.reshape(bNrmGrid, (bNrmCount, 1)), (1, TranShkCount))
    TranShkGridTerm = np.tile(TranShkGrid_T, (bNrmCount, 1))
    # Tile the grid of transitory shocks for the terminal solution.

    # Array of labor (leisure) values for terminal solution
    LsrTerm = np.minimum(
        (LbrCost_T / (1.0 + LbrCost_T))
        * (bNrmGridTerm / (WageRte_T * TranShkGridTerm) + 1.0),
        1.0,
    )
    LsrTerm[0, 0] = 1.0
    LbrTerm = 1.0 - LsrTerm

    # Calculate market resources in terminal period, which is consumption
    mNrmTerm = bNrmGridTerm + LbrTerm * WageRte_T * TranShkGridTerm
    cNrmTerm = mNrmTerm  # Consume everything we have

    # Make a bilinear interpolation to represent the labor and consumption functions
    LbrFunc_terminal = BilinearInterp(LbrTerm, bNrmGrid, TranShkGrid_T)
    cFunc_terminal = BilinearInterp(cNrmTerm, bNrmGrid, TranShkGrid_T)

    # Compute the effective consumption value using consumption value and labor value at the terminal solution
    xEffTerm = LsrTerm**LbrCost_T * cNrmTerm
    vNvrsFunc_terminal = BilinearInterp(xEffTerm, bNrmGrid, TranShkGrid_T)
    vFunc_terminal = ValueFuncCRRA(vNvrsFunc_terminal, CRRA)

    # Using the envelope condition at the terminal solution to estimate the marginal value function
    vPterm = LsrTerm**LbrCost_T * CRRAutilityP(xEffTerm, rho=CRRA)
    vPnvrsTerm = CRRAutilityP_inv(vPterm, rho=CRRA)
    # Evaluate the inverse of the CRRA marginal utility function at a given marginal value, vP

    # Get the Marginal Value function
    vPnvrsFunc_terminal = BilinearInterp(vPnvrsTerm, bNrmGrid, TranShkGrid_T)
    vPfunc_terminal = MargValueFuncCRRA(vPnvrsFunc_terminal, CRRA)

    # Trivial function that return the same real output for any input
    bNrmMin_terminal = ConstantFunction(0.0)

    # Make and return the terminal period solution
    solution_terminal = ConsumerLaborSolution(
        cFunc=cFunc_terminal,
        LbrFunc=LbrFunc_terminal,
        vFunc=vFunc_terminal,
        vPfunc=vPfunc_terminal,
        bNrmMin=bNrmMin_terminal,
    )
    return solution_terminal


def solve_ConsLaborIntMarg(
    solution_next,
    PermShkDstn,
    TranShkDstn,
    LivPrb,
    DiscFac,
    CRRA,
    Rfree,
    PermGroFac,
    BoroCnstArt,
    aXtraGrid,
    TranShkGrid,
    vFuncBool,
    CubicBool,
    WageRte,
    LbrCost,
):
    """
    Solves one period of the consumption-saving model with endogenous labor supply
    on the intensive margin by using the endogenous grid method to invert the first
    order conditions for optimal composite consumption and between consumption and
    leisure, obviating any search for optimal controls.

    Parameters
    ----------
    solution_next : ConsumerLaborSolution
        The solution to the next period's problem; must have the attributes
        vPfunc and bNrmMinFunc representing marginal value of bank balances and
        minimum (normalized) bank balances as a function of the transitory shock.
    PermShkDstn: [np.array]
        Discrete distribution of permanent productivity shocks.
    TranShkDstn: [np.array]
        Discrete distribution of transitory productivity shocks.
    LivPrb : float
        Survival probability; likelihood of being alive at the beginning of
        the succeeding period.
    DiscFac : float
        Intertemporal discount factor.
    CRRA : float
        Coefficient of relative risk aversion over the composite good.
    Rfree : float
        Risk free interest rate on assets retained at the end of the period.
    PermGroFac : float
        Expected permanent income growth factor for next period.
    BoroCnstArt: float or None
        Borrowing constraint for the minimum allowable assets to end the
        period with.  Currently not handled, must be None.
    aXtraGrid: np.array
        Array of "extra" end-of-period asset values-- assets above the
        absolute minimum acceptable level.
    TranShkGrid: np.array
        Grid of transitory shock values to use as a state grid for interpolation.
    vFuncBool: boolean
        An indicator for whether the value function should be computed and
        included in the reported solution.  Not yet handled, must be False.
    CubicBool: boolean
        An indicator for whether the solver should use cubic or linear interpolation.
        Cubic interpolation is not yet handled, must be False.
    WageRte: float
        Wage rate per unit of labor supplied.
    LbrCost: float
        Cost parameter for supplying labor: :math:`u_t = U(x_t)`, :math:`x_t = c_t z_t^{LbrCost}`,
        where :math:`z_t` is leisure :math:`= 1 - Lbr_t`.

    Returns
    -------
    solution_now : ConsumerLaborSolution
        The solution to this period's problem, including a consumption function
        cFunc, a labor supply function LbrFunc, and a marginal value function vPfunc;
        each are defined over normalized bank balances and transitory prod shock.
        Also includes bNrmMinNow, the minimum permissible bank balances as a function
        of the transitory productivity shock.
    """
    # Make sure the inputs for this period are valid: CRRA > LbrCost/(1+LbrCost)
    # and CubicBool = False.  CRRA condition is met automatically when CRRA >= 1.
    frac = 1.0 / (1.0 + LbrCost)
    if CRRA <= frac * LbrCost:
        print(
            "Error: make sure CRRA coefficient is strictly greater than alpha/(1+alpha)."
        )
        sys.exit()
    if BoroCnstArt is not None:
        print("Error: Model cannot handle artificial borrowing constraint yet. ")
        sys.exit()
    if vFuncBool or CubicBool is True:
        print("Error: Model cannot handle cubic interpolation yet.")
        sys.exit()

    # Unpack next period's solution and the productivity shock distribution, and define the inverse (marginal) utilty function
    vPfunc_next = solution_next.vPfunc
    TranShkPrbs = TranShkDstn.pmv
    TranShkVals = TranShkDstn.atoms.flatten()
    PermShkPrbs = PermShkDstn.pmv
    PermShkVals = PermShkDstn.atoms.flatten()
    TranShkCount = TranShkPrbs.size
    PermShkCount = PermShkPrbs.size

    def uPinv(X):
        return CRRAutilityP_inv(X, rho=CRRA)

    # Make tiled versions of the grid of a_t values and the components of the shock distribution
    aXtraCount = aXtraGrid.size
    bNrmGrid = aXtraGrid  # Next period's bank balances before labor income

    # Replicated axtraGrid of b_t values (bNowGrid) for each transitory (productivity) shock
    bNrmGrid_rep = np.tile(np.reshape(bNrmGrid, (aXtraCount, 1)), (1, TranShkCount))

    # Replicated transitory shock values for each a_t state
    TranShkVals_rep = np.tile(
        np.reshape(TranShkVals, (1, TranShkCount)), (aXtraCount, 1)
    )

    # Replicated transitory shock probabilities for each a_t state
    TranShkPrbs_rep = np.tile(
        np.reshape(TranShkPrbs, (1, TranShkCount)), (aXtraCount, 1)
    )

    # Construct a function that gives marginal value of next period's bank balances *just before* the transitory shock arrives
    # Next period's marginal value at every transitory shock and every bank balances gridpoint
    vPNext = vPfunc_next(bNrmGrid_rep, TranShkVals_rep)

    # Integrate out the transitory shocks (in TranShkVals direction) to get expected vP just before the transitory shock
    vPbarNext = np.sum(vPNext * TranShkPrbs_rep, axis=1)

    # Transformed marginal value through the inverse marginal utility function to "decurve" it
    vPbarNvrsNext = uPinv(vPbarNext)

    # Linear interpolation over b_{t+1}, adding a point at minimal value of b = 0.
    vPbarNvrsFuncNext = LinearInterp(
        np.insert(bNrmGrid, 0, 0.0), np.insert(vPbarNvrsNext, 0, 0.0)
    )

    # "Recurve" the intermediate marginal value function through the marginal utility function
    vPbarFuncNext = MargValueFuncCRRA(vPbarNvrsFuncNext, CRRA)

    # Get next period's bank balances at each permanent shock from each end-of-period asset values
    # Replicated grid of a_t values for each permanent (productivity) shock
    aNrmGrid_rep = np.tile(np.reshape(aXtraGrid, (aXtraCount, 1)), (1, PermShkCount))

    # Replicated permanent shock values for each a_t value
    PermShkVals_rep = np.tile(
        np.reshape(PermShkVals, (1, PermShkCount)), (aXtraCount, 1)
    )

    # Replicated permanent shock probabilities for each a_t value
    PermShkPrbs_rep = np.tile(
        np.reshape(PermShkPrbs, (1, PermShkCount)), (aXtraCount, 1)
    )
    bNrmNext = (Rfree / (PermGroFac * PermShkVals_rep)) * aNrmGrid_rep

    # Calculate marginal value of end-of-period assets at each a_t gridpoint
    # Get marginal value of bank balances next period at each shock
    vPbarNext = (PermGroFac * PermShkVals_rep) ** (-CRRA) * vPbarFuncNext(bNrmNext)

    # Take expectation across permanent income shocks
    EndOfPrdvP = (
        DiscFac
        * Rfree
        * LivPrb
        * np.sum(vPbarNext * PermShkPrbs_rep, axis=1, keepdims=True)
    )

    # Compute scaling factor for each transitory shock
    TranShkScaleFac_temp = (
        frac
        * (WageRte * TranShkGrid) ** (LbrCost * frac)
        * (LbrCost ** (-LbrCost * frac) + LbrCost**frac)
    )

    # Flip it to be a row vector
    TranShkScaleFac = np.reshape(TranShkScaleFac_temp, (1, TranShkGrid.size))

    # Use the first order condition to compute an array of "composite good" x_t values corresponding to (a_t,theta_t) values
    xNow = (np.dot(EndOfPrdvP, TranShkScaleFac)) ** (-1.0 / (CRRA - LbrCost * frac))

    # Transform the composite good x_t values into consumption c_t and leisure z_t values
    TranShkGrid_rep = np.tile(
        np.reshape(TranShkGrid, (1, TranShkGrid.size)), (aXtraCount, 1)
    )
    xNowPow = xNow**frac  # Will use this object multiple times in math below

    # Find optimal consumption from optimal composite good
    cNrmNow = (((WageRte * TranShkGrid_rep) / LbrCost) ** (LbrCost * frac)) * xNowPow

    # Find optimal leisure from optimal composite good
    LsrNow = (LbrCost / (WageRte * TranShkGrid_rep)) ** frac * xNowPow

    # The zero-th transitory shock is TranShk=0, and the solution is to not work: Lsr = 1, Lbr = 0.
    cNrmNow[:, 0] = uPinv(EndOfPrdvP.flatten())
    LsrNow[:, 0] = 1.0

    # Agent cannot choose to work a negative amount of time. When this occurs, set
    # leisure to one and recompute consumption using simplified first order condition.
    # Find where labor would be negative if unconstrained
    violates_labor_constraint = LsrNow > 1.0
    EndOfPrdvP_temp = np.tile(
        np.reshape(EndOfPrdvP, (aXtraCount, 1)), (1, TranShkCount)
    )
    cNrmNow[violates_labor_constraint] = uPinv(
        EndOfPrdvP_temp[violates_labor_constraint]
    )
    LsrNow[violates_labor_constraint] = 1.0  # Set up z=1, upper limit

    # Calculate the endogenous bNrm states by inverting the within-period transition
    aNrmNow_rep = np.tile(np.reshape(aXtraGrid, (aXtraCount, 1)), (1, TranShkGrid.size))
    bNrmNow = (
        aNrmNow_rep
        - WageRte * TranShkGrid_rep
        + cNrmNow
        + WageRte * TranShkGrid_rep * LsrNow
    )

    # Add an extra gridpoint at the absolute minimal valid value for b_t for each TranShk;
    # this corresponds to working 100% of the time and consuming nothing.
    bNowArray = np.concatenate(
        (np.reshape(-WageRte * TranShkGrid, (1, TranShkGrid.size)), bNrmNow), axis=0
    )
    # Consume nothing
    cNowArray = np.concatenate((np.zeros((1, TranShkGrid.size)), cNrmNow), axis=0)
    # And no leisure!
    LsrNowArray = np.concatenate((np.zeros((1, TranShkGrid.size)), LsrNow), axis=0)
    LsrNowArray[0, 0] = 1.0  # Don't work at all if TranShk=0, even if bNrm=0
    LbrNowArray = 1.0 - LsrNowArray  # Labor is the complement of leisure

    # Get (pseudo-inverse) marginal value of bank balances using end of period
    # marginal value of assets (envelope condition), adding a column of zeros
    # zeros on the left edge, representing the limit at the minimum value of b_t.
    vPnvrsNowArray = np.concatenate(
        (np.zeros((1, TranShkGrid.size)), uPinv(EndOfPrdvP_temp))
    )

    # Construct consumption and marginal value functions for this period
    bNrmMinNow = LinearInterp(TranShkGrid, bNowArray[0, :])

    # Loop over each transitory shock and make a linear interpolation to get lists
    # of optimal consumption, labor and (pseudo-inverse) marginal value by TranShk
    cFuncNow_list = []
    LbrFuncNow_list = []
    vPnvrsFuncNow_list = []
    for j in range(TranShkGrid.size):
        # Adjust bNrmNow for this transitory shock, so bNrmNow_temp[0] = 0
        bNrmNow_temp = bNowArray[:, j] - bNowArray[0, j]

        # Make consumption function for this transitory shock
        cFuncNow_list.append(LinearInterp(bNrmNow_temp, cNowArray[:, j]))

        # Make labor function for this transitory shock
        LbrFuncNow_list.append(LinearInterp(bNrmNow_temp, LbrNowArray[:, j]))

        # Make pseudo-inverse marginal value function for this transitory shock
        vPnvrsFuncNow_list.append(LinearInterp(bNrmNow_temp, vPnvrsNowArray[:, j]))

    # Make linear interpolation by combining the lists of consumption, labor and marginal value functions
    cFuncNowBase = LinearInterpOnInterp1D(cFuncNow_list, TranShkGrid)
    LbrFuncNowBase = LinearInterpOnInterp1D(LbrFuncNow_list, TranShkGrid)
    vPnvrsFuncNowBase = LinearInterpOnInterp1D(vPnvrsFuncNow_list, TranShkGrid)

    # Construct consumption, labor, pseudo-inverse marginal value functions with
    # bNrmMinNow as the lower bound.  This removes the adjustment in the loop above.
    cFuncNow = VariableLowerBoundFunc2D(cFuncNowBase, bNrmMinNow)
    LbrFuncNow = VariableLowerBoundFunc2D(LbrFuncNowBase, bNrmMinNow)
    vPnvrsFuncNow = VariableLowerBoundFunc2D(vPnvrsFuncNowBase, bNrmMinNow)

    # Construct the marginal value function by "recurving" its pseudo-inverse
    vPfuncNow = MargValueFuncCRRA(vPnvrsFuncNow, CRRA)

    # Make a solution object for this period and return it
    solution = ConsumerLaborSolution(
        cFunc=cFuncNow, LbrFunc=LbrFuncNow, vPfunc=vPfuncNow, bNrmMin=bNrmMinNow
    )
    return solution


###############################################################################


# Make a dictionary of constructors for the intensive margin labor model
LaborIntMargConsumerType_constructors_default = {
    "IncShkDstn": construct_lognormal_income_process_unemployment,
    "PermShkDstn": get_PermShkDstn_from_IncShkDstn,
    "TranShkDstn": get_TranShkDstn_from_IncShkDstn,
    "aXtraGrid": make_assets_grid,
    "LbrCost": make_log_polynomial_LbrCost,
    "TranShkGrid": get_TranShkGrid_from_TranShkDstn,
    "solution_terminal": make_labor_intmarg_solution_terminal,
}

# Default parameters to make IncShkDstn using construct_lognormal_income_process_unemployment
LaborIntMargConsumerType_IncShkDstn_default = {
    "PermShkStd": [0.1],  # Standard deviation of log permanent income shocks
    "PermShkCount": 16,  # Number of points in discrete approximation to permanent income shocks
    "TranShkStd": [0.1],  # Standard deviation of log transitory income shocks
    "TranShkCount": 15,  # Number of points in discrete approximation to transitory income shocks
    "UnempPrb": 0.05,  # Probability of unemployment while working
    "IncUnemp": 0.0,  # Unemployment benefits replacement rate while working
    "T_retire": 0,  # Period of retirement (0 --> no retirement)
    "UnempPrbRet": 0.005,  # Probability of "unemployment" while retired
    "IncUnempRet": 0.0,  # "Unemployment" benefits when retired
}

# Default parameters to make aXtraGrid using make_assets_grid
LaborIntMargConsumerType_aXtraGrid_default = {
    "aXtraMin": 0.001,  # Minimum end-of-period "assets above minimum" value
    "aXtraMax": 80.0,  # Maximum end-of-period "assets above minimum" value
    "aXtraNestFac": 3,  # Exponential nesting factor for aXtraGrid
    "aXtraCount": 200,  # Number of points in the grid of "assets above minimum"
    "aXtraExtra": None,  # Additional other values to add in grid (optional)
}

# Default parameter to make LbrCost using make_log_polynomial_LbrCost
LaborIntMargConsumerType_LbrCost_default = {
    "LbrCostCoeffs": [
        -1.0
    ]  # Polynomial coefficients (for age) on log labor utility cost
}

# Make a dictionary to specify an intensive margin labor supply choice consumer type
LaborIntMargConsumerType_solving_default = {
    # BASIC HARK PARAMETERS REQUIRED TO SOLVE THE MODEL
    "cycles": 1,  # Finite, non-cyclic model
    "T_cycle": 1,  # Number of periods in the cycle for this agent type
    "pseudo_terminal": False,  # Terminal period really does exist
    "constructors": LaborIntMargConsumerType_constructors_default,  # See dictionary above
    # PRIMITIVE RAW PARAMETERS REQUIRED TO SOLVE THE MODEL
    "CRRA": 2.0,  # Coefficient of relative risk aversion
    "Rfree": 1.03,  # Interest factor on retained assets
    "DiscFac": 0.96,  # Intertemporal discount factor
    "LivPrb": [0.98],  # Survival probability after each period
    "PermGroFac": [1.01],  # Permanent income growth factor
    "WageRte": [1.0],  # Wage rate paid on labor income
    "BoroCnstArt": None,  # Artificial borrowing constraint
    "vFuncBool": False,  # Whether to calculate the value function during solution
    "CubicBool": False,  # Whether to use cubic spline interpolation when True
    # (Uses linear spline interpolation for cFunc when False)
}
LaborIntMargConsumerType_simulation_default = {
    # PARAMETERS REQUIRED TO SIMULATE THE MODEL
    "AgentCount": 10000,  # Number of agents of this type
    "T_age": None,  # Age after which simulated agents are automatically killed
    "aNrmInitMean": 0.0,  # Mean of log initial assets
    "aNrmInitStd": 1.0,  # Standard deviation of log initial assets
    "pLvlInitMean": 0.0,  # Mean of log initial permanent income
    "pLvlInitStd": 0.0,  # Standard deviation of log initial permanent income
    "PermGroFacAgg": 1.0,  # Aggregate permanent income growth factor
    # (The portion of PermGroFac attributable to aggregate productivity growth)
    "NewbornTransShk": False,  # Whether Newborns have transitory shock
    # ADDITIONAL OPTIONAL PARAMETERS
    "PerfMITShk": False,  # Do Perfect Foresight MIT Shock
    # (Forces Newborns to follow solution path of the agent they replaced if True)
    "neutral_measure": False,  # Whether to use permanent income neutral measure (see Harmenberg 2021)
}
LaborIntMargConsumerType_default = {}
LaborIntMargConsumerType_default.update(LaborIntMargConsumerType_IncShkDstn_default)
LaborIntMargConsumerType_default.update(LaborIntMargConsumerType_aXtraGrid_default)
LaborIntMargConsumerType_default.update(LaborIntMargConsumerType_LbrCost_default)
LaborIntMargConsumerType_default.update(LaborIntMargConsumerType_solving_default)
LaborIntMargConsumerType_default.update(LaborIntMargConsumerType_simulation_default)
init_labor_intensive = LaborIntMargConsumerType_default


class LaborIntMargConsumerType(IndShockConsumerType):
    r"""
    A class representing agents who make a decision each period about how much
    to consume vs save and how much labor to supply (as a fraction of their time).
    They get CRRA utility from a composite good :math:`x_t = c_t*z_t^alpha`, and discount
    future utility flows at a constant factor.

    .. math::
        \newcommand{\CRRA}{\rho}
        \newcommand{\DiePrb}{\mathsf{D}}
        \newcommand{\PermGroFac}{\Gamma}
        \newcommand{\Rfree}{\mathsf{R}}
        \newcommand{\DiscFac}{\beta}
        \begin{align*}
        v_t(b_t,\theta_{t}) &= \max_{c_t,L_{t}}u_{t}(c_t,L_t) + \DiscFac (1 - \DiePrb_{t+1}) \mathbb{E}_{t} \left[ (\PermGroFac_{t+1} \psi_{t+1})^{1-\CRRA} v_{t+1}(b_{t+1},\theta_{t+1}) \right], \\
        & \text{s.t.}  \\
        m_{t} &= b_{t} + L_{t}\theta_{t} \text{WageRte}_{t}, \\
        a_t &= m_t - c_t, \\
        b_{t+1} &= a_t \Rfree_{t+1}/(\PermGroFac_{t+1} \psi_{t+1}), \\
        (\psi_{t+1},\theta_{t+1}) &\sim F_{t+1}, \\
        \mathbb{E}[\psi]=\mathbb{E}[\theta] &= 1, \\
        u_{t}(c,L) &= \frac{(c (1-L)^{\alpha_t})^{1-\CRRA}}{1-\CRRA} \\
        \end{align*}


    Constructors
    ------------
    IncShkDstn: Constructor, :math:`\psi`, :math:`\theta`
        The agent's income shock distributions.

        It's default constructor is :func:`HARK.Calibration.Income.IncomeProcesses.construct_lognormal_income_process_unemployment`
    aXtraGrid: Constructor
        The agent's asset grid.

        It's default constructor is :func:`HARK.utilities.make_assets_grid`
    LbrCost: Constructor, :math:`\alpha`
        The agent's labor cost function.

        It's default constructor is :func:`HARK.ConsumptionSaving.ConsLaborModel.make_log_polynomial_LbrCost`

    Solving Parameters
    ------------------
    cycles: int
        0 specifies an infinite horizon model, 1 specifies a finite model.
    T_cycle: int
        Number of periods in the cycle for this agent type.
    CRRA: float, default=2.0, :math:`\rho`
        Coefficient of Relative Risk Aversion. Must be greater than :math:`\max_{t}({\frac{\alpha_t}{\alpha_t+1}})`
    Rfree: float or list[float], time varying, :math:`\mathsf{R}`
        Risk Free interest rate. Pass a list of floats to make Rfree time varying.
    DiscFac: float, :math:`\beta`
        Intertemporal discount factor.
    LivPrb: list[float], time varying, :math:`1-\mathsf{D}`
        Survival probability after each period.
    WageRte: list[float], time varying
        Wage rate paid on labor income.
    PermGroFac: list[float], time varying, :math:`\Gamma`
        Permanent income growth factor.

    Simulation Parameters
    ---------------------
    AgentCount: int
        Number of agents of this kind that are created during simulations.
    T_age: int
        Age after which to automatically kill agents, None to ignore.
    T_sim: int, required for simulation
        Number of periods to simulate.
    track_vars: list[strings]
        List of variables that should be tracked when running the simulation.
        For this agent, the options are 'Lbr', 'PermShk', 'TranShk', 'aLvl', 'aNrm', 'bNrm', 'cNrm', 'mNrm', 'pLvl', and 'who_dies'.

        PermShk is the agent's permanent income shock

        TranShk is the agent's transitory income shock

        aLvl is the nominal asset level

        aNrm is the normalized assets

        bNrm is the normalized resources without this period's labor income

        cNrm is the normalized consumption

        mNrm is the normalized market resources

        pLvl is the permanent income level

        Lbr is the share of the agent's time spent working

        who_dies is the array of which agents died
    aNrmInitMean: float
        Mean of Log initial Normalized Assets.
    aNrmInitStd: float
        Std of Log initial Normalized Assets.
    pLvlInitMean: float
        Mean of Log initial permanent income.
    pLvlInitStd: float
        Std of Log initial permanent income.
    PermGroFacAgg: float
        Aggregate permanent income growth factor (The portion of PermGroFac attributable to aggregate productivity growth).
    PerfMITShk: boolean
        Do Perfect Foresight MIT Shock (Forces Newborns to follow solution path of the agent they replaced if True).
    NewbornTransShk: boolean
        Whether Newborns have transitory shock.

    Attributes
    ----------
    solution: list[Consumer solution object]
        Created by the :func:`.solve` method. Finite horizon models create a list with T_cycle+1 elements, for each period in the solution.
        Infinite horizon solutions return a list with T_cycle elements for each period in the cycle.

        Visit :class:`HARK.ConsumptionSaving.ConsLaborModel.ConsumerLaborSolution` for more information about the solution.

    history: Dict[Array]
        Created by running the :func:`.simulate()` method.
        Contains the variables in track_vars. Each item in the dictionary is an array with the shape (T_sim,AgentCount).
        Visit :class:`HARK.core.AgentType.simulate` for more information.
    """

    IncShkDstn_default = LaborIntMargConsumerType_IncShkDstn_default
    aXtraGrid_default = LaborIntMargConsumerType_aXtraGrid_default
    LbrCost_default = LaborIntMargConsumerType_LbrCost_default
    solving_default = LaborIntMargConsumerType_solving_default
    simulation_default = LaborIntMargConsumerType_simulation_default
<<<<<<< HEAD
    model_ = "ConsLaborIntMarg.yaml"
=======
    default_ = {
        "params": LaborIntMargConsumerType_default,
        "solver": solve_ConsLaborIntMarg,
    }
>>>>>>> 11f1ea61

    time_vary_ = copy(IndShockConsumerType.time_vary_)
    time_vary_ += ["WageRte", "LbrCost", "TranShkGrid"]
    time_inv_ = copy(IndShockConsumerType.time_inv_)

    def calc_bounding_values(self):
        """
        NOT YET IMPLEMENTED FOR THIS CLASS
        """
        raise NotImplementedError()

    def make_euler_error_func(self, mMax=100, approx_inc_dstn=True):
        """
        NOT YET IMPLEMENTED FOR THIS CLASS
        """
        raise NotImplementedError()

    def get_states(self):
        """
        Calculates updated values of normalized bank balances and permanent income
        level for each agent.  Uses pLvlNow, aNrmNow, PermShkNow.  Calls the get_states
        method for the parent class, then erases mNrmNow, which cannot be calculated
        until after get_controls in this model.

        Parameters
        ----------
        None

        Returns
        -------
        None
        """
        IndShockConsumerType.get_states(self)
        # Delete market resource calculation
        self.state_now["mNrm"][:] = np.nan

    def get_controls(self):
        """
        Calculates consumption and labor supply for each consumer of this type
        using the consumption and labor functions in each period of the cycle.

        Parameters
        ----------
        None

        Returns
        -------
        None
        """
        cNrmNow = np.zeros(self.AgentCount) + np.nan
        MPCnow = np.zeros(self.AgentCount) + np.nan
        LbrNow = np.zeros(self.AgentCount) + np.nan
        for t in range(self.T_cycle):
            these = t == self.t_cycle
            cNrmNow[these] = self.solution[t].cFunc(
                self.state_now["bNrm"][these], self.shocks["TranShk"][these]
            )  # Assign consumption values
            MPCnow[these] = self.solution[t].cFunc.derivativeX(
                self.state_now["bNrm"][these], self.shocks["TranShk"][these]
            )  # Assign marginal propensity to consume values (derivative)
            LbrNow[these] = self.solution[t].LbrFunc(
                self.state_now["bNrm"][these], self.shocks["TranShk"][these]
            )  # Assign labor supply
        self.controls["cNrm"] = cNrmNow
        self.MPCnow = MPCnow
        self.controls["Lbr"] = LbrNow

    def get_poststates(self):
        """
        Calculates end-of-period assets for each consumer of this type.

        Parameters
        ----------
        None

        Returns
        -------
        None
        """
        mNrmNow = np.zeros(self.AgentCount) + np.nan
        aNrmNow = np.zeros(self.AgentCount) + np.nan
        LbrEff = self.controls["Lbr"] * self.shocks["TranShk"]
        for t in range(self.T_cycle):
            these = t == self.t_cycle
            mNrmNow[these] = (
                self.state_now["bNrm"][these] + LbrEff[these] * self.WageRte[t]
            )  # mNrm = bNrm + yNrm
            aNrmNow[these] = (
                mNrmNow[these] - self.controls["cNrm"][these]
            )  # aNrm = mNrm - cNrm
        self.state_now["mNrm"] = mNrmNow
        self.state_now["aNrm"] = aNrmNow
        self.state_now["LbrEff"] = LbrEff

        # moves now to prev
        super().get_poststates()

    def plot_cFunc(self, t, bMin=None, bMax=None, ShkSet=None):
        """
        Plot the consumption function by bank balances at a given set of transitory shocks.

        Parameters
        ----------
        t : int
            Time index of the solution for which to plot the consumption function.
        bMin : float or None
            Minimum value of bNrm at which to begin the plot.  If None, defaults
            to the minimum allowable value of bNrm for each transitory shock.
        bMax : float or None
            Maximum value of bNrm at which to end the plot.  If None, defaults
            to bMin + 20.
        ShkSet : [float] or None
            Array or list of transitory shocks at which to plot the consumption
            function.  If None, defaults to the TranShkGrid for this time period.

        Returns
        -------
        None
        """
        if ShkSet is None:
            ShkSet = self.TranShkGrid[t]

        for j in range(len(ShkSet)):
            TranShk = ShkSet[j]
            if bMin is None:
                bMin_temp = self.solution[t].bNrmMin(TranShk)
            else:
                bMin_temp = bMin
            if bMax is None:
                bMax_temp = bMin_temp + 20.0
            else:
                bMax_temp = bMax

            B = np.linspace(bMin_temp, bMax_temp, 300)
            C = self.solution[t].cFunc(B, TranShk * np.ones_like(B))
            plt.plot(B, C)
        plt.xlabel("Beginning of period bank balances")
        plt.ylabel("Normalized consumption level")
        plt.ylim([0.0, None])
        plt.xlim(bMin, bMax)
        plt.show()

    def plot_LbrFunc(self, t, bMin=None, bMax=None, ShkSet=None):
        """
        Plot the labor supply function by bank balances at a given set of transitory shocks.

        Parameters
        ----------
        t : int
            Time index of the solution for which to plot the labor supply function.
        bMin : float or None
            Minimum value of bNrm at which to begin the plot.  If None, defaults
            to the minimum allowable value of bNrm for each transitory shock.
        bMax : float or None
            Maximum value of bNrm at which to end the plot.  If None, defaults
            to bMin + 20.
        ShkSet : [float] or None
            Array or list of transitory shocks at which to plot the labor supply
            function.  If None, defaults to the TranShkGrid for this time period.

        Returns
        -------
        None
        """
        if ShkSet is None:
            ShkSet = self.TranShkGrid[t]

        for j in range(len(ShkSet)):
            TranShk = ShkSet[j]
            if bMin is None:
                bMin_temp = self.solution[t].bNrmMin(TranShk)
            else:
                bMin_temp = bMin
            if bMax is None:
                bMax_temp = bMin_temp + 20.0
            else:
                bMax_temp = bMax

            B = np.linspace(bMin_temp, bMax_temp, 300)
            L = self.solution[t].LbrFunc(B, TranShk * np.ones_like(B))
            plt.plot(B, L)
        plt.xlabel("Beginning of period bank balances")
        plt.ylabel("Labor supply")
        plt.ylim([-0.001, 1.001])
        plt.xlim(bMin, bMax)
        plt.show()


###############################################################################

# Make a dictionary for intensive margin labor supply model with finite lifecycle
init_labor_lifecycle = init_labor_intensive.copy()
init_labor_lifecycle["PermGroFac"] = [
    1.01,
    1.01,
    1.01,
    1.01,
    1.01,
    1.02,
    1.02,
    1.02,
    1.02,
    1.02,
]
init_labor_lifecycle["PermShkStd"] = [0.1, 0.1, 0.1, 0.1, 0.1, 0.1, 0.1, 0.1, 0.1, 0.1]
init_labor_lifecycle["TranShkStd"] = [0.1, 0.1, 0.1, 0.1, 0.1, 0.1, 0.1, 0.1, 0.1, 0.1]
init_labor_lifecycle["LivPrb"] = [
    0.99,
    0.9,
    0.8,
    0.7,
    0.6,
    0.5,
    0.4,
    0.3,
    0.2,
    0.1,
]  # Living probability decreases as time moves forward.
init_labor_lifecycle["WageRte"] = [
    1.0,
    1.0,
    1.0,
    1.0,
    1.0,
    1.0,
    1.0,
    1.0,
    1.0,
    1.0,
]  # Wage rate in a lifecycle
# Assume labor cost coeffs is a polynomial of degree 1
init_labor_lifecycle["LbrCostCoeffs"] = np.array([-2.0, 0.4])
init_labor_lifecycle["T_cycle"] = 10
# init_labor_lifecycle['T_retire']   = 7 # IndexError at line 774 in interpolation.py.
init_labor_lifecycle["T_age"] = (
    11  # Make sure that old people die at terminal age and don't turn into newborns!
)<|MERGE_RESOLUTION|>--- conflicted
+++ resolved
@@ -667,14 +667,12 @@
     LbrCost_default = LaborIntMargConsumerType_LbrCost_default
     solving_default = LaborIntMargConsumerType_solving_default
     simulation_default = LaborIntMargConsumerType_simulation_default
-<<<<<<< HEAD
+
     model_ = "ConsLaborIntMarg.yaml"
-=======
     default_ = {
         "params": LaborIntMargConsumerType_default,
         "solver": solve_ConsLaborIntMarg,
     }
->>>>>>> 11f1ea61
 
     time_vary_ = copy(IndShockConsumerType.time_vary_)
     time_vary_ += ["WageRte", "LbrCost", "TranShkGrid"]
