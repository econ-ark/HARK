--- conflicted
+++ resolved
@@ -203,12 +203,6 @@
 
 
 def calc_human_wealth(h_nrm_next, perm_gro_fac, rfree, ex_inc_next):
-<<<<<<< HEAD
-    return (perm_gro_fac / rfree) * (h_nrm_next + ex_inc_next)
-
-
-def calc_pat_fac(rfree, disc_fac_eff, crra):
-=======
     """Calculate human wealth this period given human wealth next period.
 
     Args:
@@ -229,13 +223,10 @@
         crra (float): Coefficient of relative risk aversion.
 
     """
->>>>>>> 228ff344
     return ((rfree * disc_fac_eff) ** (1.0 / crra)) / rfree
 
 
 def calc_mpc_min(mpc_min_next, pat_fac):
-<<<<<<< HEAD
-=======
     """Calculate the lower bound of the marginal propensity to consume.
 
     Args:
@@ -243,7 +234,6 @@
             consume next period.
         pat_fac (float): Patience factor.
     """
->>>>>>> 228ff344
     return 1.0 / (1.0 + pat_fac / mpc_min_next)
 
 
@@ -302,11 +292,7 @@
     hNrmNow = calc_human_wealth(solution_next.hNrm, PermGroFac, Rfree, 1.0)
 
     # Calculate the lower bound of the marginal propensity to consume
-<<<<<<< HEAD
-    PatFac = calc_pat_fac(Rfree, DiscFacEff, CRRA)
-=======
     PatFac = calc_patience_factor(Rfree, DiscFacEff, CRRA)
->>>>>>> 228ff344
     MPCminNow = calc_mpc_min(solution_next.MPCmin, PatFac)
 
     # Extract the discrete kink points in next period's consumption function;
@@ -414,14 +400,11 @@
 
 
 def calc_worst_inc_prob(inc_shk_dstn):
-<<<<<<< HEAD
-=======
     """Calculate the probability of the worst income shock.
 
     Args:
         inc_shk_dstn (DiscreteDistribution): Distribution of shocks to income.
     """
->>>>>>> 228ff344
     probs = inc_shk_dstn.pmv
     perm, tran = inc_shk_dstn.atoms
     income = perm * tran
@@ -430,8 +413,6 @@
 
 
 def calc_boro_const_nat(m_nrm_min_next, inc_shk_dstn, rfree, perm_gro_fac):
-<<<<<<< HEAD
-=======
     """Calculate the natural borrowing constraint.
 
     Args:
@@ -440,22 +421,18 @@
         rfree (float): Risk free interest factor.
         perm_gro_fac (float): Permanent income growth factor.
     """
->>>>>>> 228ff344
     perm, tran = inc_shk_dstn.atoms
     temp_fac = (perm_gro_fac * np.min(perm)) / rfree
     return (m_nrm_min_next - np.min(tran)) * temp_fac
 
 
 def calc_m_nrm_min(boro_const_art, boro_const_nat):
-<<<<<<< HEAD
-=======
     """Calculate the minimum normalized market resources this period.
 
     Args:
         boro_const_art (float): Artificial borrowing constraint.
         boro_const_nat (float): Natural borrowing constraint.
     """
->>>>>>> 228ff344
     return (
         boro_const_nat
         if boro_const_art is None
@@ -466,15 +443,6 @@
 def calc_mpc_max(
     mpc_max_next, worst_inc_prob, crra, pat_fac, boro_const_nat, boro_const_art
 ):
-<<<<<<< HEAD
-    m_nrm_min = calc_m_nrm_min(boro_const_art, boro_const_nat)
-    temp_fac = (worst_inc_prob ** (1.0 / crra)) * pat_fac
-    mpc_max = 1.0 / (1.0 + temp_fac / mpc_max_next)
-    return 1.0 if boro_const_nat < m_nrm_min else mpc_max
-
-
-def calc_m_nrm_next(shock, a, rfree, perm_gro_fac):
-=======
     """Calculate the upper bound of the marginal propensity to consume.
 
     Args:
@@ -499,13 +467,10 @@
         rfree (float): Risk free interest factor.
         perm_gro_fac (float): Permanent income growth factor.
     """
->>>>>>> 228ff344
     return rfree / (perm_gro_fac * shock["PermShk"]) * a + shock["TranShk"]
 
 
 def calc_v_next(shock, a, rfree, crra, perm_gro_fac, vfunc_next):
-<<<<<<< HEAD
-=======
     """Calculate continuation value function with respect to
     end-of-period assets.
 
@@ -517,15 +482,12 @@
         perm_gro_fac (float): Permanent income growth factor.
         vfunc_next (Callable): Value function next period.
     """
->>>>>>> 228ff344
     return (
         shock["PermShk"] ** (1.0 - crra) * perm_gro_fac ** (1.0 - crra)
     ) * vfunc_next(calc_m_nrm_next(shock, a, rfree, perm_gro_fac))
 
 
 def calc_vp_next(shock, a, rfree, crra, perm_gro_fac, vp_func_next):
-<<<<<<< HEAD
-=======
     """Calculate the continuation marginal value function with respect to
     end-of-period assets.
 
@@ -537,15 +499,12 @@
         perm_gro_fac (float): Permanent income growth factor.
         vp_func_next (Callable): Marginal value function next period.
     """
->>>>>>> 228ff344
     return shock["PermShk"] ** (-crra) * vp_func_next(
         calc_m_nrm_next(shock, a, rfree, perm_gro_fac),
     )
 
 
 def calc_vpp_next(shock, a, rfree, crra, perm_gro_fac, vppfunc_next):
-<<<<<<< HEAD
-=======
     """Calculate the continuation marginal marginal value function
     with respect to end-of-period assets.
 
@@ -557,7 +516,6 @@
         perm_gro_fac (float): Permanent income growth factor.
         vppfunc_next (Callable): Marginal marginal value function next period.
     """
->>>>>>> 228ff344
     return shock["PermShk"] ** (-crra - 1.0) * vppfunc_next(
         calc_m_nrm_next(shock, a, rfree, perm_gro_fac),
     )
@@ -640,15 +598,6 @@
     mNrmMinNow = calc_m_nrm_min(BoroCnstArt, BoroCnstNat)
 
     # Update the bounding MPCs and PDV of human wealth:
-<<<<<<< HEAD
-    PatFac = calc_pat_fac(Rfree, DiscFacEff, CRRA)
-    MPCminNow = calc_mpc_min(solution_next.MPCmin, PatFac)
-    # Set the upper limit of the MPC (at mNrmMinNow) based on whether the natural
-    # or artificial borrowing constraint actually binds
-    MPCmaxNow = calc_mpc_max(
-        solution_next.MPCmax, WorstIncPrb, CRRA, PatFac, BoroCnstNat, BoroCnstArt
-    )
-=======
     PatFac = calc_patience_factor(Rfree, DiscFacEff, CRRA)
     MPCminNow = calc_mpc_min(solution_next.MPCmin, PatFac)
     # Set the upper limit of the MPC (at mNrmMinNow) based on whether the natural
@@ -657,7 +606,6 @@
         solution_next.MPCmax, WorstIncPrb, CRRA, PatFac, BoroCnstNat, BoroCnstArt
     )
     MPCmaxNow = 1.0 if BoroCnstNat < mNrmMinNow else MPCmaxUnc
->>>>>>> 228ff344
 
     cFuncLimitIntercept = MPCminNow * hNrmNow
     cFuncLimitSlope = MPCminNow
@@ -898,16 +846,6 @@
     mNrmMinNow = calc_m_nrm_min(BoroCnstArt, BoroCnstNat)
 
     # Update the bounding MPCs and PDV of human wealth:
-<<<<<<< HEAD
-    PatFacSave = calc_pat_fac(Rsave, DiscFacEff, CRRA)
-    PatFacBoro = calc_pat_fac(Rboro, DiscFacEff, CRRA)
-    MPCminNow = calc_mpc_min(solution_next.MPCmin, PatFacSave)
-    # Set the upper limit of the MPC (at mNrmMinNow) based on whether the natural
-    # or artificial borrowing constraint actually binds
-    MPCmaxNow = calc_mpc_max(
-        solution_next.MPCmax, WorstIncPrb, CRRA, PatFacBoro, BoroCnstNat, BoroCnstArt
-    )
-=======
     PatFacSave = calc_patience_factor(Rsave, DiscFacEff, CRRA)
     PatFacBoro = calc_patience_factor(Rboro, DiscFacEff, CRRA)
     MPCminNow = calc_mpc_min(solution_next.MPCmin, PatFacSave)
@@ -917,7 +855,6 @@
         solution_next.MPCmax, WorstIncPrb, CRRA, PatFacBoro, BoroCnstNat, BoroCnstArt
     )
     MPCmaxNow = 1.0 if BoroCnstNat < mNrmMinNow else MPCmaxUnc
->>>>>>> 228ff344
 
     cFuncLimitIntercept = MPCminNow * hNrmNow
     cFuncLimitSlope = MPCminNow
