--- conflicted
+++ resolved
@@ -1854,13 +1854,8 @@
         solution to an infinite horizon problem. This method should only be called
         when T_cycle=1 and cycles=0, otherwise the values generated are meaningless.
         This method adds the following values to the instance in the dictionary
-<<<<<<< HEAD
         attribute called bilt.
-            
-=======
-        attribute auxiliary.
-
->>>>>>> b2dccab1
+
         APFac : Absolute Patience Factor
         GPFacRaw : Growth Patience Factor
         FHWFac : Finite Human Wealth Factor
@@ -1902,7 +1897,6 @@
         if aux_dict["FHWFac"] < 1.0:
             aux_dict["hNrm"] = 1.0 / (1.0 - aux_dict["FHWFac"])
         else:
-<<<<<<< HEAD
             aux_dict['hNrm'] = np.inf
             
         # Generate the "Delta m = 0" function, which is used to find target market resources
@@ -1913,10 +1907,6 @@
         PF_Rnrm = self.Rfree / self.PermGroFac[0]
         aux_dict['BalGroFunc'] = lambda m : (1. - 1./PF_Rnrm) * m + 1./PF_Rnrm
             
-=======
-            aux_dict["hNrm"] = np.inf
-
->>>>>>> b2dccab1
         self.bilt = aux_dict
 
     def check_conditions(self, verbose=None):
@@ -2028,20 +2018,14 @@
         # Report on the consequences of the Growth Impatience Condition
         if self.conditions["GICRaw"]:
             GIC_message = "\nBecause the GICRaw is satisfed, the ratio of individual wealth to permanent income is expected to fall indefinitely."
-<<<<<<< HEAD
         elif self.conditions['FHWC']:
             GIC_message = "\nBecause the GICRaw is violated but the FHWC is satisfied, the ratio of individual wealth to permanent income is expected to rise toward infinity."
-=======
-        elif self.conditions["FHWC"]:
-            "\nBecause the GICRaw is violated but the FHWC is satisfied, the ratio of individual wealth to permanent income is expected to rise toward infinity."
->>>>>>> b2dccab1
         else:
             pass
             # This can never be reached! If GICRaw and FHWC both fail, then the RIC also fails, and we would have exited by this point.
         self.log_condition_result(None, None, GIC_message, verbose)
 
         if not self.quiet:
-<<<<<<< HEAD
             _log.info(self.bilt['conditions_report'])
 
 
@@ -2105,11 +2089,6 @@
             self.bilt['mNrmTrg'] = mNrmTrg
         
         
-=======
-            _log.info(self.bilt["conditions_report"])
-
-
->>>>>>> b2dccab1
 # Make a dictionary to specify an idiosyncratic income shocks consumer
 init_idiosyncratic_shocks = dict(
     init_perfect_foresight,
@@ -2260,26 +2239,6 @@
         if hasattr(self, "IncShkDstn"):
             for dstn in self.IncShkDstn:
                 dstn.reset()
-<<<<<<< HEAD
-=======
-
-    def post_solve(self):
-        """
-        Method that is run automatically at the end of a call to solve. Here, it
-        simply calls calc_stable_points() if appropriate: an infinite horizon
-        problem with a single repeated period in its cycle.
-
-        Parameters
-        ----------
-        None
-
-        Returns
-        -------
-        None
-        """
-        if (self.cycles == 0) and (self.T_cycle == 1):
-            self.calc_stable_points()
->>>>>>> b2dccab1
 
     def get_shocks(self):
         """
@@ -3017,14 +2976,12 @@
             C_t_no_sim[i] = np.dot(self.cPol_Grid, dstn_t_zeroth_col)
             A_t_no_sim[i] = np.dot(self.aPol_Grid, dstn_t_zeroth_col)
 
-<<<<<<< HEAD
-=======
         J_A.T[0] = (A_t_no_sim - self.A_ss) / dx
         J_C.T[0] = (C_t_no_sim - self.C_ss) / dx
 
         return J_C, J_A
 
->>>>>>> b2dccab1
+    
     def make_euler_error_func(self, mMax=100, approx_inc_dstn=True):
         """
         Creates a "normalized Euler error" function for this instance, mapping
@@ -3186,13 +3143,8 @@
         solution to an infinite horizon problem. This method should only be called
         when T_cycle=1 and cycles=0, otherwise the values generated are meaningless.
         This method adds the following values to this instance in the dictionary
-<<<<<<< HEAD
         attribute called bilt.
-            
-=======
-        attribute auxiliary.
-
->>>>>>> b2dccab1
+
         APFac : Absolute Patience Factor
         GPFacRaw : Growth Patience Factor
         GPFacMod : Risk-Modified Growth Patience Factor
@@ -3222,18 +3174,11 @@
 
         # Calculate the risk-modified growth impatience factor
         PermShkDstn = self.PermShkDstn[0]
-<<<<<<< HEAD
         inv_func = lambda x : x**(-1.)
         Ex_PermShkInv = expected(inv_func, PermShkDstn)[0]
         GroCompPermShk = Ex_PermShkInv**(-1.)
         aux_dict['GPFacMod'] = aux_dict['APFac'] / (self.PermGroFac[0] * GroCompPermShk)
         
-=======
-        inv_func = lambda x: x ** (-1.0)
-        GroCompPermShk = expected(inv_func, PermShkDstn)[0] ** (-1.0)
-        aux_dict["GPFacMod"] = aux_dict["APFac"] / (self.PermGroFac[0] * GroCompPermShk)
-
->>>>>>> b2dccab1
         # Calculate the mortality-adjusted growth impatience factor (and version
         # with Modigiliani bequests)
         aux_dict["GPFacLiv"] = aux_dict["GPFacRaw"] * self.LivPrb[0]
@@ -3294,7 +3239,6 @@
             MPCmax = np.maximum(MPCmax, 0.0)
 
         # Store maximum MPC and human wealth
-<<<<<<< HEAD
         aux_dict['hNrm'] = hNrm
         aux_dict['MPCmax'] = MPCmax
         
@@ -3304,10 +3248,6 @@
         aux_dict['Delta_mNrm_ZeroFunc'] = lambda m : (1. - 1./Ex_Rnrm) * m + 1./Ex_Rnrm
         
         self.bilt = aux_dict
-=======
-        aux_dict["hNrm"] = hNrm
-        aux_dict["MPCmax"] = MPCmax
->>>>>>> b2dccab1
 
         self.bilt = aux_dict
 
@@ -3524,30 +3464,6 @@
         if not self.quiet:
             _log.info(self.bilt["conditions_report"])
 
-<<<<<<< HEAD
-=======
-    def calc_stable_points(self):
-        """
-        If the problem is one that satisfies the conditions required for target ratios of different
-        variables to permanent income to exist, and has been solved to within the self-defined
-        tolerance, this method calculates the target values of market resources.
-
-        Parameters
-        ----------
-        None
-
-        Returns
-        -------
-        None
-        """
-        infinite_horizon = self.cycles == 0
-        if not infinite_horizon:
-            _log.warning(
-                "The calc_stable_points method works only for infinite horizon models."
-            )
-            return
-
->>>>>>> b2dccab1
     # = Functions for generating discrete income processes and
     #   simulated income shocks =
     # ========================================================
