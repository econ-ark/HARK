"""
Classes to solve canonical consumption-saving models with idiosyncratic shocks
to income.  All models here assume CRRA utility with geometric discounting, no
bequest motive, and income shocks that are fully transitory or fully permanent.

It currently solves three types of models:
   1) A very basic "perfect foresight" consumption-savings model with no uncertainty.
   2) A consumption-savings model with risk over transitory and permanent income shocks.
   3) The model described in (2), with an interest rate for debt that differs
      from the interest rate for savings.

See NARK https://github.com/econ-ark/HARK/blob/master/Documentation/NARK/NARK.pdf for information on variable naming conventions.
See HARK documentation for mathematical descriptions of the models being solved.
"""

from copy import copy, deepcopy

import numpy as np
from HARK.Calibration.Income.IncomeTools import (
    Cagetti_income,
    parse_income_spec,
    parse_time_params,
)
from HARK.Calibration.Income.IncomeProcesses import (
    construct_lognormal_income_process_unemployment,
    get_PermShkDstn_from_IncShkDstn,
    get_TranShkDstn_from_IncShkDstn,
)
from HARK.Calibration.life_tables.us_ssa.SSATools import parse_ssa_life_table
from HARK.Calibration.SCF.WealthIncomeDist.SCFDistTools import (
    income_wealth_dists_from_scf,
)
from HARK.distributions import (
    Lognormal,
    MeanOneLogNormal,
    Uniform,
    add_discrete_outcome_constant_mean,
    combine_indep_dstns,
    expected,
)
from HARK.interpolation import (
    LinearInterp,
    LowerEnvelope,
    MargMargValueFuncCRRA,
    MargValueFuncCRRA,
    ValueFuncCRRA,
)
from HARK.interpolation import CubicHermiteInterp as CubicInterp
from HARK.metric import MetricObject
from HARK.rewards import (
    CRRAutility,
    CRRAutility_inv,
    CRRAutility_invP,
    CRRAutilityP,
    CRRAutilityP_inv,
    CRRAutilityP_invP,
    CRRAutilityPP,
    UtilityFuncCRRA,
)
from HARK.utilities import make_assets_grid
from scipy.optimize import newton

from HARK import (
    AgentType,
    NullFunc,
    _log,
    set_verbosity_level,
)

__all__ = [
    "ConsumerSolution",
    "PerfForesightConsumerType",
    "IndShockConsumerType",
    "KinkedRconsumerType",
    "init_perfect_foresight",
    "init_idiosyncratic_shocks",
    "init_kinked_R",
    "init_lifecycle",
    "init_cyclical",
]

utility = CRRAutility
utilityP = CRRAutilityP
utilityPP = CRRAutilityPP
utilityP_inv = CRRAutilityP_inv
utility_invP = CRRAutility_invP
utility_inv = CRRAutility_inv
utilityP_invP = CRRAutilityP_invP


# =====================================================================
# === Classes that help solve consumption-saving models ===
# =====================================================================


class ConsumerSolution(MetricObject):
    r"""
    A class representing the solution of a single period of a consumption-saving
    problem.  The solution must include a consumption function and marginal
    value function.

    Here and elsewhere in the code, Nrm indicates that variables are normalized
    by permanent income.

    Parameters
    ----------
    cFunc : function
        The consumption function for this period, defined over normalized market
        resources: cNrm = cFunc(mNrm).
    vFunc : function
        The beginning-of-period value function for this period, defined over
        normalized market resources: vNrm = vFunc(mNrm).
    vPfunc : function
        The beginning-of-period marginal value function for this period,
        defined over normalized market resources: vNrmP = vPfunc(mNrm).
    vPPfunc : function
        The beginning-of-period marginal marginal value function for this
        period, defined over normalized market resources: vNrmPP = vPPfunc(mNrm).
    mNrmMin : float
        The minimum allowable normalized market resources for this period; the consump-
        tion function (etc) are undefined for m < mNrmMin.
    hNrm : float
        Normalized human wealth after receiving income this period: PDV of all future
        income, ignoring mortality.
    MPCmin : float
        Infimum of the marginal propensity to consume this period.
        MPC --> MPCmin as m --> infinity.
    MPCmax : float
        Supremum of the marginal propensity to consume this period.
        MPC --> MPCmax as m --> mNrmMin.

    """

    distance_criteria = ["vPfunc"]

    def __init__(
        self,
        cFunc=None,
        vFunc=None,
        vPfunc=None,
        vPPfunc=None,
        mNrmMin=None,
        hNrm=None,
        MPCmin=None,
        MPCmax=None,
    ):
        # Change any missing function inputs to NullFunc
        self.cFunc = cFunc if cFunc is not None else NullFunc()
        self.vFunc = vFunc if vFunc is not None else NullFunc()
        self.vPfunc = vPfunc if vPfunc is not None else NullFunc()
        # vPFunc = NullFunc() if vPfunc is None else vPfunc
        self.vPPfunc = vPPfunc if vPPfunc is not None else NullFunc()
        self.mNrmMin = mNrmMin
        self.hNrm = hNrm
        self.MPCmin = MPCmin
        self.MPCmax = MPCmax

    def append_solution(self, new_solution):
        """
        Appends one solution to another to create a ConsumerSolution whose
        attributes are lists.  Used in ConsMarkovModel, where we append solutions
        *conditional* on a particular value of a Markov state to each other in
        order to get the entire solution.

        Parameters
        ----------
        new_solution : ConsumerSolution
            The solution to a consumption-saving problem; each attribute is a
            list representing state-conditional values or functions.

        Returns
        -------
        None
        """
        if type(self.cFunc) != list:
            # Then we assume that self is an empty initialized solution instance.
            # Begin by checking this is so.
            assert NullFunc().distance(self.cFunc) == 0, (
                "append_solution called incorrectly!"
            )

            # We will need the attributes of the solution instance to be lists.  Do that here.
            self.cFunc = [new_solution.cFunc]
            self.vFunc = [new_solution.vFunc]
            self.vPfunc = [new_solution.vPfunc]
            self.vPPfunc = [new_solution.vPPfunc]
            self.mNrmMin = [new_solution.mNrmMin]
        else:
            self.cFunc.append(new_solution.cFunc)
            self.vFunc.append(new_solution.vFunc)
            self.vPfunc.append(new_solution.vPfunc)
            self.vPPfunc.append(new_solution.vPPfunc)
            self.mNrmMin.append(new_solution.mNrmMin)


# =====================================================================
# === Classes and functions that solve consumption-saving models ===
# =====================================================================


def calc_human_wealth(h_nrm_next, perm_gro_fac, rfree, ex_inc_next):
    """Calculate human wealth this period given human wealth next period.

    Args:
        h_nrm_next (float): Normalized human wealth next period.
        perm_gro_fac (float): Permanent income growth factor.
        rfree (float): Risk free interest factor.
        ex_inc_next (float): Expected income next period.
    """
    return (perm_gro_fac / rfree) * (h_nrm_next + ex_inc_next)


def calc_patience_factor(rfree, disc_fac_eff, crra):
    """Calculate the patience factor for the agent.

    Args:
        rfree (float): Risk free interest factor.
        disc_fac_eff (float): Effective discount factor.
        crra (float): Coefficient of relative risk aversion.

    """
    return ((rfree * disc_fac_eff) ** (1.0 / crra)) / rfree


def calc_mpc_min(mpc_min_next, pat_fac):
    """Calculate the lower bound of the marginal propensity to consume.

    Args:
        mpc_min_next (float): Lower bound of the marginal propensity to
            consume next period.
        pat_fac (float): Patience factor.
    """
    return 1.0 / (1.0 + pat_fac / mpc_min_next)


def solve_one_period_ConsPF(
    solution_next,
    DiscFac,
    LivPrb,
    CRRA,
    Rfree,
    PermGroFac,
    BoroCnstArt,
    MaxKinks,
):
    """Solves one period of a basic perfect foresight consumption-saving model with
    a single risk free asset and permanent income growth.

    Parameters
    ----------
    solution_next : ConsumerSolution
        The solution to next period's one-period problem.
    DiscFac : float
        Intertemporal discount factor for future utility.
    LivPrb : float
        Survival probability; likelihood of being alive at the beginning of
        the next period.
    CRRA : float
        Coefficient of relative risk aversion.
    Rfree : float
        Risk free interest factor on end-of-period assets.
    PermGroFac : float
        Expected permanent income growth factor at the end of this period.
    BoroCnstArt : float or None
        Artificial borrowing constraint, as a multiple of permanent income.
        Can be None, indicating no artificial constraint.
    MaxKinks : int
        Maximum number of kink points to allow in the consumption function;
        additional points will be thrown out.  Only relevant in infinite
        horizon model with artificial borrowing constraint.

    Returns
    -------
    solution_now : ConsumerSolution
        Solution to the current period of a perfect foresight consumption-saving
        problem.

    """
    # Define the utility function and effective discount factor
    uFunc = UtilityFuncCRRA(CRRA)
    DiscFacEff = DiscFac * LivPrb  # Effective = pure x LivPrb

    # Prevent comparing None and float if there is no borrowing constraint
    # Can borrow as much as we want
    BoroCnstArt = -np.inf if BoroCnstArt is None else BoroCnstArt

    # Calculate human wealth this period
    hNrmNow = calc_human_wealth(solution_next.hNrm, PermGroFac, Rfree, 1.0)

    # Calculate the lower bound of the marginal propensity to consume
    PatFac = calc_patience_factor(Rfree, DiscFacEff, CRRA)
    MPCminNow = calc_mpc_min(solution_next.MPCmin, PatFac)

    # Extract the discrete kink points in next period's consumption function;
    # don't take the last one, as it only defines the extrapolation and is not a kink.
    mNrmNext = solution_next.cFunc.x_list[:-1]
    cNrmNext = solution_next.cFunc.y_list[:-1]
    vFuncNvrsNext = solution_next.vFunc.vFuncNvrs.y_list[:-1]
    EndOfPrdv = DiscFacEff * PermGroFac ** (1.0 - CRRA) * uFunc(vFuncNvrsNext)

    # Calculate the end-of-period asset values that would reach those kink points
    # next period, then invert the first order condition to get consumption. Then
    # find the endogenous gridpoint (kink point) today that corresponds to each kink
    aNrmNow = (PermGroFac / Rfree) * (mNrmNext - 1.0)
    cNrmNow = (DiscFacEff * Rfree) ** (-1.0 / CRRA) * (PermGroFac * cNrmNext)
    mNrmNow = aNrmNow + cNrmNow

    # Calculate (pseudo-inverse) value at each consumption kink point
    vNow = uFunc(cNrmNow) + EndOfPrdv
    vNvrsNow = uFunc.inverse(vNow)
    vNvrsSlopeMin = MPCminNow ** (-CRRA / (1.0 - CRRA))

    # Add an additional point to the list of gridpoints for the extrapolation,
    # using the new value of the lower bound of the MPC.
    mNrmNow = np.append(mNrmNow, mNrmNow[-1] + 1.0)
    cNrmNow = np.append(cNrmNow, cNrmNow[-1] + MPCminNow)
    vNvrsNow = np.append(vNvrsNow, vNvrsNow[-1] + vNvrsSlopeMin)

    # If the artificial borrowing constraint binds, combine the constrained and
    # unconstrained consumption functions.
    if BoroCnstArt > mNrmNow[0]:
        # Find the highest index where constraint binds
        cNrmCnst = mNrmNow - BoroCnstArt
        CnstBinds = cNrmCnst < cNrmNow
        idx = np.where(CnstBinds)[0][-1]

        if idx < (mNrmNow.size - 1):
            # If it is not the *very last* index, find the the critical level
            # of mNrm where the artificial borrowing contraint begins to bind.
            d0 = cNrmNow[idx] - cNrmCnst[idx]
            d1 = cNrmCnst[idx + 1] - cNrmNow[idx + 1]
            m0 = mNrmNow[idx]
            m1 = mNrmNow[idx + 1]
            alpha = d0 / (d0 + d1)
            mCrit = m0 + alpha * (m1 - m0)

            # Adjust the grids of mNrm and cNrm to account for the borrowing constraint.
            cCrit = mCrit - BoroCnstArt
            mNrmNow = np.concatenate(([BoroCnstArt, mCrit], mNrmNow[(idx + 1) :]))
            cNrmNow = np.concatenate(([0.0, cCrit], cNrmNow[(idx + 1) :]))

            # Adjust the vNvrs grid to account for the borrowing constraint
            v0 = vNvrsNow[idx]
            v1 = vNvrsNow[idx + 1]
            vNvrsCrit = v0 + alpha * (v1 - v0)
            vNvrsNow = np.concatenate(([0.0, vNvrsCrit], vNvrsNow[(idx + 1) :]))

        else:
            # If it *is* the very last index, then there are only three points
            # that characterize the consumption function: the artificial borrowing
            # constraint, the constraint kink, and the extrapolation point.
            mXtra = (cNrmNow[-1] - cNrmCnst[-1]) / (1.0 - MPCminNow)
            mCrit = mNrmNow[-1] + mXtra
            cCrit = mCrit - BoroCnstArt
            mNrmNow = np.array([BoroCnstArt, mCrit, mCrit + 1.0])
            cNrmNow = np.array([0.0, cCrit, cCrit + MPCminNow])

            # Adjust vNvrs grid for this three node structure
            mNextCrit = BoroCnstArt * Rfree + 1.0
            vNextCrit = PermGroFac ** (1.0 - CRRA) * solution_next.vFunc(mNextCrit)
            vCrit = uFunc(cCrit) + DiscFacEff * vNextCrit
            vNvrsCrit = uFunc.inverse(vCrit)
            vNvrsNow = np.array([0.0, vNvrsCrit, vNvrsCrit + vNvrsSlopeMin])

    # If the mNrm and cNrm grids have become too large, throw out the last
    # kink point, being sure to adjust the extrapolation.
    if mNrmNow.size > MaxKinks:
        mNrmNow = np.concatenate((mNrmNow[:-2], [mNrmNow[-3] + 1.0]))
        cNrmNow = np.concatenate((cNrmNow[:-2], [cNrmNow[-3] + MPCminNow]))
        vNvrsNow = np.concatenate((vNvrsNow[:-2], [vNvrsNow[-3] + vNvrsSlopeMin]))

    # Construct the consumption function as a linear interpolation.
    cFuncNow = LinearInterp(mNrmNow, cNrmNow)

    # Calculate the upper bound of the MPC as the slope of the bottom segment.
    MPCmaxNow = (cNrmNow[1] - cNrmNow[0]) / (mNrmNow[1] - mNrmNow[0])
    mNrmMinNow = mNrmNow[0]

    # Construct the (marginal) value function for this period
    # See the PerfForesightConsumerType.ipynb documentation notebook for the derivations
    vFuncNvrs = LinearInterp(mNrmNow, vNvrsNow)
    vFuncNow = ValueFuncCRRA(vFuncNvrs, CRRA)
    vPfuncNow = MargValueFuncCRRA(cFuncNow, CRRA)

    # Construct and return the solution
    solution_now = ConsumerSolution(
        cFunc=cFuncNow,
        vFunc=vFuncNow,
        vPfunc=vPfuncNow,
        mNrmMin=mNrmMinNow,
        hNrm=hNrmNow,
        MPCmin=MPCminNow,
        MPCmax=MPCmaxNow,
    )
    return solution_now


def calc_worst_inc_prob(inc_shk_dstn):
    """Calculate the probability of the worst income shock.

    Args:
        inc_shk_dstn (DiscreteDistribution): Distribution of shocks to income.
    """
    probs = inc_shk_dstn.pmv
    perm, tran = inc_shk_dstn.atoms
    income = perm * tran
    worst_inc = np.min(income)
    return np.sum(probs[income == worst_inc])


def calc_boro_const_nat(m_nrm_min_next, inc_shk_dstn, rfree, perm_gro_fac):
    """Calculate the natural borrowing constraint.

    Args:
        m_nrm_min_next (float): Minimum normalized market resources next period.
        inc_shk_dstn (DiscreteDstn): Distribution of shocks to income.
        rfree (float): Risk free interest factor.
        perm_gro_fac (float): Permanent income growth factor.
    """
    perm, tran = inc_shk_dstn.atoms
    temp_fac = (perm_gro_fac * np.min(perm)) / rfree
    return (m_nrm_min_next - np.min(tran)) * temp_fac


def calc_m_nrm_min(boro_const_art, boro_const_nat):
    """Calculate the minimum normalized market resources this period.

    Args:
        boro_const_art (float): Artificial borrowing constraint.
        boro_const_nat (float): Natural borrowing constraint.
    """
    return (
        boro_const_nat
        if boro_const_art is None
        else max(boro_const_nat, boro_const_art)
    )


def calc_mpc_max(
    mpc_max_next, worst_inc_prob, crra, pat_fac, boro_const_nat, boro_const_art
):
    """Calculate the upper bound of the marginal propensity to consume.

    Args:
        mpc_max_next (float): Upper bound of the marginal propensity to
            consume next period.
        worst_inc_prob (float): Probability of the worst income shock.
        crra (float): Coefficient of relative risk aversion.
        pat_fac (float): Patience factor.
        boro_const_nat (float): Natural borrowing constraint.
        boro_const_art (float): Artificial borrowing constraint.
    """
    temp_fac = (worst_inc_prob ** (1.0 / crra)) * pat_fac
    return 1.0 / (1.0 + temp_fac / mpc_max_next)


def calc_m_nrm_next(shock, a, rfree, perm_gro_fac):
    """Calculate normalized market resources next period.

    Args:
        shock (float): Realization of shocks to income.
        a (np.ndarray): Exogenous grid of end-of-period assets.
        rfree (float): Risk free interest factor.
        perm_gro_fac (float): Permanent income growth factor.
    """
    return rfree / (perm_gro_fac * shock["PermShk"]) * a + shock["TranShk"]


def calc_v_next(shock, a, rfree, crra, perm_gro_fac, vfunc_next):
    """Calculate continuation value function with respect to
    end-of-period assets.

    Args:
        shock (float): Realization of shocks to income.
        a (np.ndarray): Exogenous grid of end-of-period assets.
        rfree (float): Risk free interest factor.
        crra (float): Coefficient of relative risk aversion.
        perm_gro_fac (float): Permanent income growth factor.
        vfunc_next (Callable): Value function next period.
    """
    return (
        shock["PermShk"] ** (1.0 - crra) * perm_gro_fac ** (1.0 - crra)
    ) * vfunc_next(calc_m_nrm_next(shock, a, rfree, perm_gro_fac))


def calc_vp_next(shock, a, rfree, crra, perm_gro_fac, vp_func_next):
    """Calculate the continuation marginal value function with respect to
    end-of-period assets.

    Args:
        shock (float): Realization of shocks to income.
        a (np.ndarray): Exogenous grid of end-of-period assets.
        rfree (float): Risk free interest factor.
        crra (float): Coefficient of relative risk aversion.
        perm_gro_fac (float): Permanent income growth factor.
        vp_func_next (Callable): Marginal value function next period.
    """
    return shock["PermShk"] ** (-crra) * vp_func_next(
        calc_m_nrm_next(shock, a, rfree, perm_gro_fac),
    )


def calc_vpp_next(shock, a, rfree, crra, perm_gro_fac, vppfunc_next):
    """Calculate the continuation marginal marginal value function
    with respect to end-of-period assets.

    Args:
        shock (float): Realization of shocks to income.
        a (np.ndarray): Exogenous grid of end-of-period assets.
        rfree (float): Risk free interest factor.
        crra (float): Coefficient of relative risk aversion.
        perm_gro_fac (float): Permanent income growth factor.
        vppfunc_next (Callable): Marginal marginal value function next period.
    """
    return shock["PermShk"] ** (-crra - 1.0) * vppfunc_next(
        calc_m_nrm_next(shock, a, rfree, perm_gro_fac),
    )


def solve_one_period_ConsIndShock(
    solution_next,
    IncShkDstn,
    LivPrb,
    DiscFac,
    CRRA,
    Rfree,
    PermGroFac,
    BoroCnstArt,
    aXtraGrid,
    vFuncBool,
    CubicBool,
):
    """Solves one period of a consumption-saving model with idiosyncratic shocks to
    permanent and transitory income, with one risk free asset and CRRA utility.

    Parameters
    ----------
    solution_next : ConsumerSolution
        The solution to next period's one period problem.
    IncShkDstn : distribution.Distribution
        A discrete approximation to the income process between the period being
        solved and the one immediately following (in solution_next).
    LivPrb : float
        Survival probability; likelihood of being alive at the beginning of
        the succeeding period.
    DiscFac : float
        Intertemporal discount factor for future utility.
    CRRA : float
        Coefficient of relative risk aversion.
    Rfree : float
        Risk free interest factor on end-of-period assets.
    PermGroFac : float
        Expected permanent income growth factor at the end of this period.
    BoroCnstArt: float or None
        Borrowing constraint for the minimum allowable assets to end the
        period with.  If it is less than the natural borrowing constraint,
        then it is irrelevant; BoroCnstArt=None indicates no artificial bor-
        rowing constraint.
    aXtraGrid: np.array
        Array of "extra" end-of-period asset values-- assets above the
        absolute minimum acceptable level.
    vFuncBool: boolean
        An indicator for whether the value function should be computed and
        included in the reported solution.
    CubicBool: boolean
        An indicator for whether the solver should use cubic or linear interpolation.

    Returns
    -------
    solution_now : ConsumerSolution
        Solution to this period's consumption-saving problem with income risk.

    """
    # Define the current period utility function and effective discount factor
    uFunc = UtilityFuncCRRA(CRRA)
    DiscFacEff = DiscFac * LivPrb  # "effective" discount factor

    # Calculate the probability that we get the worst possible income draw
    WorstIncPrb = calc_worst_inc_prob(IncShkDstn)
    Ex_IncNext = expected(lambda x: x["PermShk"] * x["TranShk"], IncShkDstn)
    hNrmNow = calc_human_wealth(solution_next.hNrm, PermGroFac, Rfree, Ex_IncNext)

    # Unpack next period's (marginal) value function
    vFuncNext = solution_next.vFunc  # This is None when vFuncBool is False
    vPfuncNext = solution_next.vPfunc
    vPPfuncNext = solution_next.vPPfunc  # This is None when CubicBool is False

    # Calculate the minimum allowable value of money resources in this period
    BoroCnstNat = calc_boro_const_nat(
        solution_next.mNrmMin, IncShkDstn, Rfree, PermGroFac
    )
    # Set the minimum allowable (normalized) market resources based on the natural
    # and artificial borrowing constraints
    mNrmMinNow = calc_m_nrm_min(BoroCnstArt, BoroCnstNat)

    # Update the bounding MPCs and PDV of human wealth:
    PatFac = calc_patience_factor(Rfree, DiscFacEff, CRRA)
    MPCminNow = calc_mpc_min(solution_next.MPCmin, PatFac)
    # Set the upper limit of the MPC (at mNrmMinNow) based on whether the natural
    # or artificial borrowing constraint actually binds
    MPCmaxUnc = calc_mpc_max(
        solution_next.MPCmax, WorstIncPrb, CRRA, PatFac, BoroCnstNat, BoroCnstArt
    )
    MPCmaxNow = 1.0 if BoroCnstNat < mNrmMinNow else MPCmaxUnc

    cFuncLimitIntercept = MPCminNow * hNrmNow
    cFuncLimitSlope = MPCminNow

    # Define the borrowing-constrained consumption function
    cFuncNowCnst = LinearInterp(
        np.array([mNrmMinNow, mNrmMinNow + 1.0]),
        np.array([0.0, 1.0]),
    )

    # Construct the assets grid by adjusting aXtra by the natural borrowing constraint
    aNrmNow = np.asarray(aXtraGrid) + BoroCnstNat

    # Calculate end-of-period marginal value of assets at each gridpoint
    vPfacEff = DiscFacEff * Rfree * PermGroFac ** (-CRRA)
    EndOfPrdvP = vPfacEff * expected(
        calc_vp_next,
        IncShkDstn,
        args=(aNrmNow, Rfree, CRRA, PermGroFac, vPfuncNext),
    )

    # Invert the first order condition to find optimal cNrm from each aNrm gridpoint
    cNrmNow = uFunc.derinv(EndOfPrdvP, order=(1, 0))
    mNrmNow = cNrmNow + aNrmNow  # Endogenous mNrm gridpoints

    # Limiting consumption is zero as m approaches mNrmMin
    c_for_interpolation = np.insert(cNrmNow, 0, 0.0)
    m_for_interpolation = np.insert(mNrmNow, 0, BoroCnstNat)

    # Construct the consumption function as a cubic or linear spline interpolation
    if CubicBool:
        # Calculate end-of-period marginal marginal value of assets at each gridpoint
        vPPfacEff = DiscFacEff * Rfree * Rfree * PermGroFac ** (-CRRA - 1.0)
        EndOfPrdvPP = vPPfacEff * expected(
            calc_vpp_next,
            IncShkDstn,
            args=(aNrmNow, Rfree, CRRA, PermGroFac, vPPfuncNext),
        )
        dcda = EndOfPrdvPP / uFunc.der(np.array(cNrmNow), order=2)
        MPC = dcda / (dcda + 1.0)
        MPC_for_interpolation = np.insert(MPC, 0, MPCmaxUnc)

        # Construct the unconstrained consumption function as a cubic interpolation
        cFuncNowUnc = CubicInterp(
            m_for_interpolation,
            c_for_interpolation,
            MPC_for_interpolation,
            cFuncLimitIntercept,
            cFuncLimitSlope,
        )
    else:
        # Construct the unconstrained consumption function as a linear interpolation
        cFuncNowUnc = LinearInterp(
            m_for_interpolation,
            c_for_interpolation,
            cFuncLimitIntercept,
            cFuncLimitSlope,
        )

    # Combine the constrained and unconstrained functions into the true consumption function.
    # LowerEnvelope should only be used when BoroCnstArt is True
    cFuncNow = LowerEnvelope(cFuncNowUnc, cFuncNowCnst, nan_bool=False)

    # Make the marginal value function and the marginal marginal value function
    vPfuncNow = MargValueFuncCRRA(cFuncNow, CRRA)

    # Define this period's marginal marginal value function
    if CubicBool:
        vPPfuncNow = MargMargValueFuncCRRA(cFuncNow, CRRA)
    else:
        vPPfuncNow = NullFunc()  # Dummy object

    # Construct this period's value function if requested
    if vFuncBool:
        # Calculate end-of-period value, its derivative, and their pseudo-inverse
        EndOfPrdv = DiscFacEff * expected(
            calc_v_next,
            IncShkDstn,
            args=(aNrmNow, Rfree, CRRA, PermGroFac, vFuncNext),
        )
        EndOfPrdvNvrs = uFunc.inv(
            EndOfPrdv,
        )  # value transformed through inverse utility
        EndOfPrdvNvrsP = EndOfPrdvP * uFunc.derinv(EndOfPrdv, order=(0, 1))
        EndOfPrdvNvrs = np.insert(EndOfPrdvNvrs, 0, 0.0)
        EndOfPrdvNvrsP = np.insert(EndOfPrdvNvrsP, 0, EndOfPrdvNvrsP[0])
        # This is a very good approximation, vNvrsPP = 0 at the asset minimum

        # Construct the end-of-period value function
        aNrm_temp = np.insert(aNrmNow, 0, BoroCnstNat)
        EndOfPrd_vNvrsFunc = CubicInterp(aNrm_temp, EndOfPrdvNvrs, EndOfPrdvNvrsP)
        EndOfPrd_vFunc = ValueFuncCRRA(EndOfPrd_vNvrsFunc, CRRA)

        # Compute expected value and marginal value on a grid of market resources
        mNrm_temp = mNrmMinNow + aXtraGrid
        cNrm_temp = cFuncNow(mNrm_temp)
        aNrm_temp = mNrm_temp - cNrm_temp
        v_temp = uFunc(cNrm_temp) + EndOfPrd_vFunc(aNrm_temp)
        vP_temp = uFunc.der(cNrm_temp)

        # Construct the beginning-of-period value function
        vNvrs_temp = uFunc.inv(v_temp)  # value transformed through inv utility
        vNvrsP_temp = vP_temp * uFunc.derinv(v_temp, order=(0, 1))
        mNrm_temp = np.insert(mNrm_temp, 0, mNrmMinNow)
        vNvrs_temp = np.insert(vNvrs_temp, 0, 0.0)
        vNvrsP_temp = np.insert(vNvrsP_temp, 0, MPCmaxNow ** (-CRRA / (1.0 - CRRA)))
        MPCminNvrs = MPCminNow ** (-CRRA / (1.0 - CRRA))
        vNvrsFuncNow = CubicInterp(
            mNrm_temp,
            vNvrs_temp,
            vNvrsP_temp,
            MPCminNvrs * hNrmNow,
            MPCminNvrs,
        )
        vFuncNow = ValueFuncCRRA(vNvrsFuncNow, CRRA)
    else:
        vFuncNow = NullFunc()  # Dummy object

    # Create and return this period's solution
    solution_now = ConsumerSolution(
        cFunc=cFuncNow,
        vFunc=vFuncNow,
        vPfunc=vPfuncNow,
        vPPfunc=vPPfuncNow,
        mNrmMin=mNrmMinNow,
        hNrm=hNrmNow,
        MPCmin=MPCminNow,
        MPCmax=MPCmaxNow,
    )
    return solution_now


def solve_one_period_ConsKinkedR(
    solution_next,
    IncShkDstn,
    LivPrb,
    DiscFac,
    CRRA,
    Rboro,
    Rsave,
    PermGroFac,
    BoroCnstArt,
    aXtraGrid,
    vFuncBool,
    CubicBool,
):
    """Solves one period of a consumption-saving model with idiosyncratic shocks to
    permanent and transitory income, with a risk free asset and CRRA utility.
    In this variation, the interest rate on borrowing Rboro exceeds the interest
    rate on saving Rsave.

    Parameters
    ----------
    solution_next : ConsumerSolution
        The solution to next period's one period problem.
    IncShkDstn : distribution.Distribution
        A discrete approximation to the income process between the period being
        solved and the one immediately following (in solution_next).
    LivPrb : float
        Survival probability; likelihood of being alive at the beginning of
        the succeeding period.
    DiscFac : float
        Intertemporal discount factor for future utility.
    CRRA : float
        Coefficient of relative risk aversion.
    Rboro: float
        Interest factor on assets between this period and the succeeding
        period when assets are negative.
    Rsave: float
        Interest factor on assets between this period and the succeeding
        period when assets are positive.
    PermGroFac : float
        Expected permanent income growth factor at the end of this period.
    BoroCnstArt: float or None
        Borrowing constraint for the minimum allowable assets to end the
        period with.  If it is less than the natural borrowing constraint,
        then it is irrelevant; BoroCnstArt=None indicates no artificial bor-
        rowing constraint.
    aXtraGrid: np.array
        Array of "extra" end-of-period asset values-- assets above the
        absolute minimum acceptable level.
    vFuncBool: boolean
        An indicator for whether the value function should be computed and
        included in the reported solution.
    CubicBool: boolean
        An indicator for whether the solver should use cubic or linear inter-
        polation.

    Returns
    -------
    solution_now : ConsumerSolution
        Solution to this period's consumption-saving problem with income risk.

    """
    # Verifiy that there is actually a kink in the interest factor
    assert Rboro >= Rsave, (
        "Interest factor on debt less than interest factor on savings!"
    )
    # If the kink is in the wrong direction, code should break here. If there's
    # no kink at all, then just use the ConsIndShockModel solver.
    if Rboro == Rsave:
        solution_now = solve_one_period_ConsIndShock(
            solution_next,
            IncShkDstn,
            LivPrb,
            DiscFac,
            CRRA,
            Rboro,
            PermGroFac,
            BoroCnstArt,
            aXtraGrid,
            vFuncBool,
            CubicBool,
        )
        return solution_now

    # Define the current period utility function and effective discount factor
    uFunc = UtilityFuncCRRA(CRRA)
    DiscFacEff = DiscFac * LivPrb  # "effective" discount factor

    # Calculate the probability that we get the worst possible income draw
    WorstIncPrb = calc_worst_inc_prob(IncShkDstn)
    # WorstIncPrb is the "Weierstrass p" concept: the odds we get the WORST thing
    Ex_IncNext = expected(lambda x: x["PermShk"] * x["TranShk"], IncShkDstn)
    hNrmNow = calc_human_wealth(solution_next.hNrm, PermGroFac, Rsave, Ex_IncNext)

    # Unpack next period's (marginal) value function
    vFuncNext = solution_next.vFunc  # This is None when vFuncBool is False
    vPfuncNext = solution_next.vPfunc
    vPPfuncNext = solution_next.vPPfunc  # This is None when CubicBool is False

    # Calculate the minimum allowable value of money resources in this period
    BoroCnstNat = calc_boro_const_nat(
        solution_next.mNrmMin, IncShkDstn, Rboro, PermGroFac
    )
    # Set the minimum allowable (normalized) market resources based on the natural
    # and artificial borrowing constraints
    mNrmMinNow = calc_m_nrm_min(BoroCnstArt, BoroCnstNat)

    # Update the bounding MPCs and PDV of human wealth:
    PatFacSave = calc_patience_factor(Rsave, DiscFacEff, CRRA)
    PatFacBoro = calc_patience_factor(Rboro, DiscFacEff, CRRA)
    MPCminNow = calc_mpc_min(solution_next.MPCmin, PatFacSave)
    # Set the upper limit of the MPC (at mNrmMinNow) based on whether the natural
    # or artificial borrowing constraint actually binds
    MPCmaxUnc = calc_mpc_max(
        solution_next.MPCmax, WorstIncPrb, CRRA, PatFacBoro, BoroCnstNat, BoroCnstArt
    )
    MPCmaxNow = 1.0 if BoroCnstNat < mNrmMinNow else MPCmaxUnc

    cFuncLimitIntercept = MPCminNow * hNrmNow
    cFuncLimitSlope = MPCminNow

    # Define the borrowing-constrained consumption function
    cFuncNowCnst = LinearInterp(
        np.array([mNrmMinNow, mNrmMinNow + 1.0]),
        np.array([0.0, 1.0]),
    )

    # Construct the assets grid by adjusting aXtra by the natural borrowing constraint
    aNrmNow = np.sort(
        np.hstack((np.asarray(aXtraGrid) + mNrmMinNow, np.array([0.0, 1e-15]))),
    )

    # Make a 1D array of the interest factor at each asset gridpoint
    Rfree = Rsave * np.ones_like(aNrmNow)
    Rfree[aNrmNow <= 0] = Rboro
    i_kink = np.argwhere(aNrmNow == 0.0)[0][0]

    # Calculate end-of-period marginal value of assets at each gridpoint
    vPfacEff = DiscFacEff * Rfree * PermGroFac ** (-CRRA)
    EndOfPrdvP = vPfacEff * expected(
        calc_vp_next,
        IncShkDstn,
        args=(aNrmNow, Rfree, CRRA, PermGroFac, vPfuncNext),
    )

    # Invert the first order condition to find optimal cNrm from each aNrm gridpoint
    cNrmNow = uFunc.derinv(EndOfPrdvP, order=(1, 0))
    mNrmNow = cNrmNow + aNrmNow  # Endogenous mNrm gridpoints

    # Limiting consumption is zero as m approaches mNrmMin
    c_for_interpolation = np.insert(cNrmNow, 0, 0.0)
    m_for_interpolation = np.insert(mNrmNow, 0, BoroCnstNat)

    # Construct the consumption function as a cubic or linear spline interpolation
    if CubicBool:
        # Calculate end-of-period marginal marginal value of assets at each gridpoint
        vPPfacEff = DiscFacEff * Rfree * Rfree * PermGroFac ** (-CRRA - 1.0)
        EndOfPrdvPP = vPPfacEff * expected(
            calc_vpp_next,
            IncShkDstn,
            args=(aNrmNow, Rfree, CRRA, PermGroFac, vPPfuncNext),
        )
        dcda = EndOfPrdvPP / uFunc.der(np.array(cNrmNow), order=2)
        MPC = dcda / (dcda + 1.0)
        MPC_for_interpolation = np.insert(MPC, 0, MPCmaxUnc)

        # Construct the unconstrained consumption function as a cubic interpolation
        cFuncNowUnc = CubicInterp(
            m_for_interpolation,
            c_for_interpolation,
            MPC_for_interpolation,
            cFuncLimitIntercept,
            cFuncLimitSlope,
        )
        # Adjust the coefficients on the kinked portion of the cFunc
        cFuncNowUnc.coeffs[i_kink + 2] = [
            c_for_interpolation[i_kink + 1],
            m_for_interpolation[i_kink + 2] - m_for_interpolation[i_kink + 1],
            0.0,
            0.0,
        ]
    else:
        # Construct the unconstrained consumption function as a linear interpolation
        cFuncNowUnc = LinearInterp(
            m_for_interpolation,
            c_for_interpolation,
            cFuncLimitIntercept,
            cFuncLimitSlope,
        )

    # Combine the constrained and unconstrained functions into the true consumption function.
    # LowerEnvelope should only be used when BoroCnstArt is True
    cFuncNow = LowerEnvelope(cFuncNowUnc, cFuncNowCnst, nan_bool=False)

    # Make the marginal value function and the marginal marginal value function
    vPfuncNow = MargValueFuncCRRA(cFuncNow, CRRA)

    # Define this period's marginal marginal value function
    if CubicBool:
        vPPfuncNow = MargMargValueFuncCRRA(cFuncNow, CRRA)
    else:
        vPPfuncNow = NullFunc()  # Dummy object

    # Construct this period's value function if requested
    if vFuncBool:
        # Calculate end-of-period value, its derivative, and their pseudo-inverse
        EndOfPrdv = DiscFacEff * expected(
            calc_v_next,
            IncShkDstn,
            args=(aNrmNow, Rfree, CRRA, PermGroFac, vFuncNext),
        )
        EndOfPrdvNvrs = uFunc.inv(
            EndOfPrdv,
        )  # value transformed through inverse utility
        EndOfPrdvNvrsP = EndOfPrdvP * uFunc.derinv(EndOfPrdv, order=(0, 1))
        EndOfPrdvNvrs = np.insert(EndOfPrdvNvrs, 0, 0.0)
        EndOfPrdvNvrsP = np.insert(EndOfPrdvNvrsP, 0, EndOfPrdvNvrsP[0])
        # This is a very good approximation, vNvrsPP = 0 at the asset minimum

        # Construct the end-of-period value function
        aNrm_temp = np.insert(aNrmNow, 0, BoroCnstNat)
        EndOfPrdvNvrsFunc = CubicInterp(aNrm_temp, EndOfPrdvNvrs, EndOfPrdvNvrsP)
        EndOfPrdvFunc = ValueFuncCRRA(EndOfPrdvNvrsFunc, CRRA)

        # Compute expected value and marginal value on a grid of market resources
        mNrm_temp = mNrmMinNow + aXtraGrid
        cNrm_temp = cFuncNow(mNrm_temp)
        aNrm_temp = mNrm_temp - cNrm_temp
        v_temp = uFunc(cNrm_temp) + EndOfPrdvFunc(aNrm_temp)
        vP_temp = uFunc.der(cNrm_temp)

        # Construct the beginning-of-period value function
        vNvrs_temp = uFunc.inv(v_temp)  # value transformed through inv utility
        vNvrsP_temp = vP_temp * uFunc.derinv(v_temp, order=(0, 1))
        mNrm_temp = np.insert(mNrm_temp, 0, mNrmMinNow)
        vNvrs_temp = np.insert(vNvrs_temp, 0, 0.0)
        vNvrsP_temp = np.insert(vNvrsP_temp, 0, MPCmaxNow ** (-CRRA / (1.0 - CRRA)))
        MPCminNvrs = MPCminNow ** (-CRRA / (1.0 - CRRA))
        vNvrsFuncNow = CubicInterp(
            mNrm_temp,
            vNvrs_temp,
            vNvrsP_temp,
            MPCminNvrs * hNrmNow,
            MPCminNvrs,
        )
        vFuncNow = ValueFuncCRRA(vNvrsFuncNow, CRRA)
    else:
        vFuncNow = NullFunc()  # Dummy object

    # Create and return this period's solution
    solution_now = ConsumerSolution(
        cFunc=cFuncNow,
        vFunc=vFuncNow,
        vPfunc=vPfuncNow,
        vPPfunc=vPPfuncNow,
        mNrmMin=mNrmMinNow,
        hNrm=hNrmNow,
        MPCmin=MPCminNow,
        MPCmax=MPCmaxNow,
    )
    return solution_now


def make_basic_CRRA_solution_terminal(CRRA):
    """
    Construct the terminal period solution for a consumption-saving model with
    CRRA utility and only one state variable.

    Parameters
    ----------
    CRRA : float
        Coefficient of relative risk aversion. This is the only relevant parameter.

    Returns
    -------
    solution_terminal : ConsumerSolution
        Terminal period solution for someone with the given CRRA.
    """
    cFunc_terminal = LinearInterp([0.0, 1.0], [0.0, 1.0])  # c=m at t=T
    vFunc_terminal = ValueFuncCRRA(cFunc_terminal, CRRA)
    vPfunc_terminal = MargValueFuncCRRA(cFunc_terminal, CRRA)
    vPPfunc_terminal = MargMargValueFuncCRRA(cFunc_terminal, CRRA)
    solution_terminal = ConsumerSolution(
        cFunc=cFunc_terminal,
        vFunc=vFunc_terminal,
        vPfunc=vPfunc_terminal,
        vPPfunc=vPPfunc_terminal,
        mNrmMin=0.0,
        hNrm=0.0,
        MPCmin=1.0,
        MPCmax=1.0,
    )
    return solution_terminal


# ============================================================================
# == Classes for representing types of consumer agents (and things they do) ==
# ============================================================================

# Make a dictionary of constructors (very simply for perfect foresight model)
PerfForesightConsumerType_constructors_default = {
    "solution_terminal": make_basic_CRRA_solution_terminal,
}

# Make a dictionary to specify a perfect foresight consumer type
PerfForesightConsumerType_solving_defaults = {
    # BASIC HARK PARAMETERS REQUIRED TO SOLVE THE MODEL
    "cycles": 1,  # Finite, non-cyclic model
    "T_cycle": 1,  # Number of periods in the cycle for this agent type
    "pseudo_terminal": False,  # Terminal period really does exist
    "constructors": PerfForesightConsumerType_constructors_default,  # See dictionary above
    # PARAMETERS REQUIRED TO SOLVE THE MODEL
    "CRRA": 2.0,  # Coefficient of relative risk aversion
    "Rfree": 1.03,  # Interest factor on retained assets
    "DiscFac": 0.96,  # Intertemporal discount factor
    "LivPrb": [0.98],  # Survival probability after each period
    "PermGroFac": [1.01],  # Permanent income growth factor
    "BoroCnstArt": None,  # Artificial borrowing constraint
    "MaxKinks": 400,  # Maximum number of grid points to allow in cFunc
}
PerfForesightConsumerType_simulation_defaults = {
    # PARAMETERS REQUIRED TO SIMULATE THE MODEL
    "AgentCount": 10000,  # Number of agents of this type
    "T_age": None,  # Age after which simulated agents are automatically killed
    "aNrmInitMean": 0.0,  # Mean of log initial assets
    "aNrmInitStd": 1.0,  # Standard deviation of log initial assets
    "pLvlInitMean": 0.0,  # Mean of log initial permanent income
    "pLvlInitStd": 0.0,  # Standard deviation of log initial permanent income
    "PermGroFacAgg": 1.0,  # Aggregate permanent income growth factor
    # (The portion of PermGroFac attributable to aggregate productivity growth)
    # ADDITIONAL OPTIONAL PARAMETERS
    "PerfMITShk": False,  # Do Perfect Foresight MIT Shock
    # (Forces Newborns to follow solution path of the agent they replaced if True)
}
PerfForesightConsumerType_defaults = {}
PerfForesightConsumerType_defaults.update(PerfForesightConsumerType_solving_defaults)
PerfForesightConsumerType_defaults.update(PerfForesightConsumerType_simulation_defaults)
init_perfect_foresight = PerfForesightConsumerType_defaults


class PerfForesightConsumerType(AgentType):
    r"""
    A perfect foresight consumer type who has no uncertainty other than mortality.
    Their problem is defined by a coefficient of relative risk aversion (:math:`\rho`), intertemporal
    discount factor (:math:`\beta`), interest factor (:math:`\mathsf{R}`), an optional artificial borrowing constraint (:math:`\underline{a}`)
    and time sequences of the permanent income growth rate (:math:`\Gamma`) and survival probability (:math:`1-\mathsf{D}`).
    Their assets and income are normalized by permanent income.

    .. math::
        \newcommand{\CRRA}{\rho}
        \newcommand{\DiePrb}{\mathsf{D}}
        \newcommand{\PermGroFac}{\Gamma}
        \newcommand{\Rfree}{\mathsf{R}}
        \newcommand{\DiscFac}{\beta}
        \begin{align*}
        v_t(m_t) &= \max_{c_t}u(c_t) + \DiscFac (1 - \DiePrb_{t+1}) \PermGroFac_{t+1}^{1-\CRRA} v_{t+1}(m_{t+1}), \\
        & \text{s.t.}  \\
        a_t &= m_t - c_t, \\
        a_t &\geq \underline{a}, \\
        m_{t+1} &= \Rfree_{t+1} a_t/\PermGroFac_{t+1} + 1, \\
        u(c) &= \frac{c^{1-\CRRA}}{1-\CRRA}
        \end{align*}


    Solving Parameters
    ------------------
    cycles: int
        0 specifies an infinite horizon model, 1 specifies a finite model.
    T_cycle: int
        Number of periods in the cycle for this agent type.
    CRRA: float, :math:`\rho`
        Coefficient of Relative Risk Aversion.
    Rfree: float or list[float], time varying, :math:`\mathsf{R}`
        Risk Free interest rate. Pass a list of floats to make Rfree time varying.
    DiscFac: float, :math:`\beta`
        Intertemporal discount factor.
    LivPrb: list[float], time varying, :math:`1-\mathsf{D}`
        Survival probability after each period.
    PermGroFac: list[float], time varying, :math:`\Gamma`
        Permanent income growth factor.
    BoroCnstArt: float, :math:`\underline{a}`
        The minimum Asset/Perminant Income ratio, None to ignore.
    MaxKinks: int
        Maximum number of gridpoints to allow in cFunc.

    Simulation Parameters
    ---------------------
    AgentCount: int
        Number of agents of this kind that are created during simulations.
    T_age: int
        Age after which to automatically kill agents, None to ignore.
    T_sim: int, required for simulation
        Number of periods to simulate.
    track_vars: list[strings]
        List of variables that should be tracked when running the simulation.
        For this agent, the options are 'aLvl', 'aNrm', 'bNrm', 'cNrm', 'mNrm', 'pLvl', and 'who_dies'.

        aLvl is the nominal asset level

        aNrm is the normalized assets

        bNrm is the normalized resources without this period's labor income

        cNrm is the normalized consumption

        mNrm is the normalized market resources

        pLvl is the permanent income level

        who_dies is the array of which agents died
    aNrmInitMean: float
        Mean of Log initial Normalized Assets.
    aNrmInitStd: float
        Std of Log initial Normalized Assets.
    pLvlInitMean: float
        Mean of Log initial permanent income.
    pLvlInitStd: float
        Std of Log initial permanent income.
    PermGroFacAgg: float
        Aggregate permanent income growth factor (The portion of PermGroFac attributable to aggregate productivity growth).
    PerfMITShk: boolean
        Do Perfect Foresight MIT Shock (Forces Newborns to follow solution path of the agent they replaced if True).

    Attributes
    ----------
    solution: list[Consumer solution object]
        Created by the :func:`.solve` method. Finite horizon models create a list with T_cycle+1 elements, for each period in the solution.
        Infinite horizon solutions return a list with T_cycle elements for each period in the cycle.

        Visit :class:`HARK.ConsumptionSaving.ConsIndShockModel.ConsumerSolution` for more information about the solution.
    history: Dict[Array]
        Created by running the :func:`.simulate()` method.
        Contains the variables in track_vars. Each item in the dictionary is an array with the shape (T_sim,AgentCount).
        Visit :class:`HARK.core.AgentType.simulate` for more information.
    """

    solving_defaults = PerfForesightConsumerType_solving_defaults
    simulation_defaults = PerfForesightConsumerType_simulation_defaults
<<<<<<< HEAD
    model_ = "ConsPerfForesight.yaml"
=======
    default_ = {
        "params": PerfForesightConsumerType_defaults,
        "solver": solve_one_period_ConsPF,
    }
>>>>>>> 11f1ea61

    # Define some universal values for all consumer types
    cFunc_terminal_ = LinearInterp([0.0, 1.0], [0.0, 1.0])  # c=m in terminal period
    vFunc_terminal_ = LinearInterp([0.0, 1.0], [0.0, 0.0])  # This is overwritten
    solution_terminal_ = ConsumerSolution(
        cFunc=cFunc_terminal_,
        vFunc=vFunc_terminal_,
        mNrmMin=0.0,
        hNrm=0.0,
        MPCmin=1.0,
        MPCmax=1.0,
    )
    time_vary_ = ["LivPrb", "PermGroFac"]
    time_inv_ = ["CRRA", "DiscFac", "MaxKinks", "BoroCnstArt"]
    state_vars = ["pLvl", "PlvlAgg", "bNrm", "mNrm", "aNrm", "aLvl"]
    shock_vars_ = []

    def __init__(self, **kwds):
        # Initialize a basic AgentType
        super().__init__(**kwds)
        self.update_Rfree()  # update interest rate if time varying

    def pre_solve(self):
        """
        Method that is run automatically just before solution by backward iteration.
        Solves the (trivial) terminal period and does a quick check on the borrowing
        constraint and MaxKinks attribute (only relevant in constrained, infinite
        horizon problems).
        """
        self.construct("solution_terminal")  # Solve the terminal period problem
        if not self.quiet:
            self.check_conditions(verbose=self.verbose)

        # Fill in BoroCnstArt and MaxKinks if they're not specified or are irrelevant.
        # If no borrowing constraint specified...
        if not hasattr(self, "BoroCnstArt"):
            self.BoroCnstArt = None  # ...assume the user wanted none

        if not hasattr(self, "MaxKinks"):
            if self.cycles > 0:  # If it's not an infinite horizon model...
                self.MaxKinks = np.inf  # ...there's no need to set MaxKinks
            elif self.BoroCnstArt is None:  # If there's no borrowing constraint...
                self.MaxKinks = np.inf  # ...there's no need to set MaxKinks
            else:
                raise (
                    AttributeError(
                        "PerfForesightConsumerType requires the attribute MaxKinks to be specified when BoroCnstArt is not None and cycles == 0."
                    )
                )

    def post_solve(self):
        """
        Method that is run automatically at the end of a call to solve. Here, it
        simply calls calc_stable_points() if appropriate: an infinite horizon
        problem with a single repeated period in its cycle.

        Parameters
        ----------
        None

        Returns
        -------
        None
        """
        if (self.cycles == 0) and (self.T_cycle == 1):
            self.calc_stable_points()

    def check_restrictions(self):
        """
        A method to check that various restrictions are met for the model class.
        """
        if self.DiscFac < 0:
            raise Exception("DiscFac is below zero with value: " + str(self.DiscFac))

        return

    def update_Rfree(self):
        """
        Determines whether Rfree is time-varying or fixed.

        Parameters
        ----------
        None

        Returns
        -------
        None
        """
        if not hasattr(self, "Rfree"):
            return
        if isinstance(self.Rfree, (int, float)):
            self.add_to_time_inv("Rfree")
        elif isinstance(self.Rfree, list):
            if len(self.Rfree) == self.T_cycle:
                if len(self.Rfree) == 1:
                    self.Rfree = self.Rfree[0]
                    self.add_to_time_inv("Rfree")
                else:
                    self.add_to_time_vary("Rfree")
            else:
                raise AttributeError(
                    "If Rfree is time-varying, it should have a length of T_cycle!"
                )
        elif isinstance(self.Rfree, np.ndarray):
            self.add_to_time_inv("Rfree")

    def unpack_cFunc(self):
        """DEPRECATED: Use solution.unpack('cFunc') instead.
        "Unpacks" the consumption functions into their own field for easier access.
        After the model has been solved, the consumption functions reside in the
        attribute cFunc of each element of ConsumerType.solution.  This method
        creates a (time varying) attribute cFunc that contains a list of consumption
        functions.
        Parameters
        ----------
        none
        Returns
        -------
        none
        """
        _log.critical(
            "unpack_cFunc is deprecated and it will soon be removed, "
            "please use unpack('cFunc') instead."
        )
        self.unpack("cFunc")

    def initialize_sim(self):
        self.PermShkAggNow = self.PermGroFacAgg  # This never changes during simulation
        self.state_now["PlvlAgg"] = 1.0
        super().initialize_sim()

    def sim_birth(self, which_agents):
        """
        Makes new consumers for the given indices.  Initialized variables include aNrm and pLvl, as
        well as time variables t_age and t_cycle.  Normalized assets and permanent income levels
        are drawn from lognormal distributions given by aNrmInitMean and aNrmInitStd (etc).

        Parameters
        ----------
        which_agents : np.array(Bool)
            Boolean array of size self.AgentCount indicating which agents should be "born".

        Returns
        -------
        None
        """
        # Get and store states for newly born agents
        N = np.sum(which_agents)  # Number of new consumers to make
        self.state_now["aNrm"][which_agents] = Lognormal(
            mu=self.aNrmInitMean,
            sigma=self.aNrmInitStd,
            seed=self.RNG.integers(0, 2**31 - 1),
        ).draw(N)
        # why is a now variable set here? Because it's an aggregate.
        pLvlInitMeanNow = self.pLvlInitMean + np.log(
            self.state_now["PlvlAgg"]
        )  # Account for newer cohorts having higher permanent income
        self.state_now["pLvl"][which_agents] = Lognormal(
            pLvlInitMeanNow, self.pLvlInitStd, seed=self.RNG.integers(0, 2**31 - 1)
        ).draw(N)
        # How many periods since each agent was born
        self.t_age[which_agents] = 0

        if not hasattr(
            self, "PerfMITShk"
        ):  # If PerfMITShk not specified, let it be False
            self.PerfMITShk = False
        if not self.PerfMITShk:
            # If True, Newborns inherit t_cycle of agent they replaced (i.e. t_cycles are not reset).
            self.t_cycle[which_agents] = 0
            # Which period of the cycle each agent is currently in

        return None

    def sim_death(self):
        """
        Determines which agents die this period and must be replaced.  Uses the sequence in LivPrb
        to determine survival probabilities for each agent.

        Parameters
        ----------
        None

        Returns
        -------
        which_agents : np.array(bool)
            Boolean array of size AgentCount indicating which agents die.
        """
        # Determine who dies
        DiePrb_by_t_cycle = 1.0 - np.asarray(self.LivPrb)
        DiePrb = DiePrb_by_t_cycle[
            self.t_cycle - 1 if self.cycles == 1 else self.t_cycle
        ]  # Time has already advanced, so look back one

        # In finite-horizon problems the previous line gives newborns the
        # survival probability of the last non-terminal period. This is okay,
        # however, since they will be instantly replaced by new newborns if
        # they die.
        # See: https://github.com/econ-ark/HARK/pull/981

        DeathShks = Uniform(seed=self.RNG.integers(0, 2**31 - 1)).draw(
            N=self.AgentCount
        )
        which_agents = DeathShks < DiePrb
        if self.T_age is not None:  # Kill agents that have lived for too many periods
            too_old = self.t_age >= self.T_age
            which_agents = np.logical_or(which_agents, too_old)
        return which_agents

    def get_shocks(self):
        """
        Finds permanent and transitory income "shocks" for each agent this period.  As this is a
        perfect foresight model, there are no stochastic shocks: PermShkNow = PermGroFac for each
        agent (according to their t_cycle) and TranShkNow = 1.0 for all agents.

        Parameters
        ----------
        None

        Returns
        -------
        None
        """
        PermGroFac = np.array(self.PermGroFac)
        # Cycle time has already been advanced
        self.shocks["PermShk"] = PermGroFac[self.t_cycle - 1]
        # self.shocks["PermShk"][self.t_cycle == 0] = 1. # Add this at some point
        self.shocks["TranShk"] = np.ones(self.AgentCount)

    def get_Rfree(self):
        """
        Returns an array of size self.AgentCount with self.Rfree in every entry.

        Parameters
        ----------
        None

        Returns
        -------
        RfreeNow : np.array
             Array of size self.AgentCount with risk free interest rate for each agent.
        """
        RfreeNow = np.ones(self.AgentCount)
        if "Rfree" in self.time_inv:
            RfreeNow = RfreeNow * self.Rfree
        elif "Rfree" in self.time_vary:
            for t in range(self.T_cycle):
                these = t == self.t_cycle
                RfreeNow[these] = self.Rfree[t]
        return RfreeNow

    def transition(self):
        pLvlPrev = self.state_prev["pLvl"]
        aNrmPrev = self.state_prev["aNrm"]
        RfreeNow = self.get_Rfree()

        # Calculate new states: normalized market resources and permanent income level
        # Updated permanent income level
        pLvlNow = pLvlPrev * self.shocks["PermShk"]
        # Updated aggregate permanent productivity level
        PlvlAggNow = self.state_prev["PlvlAgg"] * self.PermShkAggNow
        # "Effective" interest factor on normalized assets
        ReffNow = RfreeNow / self.shocks["PermShk"]
        bNrmNow = ReffNow * aNrmPrev  # Bank balances before labor income
        # Market resources after income
        mNrmNow = bNrmNow + self.shocks["TranShk"]

        return pLvlNow, PlvlAggNow, bNrmNow, mNrmNow, None

    def get_controls(self):
        """
        Calculates consumption for each consumer of this type using the consumption functions.

        Parameters
        ----------
        None

        Returns
        -------
        None
        """
        cNrmNow = np.zeros(self.AgentCount) + np.nan
        MPCnow = np.zeros(self.AgentCount) + np.nan
        for t in range(self.T_cycle):
            these = t == self.t_cycle
            cNrmNow[these], MPCnow[these] = self.solution[t].cFunc.eval_with_derivative(
                self.state_now["mNrm"][these]
            )
        self.controls["cNrm"] = cNrmNow

        # MPCnow is not really a control
        self.MPCnow = MPCnow
        return None

    def get_poststates(self):
        """
        Calculates end-of-period assets for each consumer of this type.

        Parameters
        ----------
        None

        Returns
        -------
        None
        """
        # should this be "Now", or "Prev"?!?
        self.state_now["aNrm"] = self.state_now["mNrm"] - self.controls["cNrm"]
        # Useful in some cases to precalculate asset level
        self.state_now["aLvl"] = self.state_now["aNrm"] * self.state_now["pLvl"]

        # moves now to prev
        super().get_poststates()

        return None

    def log_condition_result(self, name, result, message, verbose):
        """
        Records the result of one condition check in the attribute condition_report
        of the bilt dictionary, and in the message log.

        Parameters
        ----------
        name : string or None
             Name for the condition; if None, no test result is added to conditions.
        result : bool
             An indicator for whether the condition was passed.
        message : str
            The messages to record about the condition check.
        verbose : bool
            Indicator for whether verbose messages should be included in the report.
        """
        if name is not None:
            self.conditions[name] = result
        set_verbosity_level((4 - verbose) * 10)
        _log.info(message)
        self.bilt["conditions_report"] += message + "\n"

    def check_AIC(self, verbose=None):
        """
        Evaluate and report on the Absolute Impatience Condition.
        """
        name = "AIC"
        APFac = self.bilt["APFac"]
        result = APFac < 1.0

        messages = {
            True: f"APFac={APFac:.5f} : The Absolute Patience Factor satisfies the Absolute Impatience Condition (AIC) Þ < 1.",
            False: f"APFac={APFac:.5f} : The Absolute Patience Factor violates the Absolute Impatience Condition (AIC) Þ < 1.",
        }
        verbose = self.verbose if verbose is None else verbose
        self.log_condition_result(name, result, messages[result], verbose)

    def check_GICRaw(self, verbose=None):
        """
        Evaluate and report on the Growth Impatience Condition for the Perfect Foresight model.
        """
        name = "GICRaw"
        GPFacRaw = self.bilt["GPFacRaw"]
        result = GPFacRaw < 1.0

        messages = {
            True: f"GPFacRaw={GPFacRaw:.5f} : The Growth Patience Factor satisfies the Growth Impatience Condition (GICRaw) Þ/G < 1.",
            False: f"GPFacRaw={GPFacRaw:.5f} : The Growth Patience Factor violates the Growth Impatience Condition (GICRaw) Þ/G < 1.",
        }
        verbose = self.verbose if verbose is None else verbose
        self.log_condition_result(name, result, messages[result], verbose)

    def check_RIC(self, verbose=None):
        """
        Evaluate and report on the Return Impatience Condition.
        """
        name = "RIC"
        RPFac = self.bilt["RPFac"]
        result = RPFac < 1.0

        messages = {
            True: f"RPFac={RPFac:.5f} : The Return Patience Factor satisfies the Return Impatience Condition (RIC) Þ/R < 1.",
            False: f"RPFac={RPFac:.5f} : The Return Patience Factor violates the Return Impatience Condition (RIC) Þ/R < 1.",
        }
        verbose = self.verbose if verbose is None else verbose
        self.log_condition_result(name, result, messages[result], verbose)

    def check_FHWC(self, verbose=None):
        """
        Evaluate and report on the Finite Human Wealth Condition.
        """
        name = "FHWC"
        FHWFac = self.bilt["FHWFac"]
        result = FHWFac < 1.0

        messages = {
            True: f"FHWFac={FHWFac:.5f} : The Finite Human Wealth Factor satisfies the Finite Human Wealth Condition (FHWC) G/R < 1.",
            False: f"FHWFac={FHWFac:.5f} : The Finite Human Wealth Factor violates the Finite Human Wealth Condition (FHWC) G/R < 1.",
        }
        verbose = self.verbose if verbose is None else verbose
        self.log_condition_result(name, result, messages[result], verbose)

    def check_FVAC(self, verbose=None):
        """
        Evaluate and report on the Finite Value of Autarky Condition under perfect foresight.
        """
        name = "PFFVAC"
        PFVAFac = self.bilt["PFVAFac"]
        result = PFVAFac < 1.0

        messages = {
            True: f"PFVAFac={PFVAFac:.5f} : The Finite Value of Autarky Factor satisfies the Finite Value of Autarky Condition βG^(1-ρ) < 1.",
            False: f"PFVAFac={PFVAFac:.5f} : The Finite Value of Autarky Factor violates the Finite Value of Autarky Condition βG^(1-ρ) < 1.",
        }
        verbose = self.verbose if verbose is None else verbose
        self.log_condition_result(name, result, messages[result], verbose)

    def describe_parameters(self):
        """
        Make a string describing this instance's parameter values, including their
        representation in code and symbolically.

        Returns
        -------
        param_desc : str
            Description of parameters as a unicode string.
        """
        params_to_describe = [
            # [name, description, symbol, time varying]
            ["DiscFac", "intertemporal discount factor", "β", False],
            ["Rfree", "risk free interest factor", "R", False],
            ["PermGroFac", "permanent income growth factor", "G", True],
            ["CRRA", "coefficient of relative risk aversion", "ρ", False],
            ["LivPrb", "survival probability", "ℒ", True],
            ["APFac", "absolute patience factor", "Þ=(βℒR)^(1/ρ)", False],
        ]

        param_desc = ""
        for j in range(len(params_to_describe)):
            this_entry = params_to_describe[j]
            if this_entry[3]:
                val = getattr(self, this_entry[0])[0]
            else:
                try:
                    val = getattr(self, this_entry[0])
                except:
                    val = self.bilt[this_entry[0]]
            this_line = (
                this_entry[2]
                + f"={val:.5f} : "
                + this_entry[1]
                + " ("
                + this_entry[0]
                + ")\n"
            )
            param_desc += this_line

        return param_desc

    def calc_limiting_values(self):
        """
        Compute various scalar values that are relevant to characterizing the
        solution to an infinite horizon problem. This method should only be called
        when T_cycle=1 and cycles=0, otherwise the values generated are meaningless.
        This method adds the following values to the instance in the dictionary
        attribute called bilt.

        APFac : Absolute Patience Factor
        GPFacRaw : Growth Patience Factor
        FHWFac : Finite Human Wealth Factor
        RPFac : Return Patience Factor
        PFVAFac : Perfect Foresight Value of Autarky Factor
        cNrmPDV : Present Discounted Value of Autarky Consumption
        MPCmin : Limiting minimum MPC as market resources go to infinity
        MPCmax : Limiting maximum MPC as market resources approach minimum level.
        hNrm : Human wealth divided by permanent income.
        Delta_mNrm_ZeroFunc : Linear consumption function where expected change in market resource ratio is zero
        BalGroFunc : Linear consumption function where the level of market resources grows at the same rate as permanent income

        Returns
        -------
        None
        """
        aux_dict = self.bilt
        aux_dict["APFac"] = (self.Rfree * self.DiscFac * self.LivPrb[0]) ** (
            1 / self.CRRA
        )
        aux_dict["GPFacRaw"] = aux_dict["APFac"] / self.PermGroFac[0]
        aux_dict["FHWFac"] = self.PermGroFac[0] / self.Rfree
        aux_dict["RPFac"] = aux_dict["APFac"] / self.Rfree
        aux_dict["PFVAFac"] = (self.DiscFac * self.LivPrb[0]) * self.PermGroFac[0] ** (
            1.0 - self.CRRA
        )
        aux_dict["cNrmPDV"] = 1.0 / (1.0 - aux_dict["RPFac"])
        aux_dict["MPCmin"] = np.maximum(1.0 - aux_dict["RPFac"], 0.0)
        constrained = (
            hasattr(self, "BoroCnstArt")
            and (self.BoroCnstArt is not None)
            and (self.BoroCnstArt > -np.inf)
        )

        if constrained:
            aux_dict["MPCmax"] = 1.0
        else:
            aux_dict["MPCmax"] = aux_dict["MPCmin"]
        if aux_dict["FHWFac"] < 1.0:
            aux_dict["hNrm"] = 1.0 / (1.0 - aux_dict["FHWFac"])
        else:
            aux_dict["hNrm"] = np.inf

        # Generate the "Delta m = 0" function, which is used to find target market resources
        Ex_Rnrm = self.Rfree / self.PermGroFac[0]
        aux_dict["Delta_mNrm_ZeroFunc"] = (
            lambda m: (1.0 - 1.0 / Ex_Rnrm) * m + 1.0 / Ex_Rnrm
        )

        # Generate the "E[M_tp1 / M_t] = G" function, which is used to find balanced growth market resources
        PF_Rnrm = self.Rfree / self.PermGroFac[0]
        aux_dict["BalGroFunc"] = lambda m: (1.0 - 1.0 / PF_Rnrm) * m + 1.0 / PF_Rnrm

        self.bilt = aux_dict

    def check_conditions(self, verbose=None):
        """
        This method checks whether the instance's type satisfies the
        Absolute Impatience Condition (AIC), the Return Impatience Condition (RIC),
        the Finite Human Wealth Condition (FHWC), the perfect foresight model's
        Growth Impatience Condition (GICRaw) and Perfect Foresight Finite Value
        of Autarky Condition (FVACPF). Depending on the configuration of parameter
        values, somecombination of these conditions must be satisfied in order
        for the problem to have a nondegenerate solution. To check which conditions
        are required, in the verbose mode a reference to the relevant theoretical
        literature is made.

        Parameters
        ----------
        verbose : boolean
            Specifies different levels of verbosity of feedback. When False, it
            only reports whether the instance's type fails to satisfy a particular
            condition. When True, it reports all results, i.e. the factor values
            for all conditions.

        Returns
        -------
        None
        """
        self.conditions = {}
        self.bilt["conditions_report"] = ""
        self.degenerate = False
        verbose = self.verbose if verbose is None else verbose

        # This method only checks for the conditions for infinite horizon models
        # with a 1 period cycle. If these conditions are not met, we exit early.
        if self.cycles != 0 or self.T_cycle > 1:
            trivial_message = "No conditions report was produced because this functionality is only supported for infinite horizon models with a cycle length of 1."
            self.log_condition_result(None, None, trivial_message, verbose)
            if not self.quiet:
                _log.info(self.bilt["conditions_report"])
            return

        # Calculate some useful quantities that will be used in the condition checks
        self.calc_limiting_values()
        param_desc = self.describe_parameters()
        self.log_condition_result(None, None, param_desc, verbose)

        # Check individual conditions and add their results to the report
        self.check_AIC(verbose)
        self.check_RIC(verbose)
        self.check_GICRaw(verbose)
        self.check_FVAC(verbose)
        self.check_FHWC(verbose)
        constrained = (
            hasattr(self, "BoroCnstArt")
            and (self.BoroCnstArt is not None)
            and (self.BoroCnstArt > -np.inf)
        )

        # Exit now if verbose output was not requested.
        if not verbose:
            if not self.quiet:
                _log.info(self.bilt["conditions_report"])
            return

        # Report on the degeneracy of the consumption function solution
        if not constrained:
            if self.conditions["FHWC"]:
                RIC_message = "\nBecause the FHWC is satisfied, the solution is not c(m)=Infinity."
                if self.conditions["RIC"]:
                    RIC_message += " Because the RIC is also satisfied, the solution is also not c(m)=0 for all m, so a non-degenerate linear solution exists."
                    degenerate = False
                else:
                    RIC_message += " However, because the RIC is violated, the solution is degenerate at c(m) = 0 for all m."
                    degenerate = True
            else:
                RIC_message = "\nBecause the FHWC condition is violated and the consumer is not constrained, the solution is degenerate at c(m)=Infinity."
                degenerate = True
        else:
            if self.conditions["RIC"]:
                RIC_message = "\nBecause the RIC is satisfied and the consumer is constrained, the solution is not c(m)=0 for all m."
                if self.conditions["GICRaw"]:
                    RIC_message += " Because the GICRaw is also satisfied, the solution is non-degenerate. It is piecewise linear with an infinite number of kinks, approaching the unconstrained solution as m goes to infinity."
                    degenerate = False
                else:
                    RIC_message += " Because the GICRaw is violated, the solution is non-degenerate. It is piecewise linear with a single kink at some 0 < m < 1; it equals the unconstrained solution above that kink point and has c(m) = m below it."
                    degenerate = False
            else:
                if self.conditions["GICRaw"]:
                    RIC_message = "\nBecause the RIC is violated but the GIC is satisfied, the FHWC is necessarily also violated. In this case, the consumer's pathological patience is offset by his infinite human wealth, against which he cannot borrow arbitrarily; a non-degenerate solution exists."
                    degenerate = False
                else:
                    RIC_message = "\nBecause the RIC is violated but the FHWC is satisfied, the solution is degenerate at c(m)=0 for all m."
                    degenerate = True
        self.log_condition_result(None, None, RIC_message, verbose)

        if (
            degenerate
        ):  # All of the other checks are meaningless if the solution is degenerate
            if not self.quiet:
                _log.info(self.bilt["conditions_report"])
            return

        # Report on the consequences of the Absolute Impatience Condition
        if self.conditions["AIC"]:
            AIC_message = "\nBecause the AIC is satisfied, the absolute amount of consumption is expected to fall over time."
        else:
            AIC_message = "\nBecause the AIC is violated, the absolute amount of consumption is expected to grow over time."
        self.log_condition_result(None, None, AIC_message, verbose)

        # Report on the consequences of the Growth Impatience Condition
        if self.conditions["GICRaw"]:
            GIC_message = "\nBecause the GICRaw is satisfed, the ratio of individual wealth to permanent income is expected to fall indefinitely."
        elif self.conditions["FHWC"]:
            GIC_message = "\nBecause the GICRaw is violated but the FHWC is satisfied, the ratio of individual wealth to permanent income is expected to rise toward infinity."
        else:
            pass
            # This can never be reached! If GICRaw and FHWC both fail, then the RIC also fails, and we would have exited by this point.
        self.log_condition_result(None, None, GIC_message, verbose)

        if not self.quiet:
            _log.info(self.bilt["conditions_report"])

    def calc_stable_points(self, force=False):
        """
        If the problem is one that satisfies the conditions required for target ratios of different
        variables to permanent income to exist, and has been solved to within the self-defined
        tolerance, this method calculates the target values of market resources.

        Parameters
        ----------
        force : bool
            Indicator for whether the method should be forced to be run even if
            the agent seems to be the wrong type. Default is False.

        Returns
        -------
        None
        """
        # Child classes should not run this method
        is_perf_foresight = type(self) is PerfForesightConsumerType
        is_ind_shock = type(self) is IndShockConsumerType
        if not (is_perf_foresight or is_ind_shock or force):
            return

        infinite_horizon = self.cycles == 0
        single_period = self.T_cycle = 1
        if not infinite_horizon:
            _log.warning(
                "The calc_stable_points method works only for infinite horizon models."
            )
            return
        if not single_period:
            _log.warning(
                "The calc_stable_points method works only with a single infinitely repeated period."
            )
            return
        if not hasattr(self, "conditions"):
            _log.warning(
                "The calc_limiting_values method must be run before the calc_stable_points method."
            )
            return
        if not hasattr(self, "solution"):
            _log.warning(
                "The solve method must be run before the calc_stable_points method."
            )
            return

        # Extract balanced growth and delta m_t+1 = 0 functions
        BalGroFunc = self.bilt["BalGroFunc"]
        Delta_mNrm_ZeroFunc = self.bilt["Delta_mNrm_ZeroFunc"]

        # If the GICRaw holds, then there is a balanced growth market resources ratio
        if self.conditions["GICRaw"]:
            cFunc = self.solution[0].cFunc
            func_to_zero = lambda m: BalGroFunc(m) - cFunc(m)
            m0 = 1.0
            try:
                mNrmStE = newton(func_to_zero, m0)
            except:
                mNrmStE = np.nan

            # A target level of assets *might* exist even if the GICMod fails, so check no matter what
            func_to_zero = lambda m: Delta_mNrm_ZeroFunc(m) - cFunc(m)
            m0 = 1.0 if np.isnan(mNrmStE) else mNrmStE
            try:
                mNrmTrg = newton(func_to_zero, m0, maxiter=200)
            except:
                mNrmTrg = np.nan
        else:
            mNrmStE = np.nan
            mNrmTrg = np.nan

        self.solution[0].mNrmStE = mNrmStE
        self.solution[0].mNrmTrg = mNrmTrg
        self.bilt["mNrmStE"] = mNrmStE
        self.bilt["mNrmTrg"] = mNrmTrg


###############################################################################

# Make a dictionary of constructors for the idiosyncratic income shocks model
IndShockConsumerType_constructors_default = {
    "IncShkDstn": construct_lognormal_income_process_unemployment,
    "PermShkDstn": get_PermShkDstn_from_IncShkDstn,
    "TranShkDstn": get_TranShkDstn_from_IncShkDstn,
    "aXtraGrid": make_assets_grid,
    "solution_terminal": make_basic_CRRA_solution_terminal,
}

# Default parameters to make IncShkDstn using construct_lognormal_income_process_unemployment
IndShockConsumerType_IncShkDstn_default = {
    "PermShkStd": [0.1],  # Standard deviation of log permanent income shocks
    "PermShkCount": 7,  # Number of points in discrete approximation to permanent income shocks
    "TranShkStd": [0.1],  # Standard deviation of log transitory income shocks
    "TranShkCount": 7,  # Number of points in discrete approximation to transitory income shocks
    "UnempPrb": 0.05,  # Probability of unemployment while working
    "IncUnemp": 0.3,  # Unemployment benefits replacement rate while working
    "T_retire": 0,  # Period of retirement (0 --> no retirement)
    "UnempPrbRet": 0.005,  # Probability of "unemployment" while retired
    "IncUnempRet": 0.0,  # "Unemployment" benefits when retired
}

# Default parameters to make aXtraGrid using make_assets_grid
IndShockConsumerType_aXtraGrid_default = {
    "aXtraMin": 0.001,  # Minimum end-of-period "assets above minimum" value
    "aXtraMax": 20,  # Maximum end-of-period "assets above minimum" value
    "aXtraNestFac": 3,  # Exponential nesting factor for aXtraGrid
    "aXtraCount": 48,  # Number of points in the grid of "assets above minimum"
    "aXtraExtra": None,  # Additional other values to add in grid (optional)
}

# Make a dictionary to specify an idiosyncratic income shocks consumer type
IndShockConsumerType_solving_default = {
    # BASIC HARK PARAMETERS REQUIRED TO SOLVE THE MODEL
    "cycles": 1,  # Finite, non-cyclic model
    "T_cycle": 1,  # Number of periods in the cycle for this agent type
    "pseudo_terminal": False,  # Terminal period really does exist
    "constructors": IndShockConsumerType_constructors_default,  # See dictionary above
    # PRIMITIVE RAW PARAMETERS REQUIRED TO SOLVE THE MODEL
    "CRRA": 2.0,  # Coefficient of relative risk aversion
    "Rfree": 1.03,  # Interest factor on retained assets
    "DiscFac": 0.96,  # Intertemporal discount factor
    "LivPrb": [0.98],  # Survival probability after each period
    "PermGroFac": [1.01],  # Permanent income growth factor
    "BoroCnstArt": 0.0,  # Artificial borrowing constraint
    "vFuncBool": False,  # Whether to calculate the value function during solution
    "CubicBool": False,  # Whether to use cubic spline interpolation when True
    # (Uses linear spline interpolation for cFunc when False)
}
IndShockConsumerType_simulation_default = {
    # PARAMETERS REQUIRED TO SIMULATE THE MODEL
    "AgentCount": 10000,  # Number of agents of this type
    "T_age": None,  # Age after which simulated agents are automatically killed
    "aNrmInitMean": 0.0,  # Mean of log initial assets
    "aNrmInitStd": 1.0,  # Standard deviation of log initial assets
    "pLvlInitMean": 0.0,  # Mean of log initial permanent income
    "pLvlInitStd": 0.0,  # Standard deviation of log initial permanent income
    "PermGroFacAgg": 1.0,  # Aggregate permanent income growth factor
    # (The portion of PermGroFac attributable to aggregate productivity growth)
    "NewbornTransShk": False,  # Whether Newborns have transitory shock
    # ADDITIONAL OPTIONAL PARAMETERS
    "PerfMITShk": False,  # Do Perfect Foresight MIT Shock
    # (Forces Newborns to follow solution path of the agent they replaced if True)
    "neutral_measure": False,  # Whether to use permanent income neutral measure (see Harmenberg 2021)
}

IndShockConsumerType_defaults = {}
IndShockConsumerType_defaults.update(IndShockConsumerType_IncShkDstn_default)
IndShockConsumerType_defaults.update(IndShockConsumerType_aXtraGrid_default)
IndShockConsumerType_defaults.update(IndShockConsumerType_solving_default)
IndShockConsumerType_defaults.update(IndShockConsumerType_simulation_default)
init_idiosyncratic_shocks = IndShockConsumerType_defaults  # Here so that other models which use the old convention don't break


class IndShockConsumerType(PerfForesightConsumerType):
    r"""
    A consumer type with idiosyncratic shocks to permanent and transitory income.
    Their problem is defined by a sequence of income distributions, survival probabilities
    (:math:`1-\mathsf{D}`), and permanent income growth rates (:math:`\Gamma`), as well
    as time invariant values for risk aversion (:math:`\rho`), discount factor (:math:`\beta`),
    the interest rate (:math:`\mathsf{R}`), the grid of end-of-period assets, and an artificial
    borrowing constraint (:math:`\underline{a}`).

    .. math::
        \newcommand{\CRRA}{\rho}
        \newcommand{\DiePrb}{\mathsf{D}}
        \newcommand{\PermGroFac}{\Gamma}
        \newcommand{\Rfree}{\mathsf{R}}
        \newcommand{\DiscFac}{\beta}
        \begin{align*}
        v_t(m_t) &= \max_{c_t}u(c_t) + \DiscFac (1 - \DiePrb_{t+1}) \mathbb{E}_{t} \left[ (\PermGroFac_{t+1} \psi_{t+1})^{1-\CRRA} v_{t+1}(m_{t+1}) \right], \\
        & \text{s.t.}  \\
        a_t &= m_t - c_t, \\
        a_t &\geq \underline{a}, \\
        m_{t+1} &= a_t \Rfree_{t+1}/(\PermGroFac_{t+1} \psi_{t+1}) + \theta_{t+1}, \\
        (\psi_{t+1},\theta_{t+1}) &\sim F_{t+1}, \\
        \mathbb{E}[\psi]=\mathbb{E}[\theta] &= 1, \\
        u(c) &= \frac{c^{1-\CRRA}}{1-\CRRA}
        \end{align*}


    Constructors
    ------------
    IncShkDstn: Constructor, :math:`\psi`, :math:`\theta`
        The agent's income shock distributions.

        It's default constructor is :func:`HARK.Calibration.Income.IncomeProcesses.construct_lognormal_income_process_unemployment`
    aXtraGrid: Constructor
        The agent's asset grid.

        It's default constructor is :func:`HARK.utilities.make_assets_grid`

    Solving Parameters
    ------------------
    cycles: int
        0 specifies an infinite horizon model, 1 specifies a finite model.
    T_cycle: int
        Number of periods in the cycle for this agent type.
    CRRA: float, :math:`\rho`
        Coefficient of Relative Risk Aversion.
    Rfree: float or list[float], time varying, :math:`\mathsf{R}`
        Risk Free interest rate. Pass a list of floats to make Rfree time varying.
    DiscFac: float, :math:`\beta`
        Intertemporal discount factor.
    LivPrb: list[float], time varying, :math:`1-\mathsf{D}`
        Survival probability after each period.
    PermGroFac: list[float], time varying, :math:`\Gamma`
        Permanent income growth factor.
    BoroCnstArt: float, :math:`\underline{a}`
        The minimum Asset/Perminant Income ratio, None to ignore.
    vFuncBool: bool
        Whether to calculate the value function during solution.
    CubicBool: bool
        Whether to use cubic spline interpoliation.

    Simulation Parameters
    ---------------------
    AgentCount: int
        Number of agents of this kind that are created during simulations.
    T_age: int
        Age after which to automatically kill agents, None to ignore.
    T_sim: int, required for simulation
        Number of periods to simulate.
    track_vars: list[strings]
        List of variables that should be tracked when running the simulation.
        For this agent, the options are 'PermShk', 'TranShk', 'aLvl', 'aNrm', 'bNrm', 'cNrm', 'mNrm', 'pLvl', and 'who_dies'.

        PermShk is the agent's permanent income shock

        TranShk is the agent's transitory income shock

        aLvl is the nominal asset level

        aNrm is the normalized assets

        bNrm is the normalized resources without this period's labor income

        cNrm is the normalized consumption

        mNrm is the normalized market resources

        pLvl is the permanent income level

        who_dies is the array of which agents died
    aNrmInitMean: float
        Mean of Log initial Normalized Assets.
    aNrmInitStd: float
        Std of Log initial Normalized Assets.
    pLvlInitMean: float
        Mean of Log initial permanent income.
    pLvlInitStd: float
        Std of Log initial permanent income.
    PermGroFacAgg: float
        Aggregate permanent income growth factor (The portion of PermGroFac attributable to aggregate productivity growth).
    PerfMITShk: boolean
        Do Perfect Foresight MIT Shock (Forces Newborns to follow solution path of the agent they replaced if True).
    NewbornTransShk: boolean
        Whether Newborns have transitory shock.

    Attributes
    ----------
    solution: list[Consumer solution object]
        Created by the :func:`.solve` method. Finite horizon models create a list with T_cycle+1 elements, for each period in the solution.
        Infinite horizon solutions return a list with T_cycle elements for each period in the cycle.

        Visit :class:`HARK.ConsumptionSaving.ConsIndShockModel.ConsumerSolution` for more information about the solution.
    history: Dict[Array]
        Created by running the :func:`.simulate()` method.
        Contains the variables in track_vars. Each item in the dictionary is an array with the shape (T_sim,AgentCount).
        Visit :class:`HARK.core.AgentType.simulate` for more information.
    """

    IncShkDstn_defaults = IndShockConsumerType_IncShkDstn_default
    aXtraGrid_defaults = IndShockConsumerType_aXtraGrid_default
    solving_defaults = IndShockConsumerType_solving_default
    simulation_defaults = IndShockConsumerType_simulation_default
<<<<<<< HEAD
    model_ = "ConsIndShock.yaml"
=======
    default_ = {
        "params": IndShockConsumerType_defaults,
        "solver": solve_one_period_ConsIndShock,
    }
>>>>>>> 11f1ea61

    time_inv_ = PerfForesightConsumerType.time_inv_ + [
        "BoroCnstArt",
        "vFuncBool",
        "CubicBool",
        "aXtraGrid",
    ]
    time_vary_ = PerfForesightConsumerType.time_vary_ + [
        "IncShkDstn",
        "PermShkDstn",
        "TranShkDstn",
    ]
    # This is in the PerfForesight model but not ConsIndShock
    time_inv_.remove("MaxKinks")
    shock_vars_ = ["PermShk", "TranShk"]

    def update_income_process(self):
        self.update("IncShkDstn", "PermShkDstn", "TranShkDstn")

    def reset_rng(self):
        """
        Reset the RNG behavior of this type.  This method is called automatically
        by initialize_sim(), ensuring that each simulation run uses the same sequence
        of random shocks; this is necessary for structural estimation to work.
        This method extends AgentType.reset_rng() to also reset elements of IncShkDstn.

        Parameters
        ----------
        None

        Returns
        -------
        None
        """
        super().reset_rng()

        # Reset IncShkDstn if it exists (it might not because reset_rng is called at init)
        if hasattr(self, "IncShkDstn"):
            for dstn in self.IncShkDstn:
                dstn.reset()

    def get_shocks(self):
        """
        Gets permanent and transitory income shocks for this period.  Samples from IncShkDstn for
        each period in the cycle.

        Parameters
        ----------
        NewbornTransShk : boolean, optional
            Whether Newborns have transitory shock. The default is False.

        Returns
        -------
        None
        """
        NewbornTransShk = (
            self.NewbornTransShk
        )  # Whether Newborns have transitory shock. The default is False.

        PermShkNow = np.zeros(self.AgentCount)  # Initialize shock arrays
        TranShkNow = np.zeros(self.AgentCount)
        newborn = self.t_age == 0
        for t in range(self.T_cycle):
            these = t == self.t_cycle

            # temporary, see #1022
            if self.cycles == 1:
                t = t - 1

            N = np.sum(these)
            if N > 0:
                # set current income distribution
                IncShkDstnNow = self.IncShkDstn[t]
                # and permanent growth factor
                PermGroFacNow = self.PermGroFac[t]
                # Get random draws of income shocks from the discrete distribution
                IncShks = IncShkDstnNow.draw(N)

                PermShkNow[these] = (
                    IncShks[0, :] * PermGroFacNow
                )  # permanent "shock" includes expected growth
                TranShkNow[these] = IncShks[1, :]

        # That procedure used the *last* period in the sequence for newborns, but that's not right
        # Redraw shocks for newborns, using the *first* period in the sequence.  Approximation.
        N = np.sum(newborn)
        if N > 0:
            these = newborn
            # set current income distribution
            IncShkDstnNow = self.IncShkDstn[0]
            PermGroFacNow = self.PermGroFac[0]  # and permanent growth factor

            # Get random draws of income shocks from the discrete distribution
            EventDraws = IncShkDstnNow.draw_events(N)
            PermShkNow[these] = (
                IncShkDstnNow.atoms[0][EventDraws] * PermGroFacNow
            )  # permanent "shock" includes expected growth
            TranShkNow[these] = IncShkDstnNow.atoms[1][EventDraws]
        #        PermShkNow[newborn] = 1.0
        #  Whether Newborns have transitory shock. The default is False.
        if not NewbornTransShk:
            TranShkNow[newborn] = 1.0

        # Store the shocks in self
        self.shocks["PermShk"] = PermShkNow
        self.shocks["TranShk"] = TranShkNow

    def make_euler_error_func(self, mMax=100, approx_inc_dstn=True):
        """
        Creates a "normalized Euler error" function for this instance, mapping
        from market resources to "consumption error per dollar of consumption."
        Stores result in attribute eulerErrorFunc as an interpolated function.
        Has option to use approximate income distribution stored in self.IncShkDstn
        or to use a (temporary) very dense approximation.

        Only works on (one period) infinite horizon models at this time, will
        be generalized later.

        Parameters
        ----------
        mMax : float
            Maximum normalized market resources for the Euler error function.
        approx_inc_dstn : Boolean
            Indicator for whether to use the approximate discrete income distri-
            bution stored in self.IncShkDstn[0], or to use a very accurate
            discrete approximation instead.  When True, uses approximation in
            IncShkDstn; when False, makes and uses a very dense approximation.

        Returns
        -------
        None

        Notes
        -----
        This method is not used by any other code in the library. Rather, it is here
        for expository and benchmarking purposes.
        """
        # Get the income distribution (or make a very dense one)
        if approx_inc_dstn:
            IncShkDstn = self.IncShkDstn[0]
        else:
            TranShkDstn = MeanOneLogNormal(sigma=self.TranShkStd[0]).discretize(
                N=200,
                method="equiprobable",
                tail_N=50,
                tail_order=1.3,
                tail_bound=[0.05, 0.95],
            )
            TranShkDstn = add_discrete_outcome_constant_mean(
                TranShkDstn, p=self.UnempPrb, x=self.IncUnemp
            )
            PermShkDstn = MeanOneLogNormal(sigma=self.PermShkStd[0]).discretize(
                N=200,
                method="equiprobable",
                tail_N=50,
                tail_order=1.3,
                tail_bound=[0.05, 0.95],
            )
            IncShkDstn = combine_indep_dstns(PermShkDstn, TranShkDstn)

        # Make a grid of market resources
        mNowMin = self.solution[0].mNrmMin + 10 ** (
            -15
        )  # add tiny bit to get around 0/0 problem
        mNowMax = mMax
        mNowGrid = np.linspace(mNowMin, mNowMax, 1000)

        # Get the consumption function this period and the marginal value function
        # for next period.  Note that this part assumes a one period cycle.
        cFuncNow = self.solution[0].cFunc
        vPfuncNext = self.solution[0].vPfunc

        # Calculate consumption this period at each gridpoint (and assets)
        cNowGrid = cFuncNow(mNowGrid)
        aNowGrid = mNowGrid - cNowGrid

        # Tile the grids for fast computation
        ShkCount = IncShkDstn.pmv.size
        aCount = aNowGrid.size
        aNowGrid_tiled = np.tile(aNowGrid, (ShkCount, 1))
        PermShkVals_tiled = (np.tile(IncShkDstn.atoms[0], (aCount, 1))).transpose()
        TranShkVals_tiled = (np.tile(IncShkDstn.atoms[1], (aCount, 1))).transpose()
        ShkPrbs_tiled = (np.tile(IncShkDstn.pmv, (aCount, 1))).transpose()

        # Calculate marginal value next period for each gridpoint and each shock
        mNextArray = (
            self.Rfree / (self.PermGroFac[0] * PermShkVals_tiled) * aNowGrid_tiled
            + TranShkVals_tiled
        )
        vPnextArray = vPfuncNext(mNextArray)

        # Calculate expected marginal value and implied optimal consumption
        ExvPnextGrid = (
            self.DiscFac
            * self.Rfree
            * self.LivPrb[0]
            * self.PermGroFac[0] ** (-self.CRRA)
            * np.sum(
                PermShkVals_tiled ** (-self.CRRA) * vPnextArray * ShkPrbs_tiled, axis=0
            )
        )
        cOptGrid = ExvPnextGrid ** (
            -1.0 / self.CRRA
        )  # This is the 'Endogenous Gridpoints' step

        # Calculate Euler error and store an interpolated function
        EulerErrorNrmGrid = (cNowGrid - cOptGrid) / cOptGrid
        eulerErrorFunc = LinearInterp(mNowGrid, EulerErrorNrmGrid)
        self.eulerErrorFunc = eulerErrorFunc

    def pre_solve(self):
        self.construct("solution_terminal")
        if not self.quiet:
            self.check_conditions(verbose=self.verbose)

    def describe_parameters(self):
        """
        Generate a string describing the primitive model parameters that will
        be used to calculating limiting values and factors.

        Parameters
        ----------
        None

        Returns
        -------
        param_desc : str
            Description of primitive parameters.
        """
        # Get parameter description from the perfect foresight model
        param_desc = super().describe_parameters()

        # Make a new entry for weierstrass-p (the weird formatting here is to
        # make it easier to adapt into the style of the superclass if we add more
        # parameter reports later)
        this_entry = [
            "WorstPrb",
            "probability of worst income shock realization",
            "℘",
            False,
        ]
        try:
            val = getattr(self, this_entry[0])
        except:
            val = self.bilt[this_entry[0]]
        this_line = (
            this_entry[2]
            + f"={val:.5f} : "
            + this_entry[1]
            + " ("
            + this_entry[0]
            + ")\n"
        )

        # Add in the new entry and return it
        param_desc += this_line
        return param_desc

    def calc_limiting_values(self):
        """
        Compute various scalar values that are relevant to characterizing the
        solution to an infinite horizon problem. This method should only be called
        when T_cycle=1 and cycles=0, otherwise the values generated are meaningless.
        This method adds the following values to this instance in the dictionary
        attribute called bilt.

        APFac : Absolute Patience Factor
        GPFacRaw : Growth Patience Factor
        GPFacMod : Risk-Modified Growth Patience Factor
        GPFacLiv : Mortality-Adjusted Growth Patience Factor
        GPFacLivMod : Modigliani Mortality-Adjusted Growth Patience Factor
        GPFacSdl : Szeidl Growth Patience Factor
        FHWFac : Finite Human Wealth Factor
        RPFac : Return Patience Factor
        WRPFac : Weak Return Patience Factor
        PFVAFac : Perfect Foresight Value of Autarky Factor
        VAFac : Value of Autarky Factor
        cNrmPDV : Present Discounted Value of Autarky Consumption
        MPCmin : Limiting minimum MPC as market resources go to infinity
        MPCmax : Limiting maximum MPC as market resources approach minimum level
        hNrm : Human wealth divided by permanent income.
        ELogPermShk : Expected log permanent income shock
        WorstPrb : Probability of worst income shock realization
        Delta_mNrm_ZeroFunc : Linear locus where expected change in market resource ratio is zero
        BalGroFunc : Linear consumption function where the level of market resources grows at the same rate as permanent income

        Returns
        -------
        None
        """
        super().calc_limiting_values()
        aux_dict = self.bilt

        # Calculate the risk-modified growth impatience factor
        PermShkDstn = self.PermShkDstn[0]
        inv_func = lambda x: x ** (-1.0)
        Ex_PermShkInv = expected(inv_func, PermShkDstn)[0]
        GroCompPermShk = Ex_PermShkInv ** (-1.0)
        aux_dict["GPFacMod"] = aux_dict["APFac"] / (self.PermGroFac[0] * GroCompPermShk)

        # Calculate the mortality-adjusted growth impatience factor (and version
        # with Modigiliani bequests)
        aux_dict["GPFacLiv"] = aux_dict["GPFacRaw"] * self.LivPrb[0]
        aux_dict["GPFacLivMod"] = aux_dict["GPFacLiv"] * self.LivPrb[0]

        # Calculate the risk-modified value of autarky factor
        if self.CRRA == 1.0:
            UtilCompPermShk = np.exp(expected(np.log, PermShkDstn)[0])
        else:
            CRRAfunc = lambda x: x ** (1.0 - self.CRRA)
            UtilCompPermShk = expected(CRRAfunc, PermShkDstn)[0] ** (
                1 / (1.0 - self.CRRA)
            )
        aux_dict["VAFac"] = self.DiscFac * (self.PermGroFac[0] * UtilCompPermShk) ** (
            1.0 - self.CRRA
        )

        # Calculate the expected log permanent income shock, which will be used
        # for the Szeidl variation of the Growth Impatience condition
        aux_dict["ELogPermShk"] = expected(np.log, PermShkDstn)[0]

        # Calculate the Harmenberg permanent income neutral expected log permanent
        # shock and the Harmenberg Growth Patience Factor
        Hrm_func = lambda x: x * np.log(x)
        PermShk_Hrm = np.exp(expected(Hrm_func, PermShkDstn)[0])
        aux_dict["GPFacHrm"] = aux_dict["GPFacRaw"] / PermShk_Hrm

        # Calculate the probability of the worst income shock realization
        PermShkValsNext = self.IncShkDstn[0].atoms[0]
        TranShkValsNext = self.IncShkDstn[0].atoms[1]
        ShkPrbsNext = self.IncShkDstn[0].pmv
        Ex_IncNext = np.dot(ShkPrbsNext, PermShkValsNext * TranShkValsNext)
        PermShkMinNext = np.min(PermShkValsNext)
        TranShkMinNext = np.min(TranShkValsNext)
        WorstIncNext = PermShkMinNext * TranShkMinNext
        WorstIncPrb = np.sum(
            ShkPrbsNext[(PermShkValsNext * TranShkValsNext) == WorstIncNext]
        )
        aux_dict["WorstPrb"] = WorstIncPrb

        # Calculate the weak return patience factor
        aux_dict["WRPFac"] = WorstIncPrb ** (1.0 / self.CRRA) * aux_dict["RPFac"]

        # Calculate human wealth and the infinite horizon natural borrowing constraint
        if aux_dict["FHWFac"] < 1.0:
            hNrm = Ex_IncNext / (1.0 - aux_dict["FHWFac"])
        else:
            hNrm = np.inf
        temp = PermShkMinNext * aux_dict["FHWFac"]
        BoroCnstNat = -TranShkMinNext * temp / (1.0 - temp)

        # Find the upper bound of the MPC as market resources approach the minimum
        BoroCnstArt = -np.inf if self.BoroCnstArt is None else self.BoroCnstArt
        if BoroCnstNat < BoroCnstArt:
            MPCmax = 1.0  # if natural borrowing constraint is overridden by artificial one, MPCmax is 1
        else:
            MPCmax = 1.0 - WorstIncPrb ** (1.0 / self.CRRA) * aux_dict["RPFac"]
            MPCmax = np.maximum(MPCmax, 0.0)

        # Store maximum MPC and human wealth
        aux_dict["hNrm"] = hNrm
        aux_dict["MPCmax"] = MPCmax

        # Generate the "Delta m = 0" function, which is used to find target market resources
        # This overwrites the function generated by the perfect foresight version
        Ex_Rnrm = self.Rfree / self.PermGroFac[0] * Ex_PermShkInv
        aux_dict["Delta_mNrm_ZeroFunc"] = (
            lambda m: (1.0 - 1.0 / Ex_Rnrm) * m + 1.0 / Ex_Rnrm
        )

        self.bilt = aux_dict

        self.bilt = aux_dict

    def check_GICMod(self, verbose=None):
        """
        Evaluate and report on the Risk-Modified Growth Impatience Condition.
        """
        name = "GICMod"
        GPFacMod = self.bilt["GPFacMod"]
        result = GPFacMod < 1.0

        messages = {
            True: f"GPFacMod={GPFacMod:.5f} : The Risk-Modified Growth Patience Factor satisfies the Risk-Modified Growth Impatience Condition (GICMod) Þ/(G‖Ψ‖_(-1)) < 1.",
            False: f"GPFacMod={GPFacMod:.5f} : The Risk-Modified Growth Patience Factor violates the Risk-Modified Growth Impatience Condition (GICMod) Þ/(G‖Ψ‖_(-1)) < 1.",
        }
        verbose = self.verbose if verbose is None else verbose
        self.log_condition_result(name, result, messages[result], verbose)

    def check_GICSdl(self, verbose=None):
        """
        Evaluate and report on the Szeidl variation of the Growth Impatience Condition.
        """
        name = "GICSdl"
        ELogPermShk = self.bilt["ELogPermShk"]
        result = np.log(self.bilt["GPFacRaw"]) < ELogPermShk

        messages = {
            True: f"E[log Ψ]={ELogPermShk:.5f} : The expected log permanent income shock satisfies the Szeidl Growth Impatience Condition (GICSdl) log(Þ/G) < E[log Ψ].",
            False: f"E[log Ψ]={ELogPermShk:.5f} : The expected log permanent income shock violates the Szeidl Growth Impatience Condition (GICSdl) log(Þ/G) < E[log Ψ].",
        }
        verbose = self.verbose if verbose is None else verbose
        self.log_condition_result(name, result, messages[result], verbose)

    def check_GICHrm(self, verbose=None):
        """
        Evaluate and report on the Harmenberg variation of the Growth Impatience Condition.
        """
        name = "GICHrm"
        GPFacHrm = self.bilt["GPFacHrm"]
        result = GPFacHrm < 1.0

        messages = {
            True: f"GPFacHrm={GPFacHrm:.5f} : The Harmenberg Expected Growth Patience Factor satisfies the Harmenberg Growth Normalized Impatience Condition (GICHrm) Þ/G < exp(E[Ψlog Ψ]).",
            False: f"GPFacHrm={GPFacHrm:.5f} : The Harmenberg Expected Growth Patience Factor violates the Harmenberg Growth Normalized Impatience Condition (GICHrm) Þ/G < exp(E[Ψlog Ψ]).",
        }
        verbose = self.verbose if verbose is None else verbose
        self.log_condition_result(name, result, messages[result], verbose)

    def check_GICLiv(self, verbose=None):
        """
        Evaluate and report on the Mortality-Adjusted Growth Impatience Condition.
        """
        name = "GICLiv"
        GPFacLiv = self.bilt["GPFacLiv"]
        result = GPFacLiv < 1.0

        messages = {
            True: f"GPFacLiv={GPFacLiv:.5f} : The Mortality-Adjusted Growth Patience Factor satisfies the Mortality-Adjusted Growth Impatience Condition (GICLiv) ℒÞ/G < 1.",
            False: f"GPFacLiv={GPFacLiv:.5f} : The Mortality-Adjusted Growth Patience Factor violates the Mortality-Adjusted Growth Impatience Condition (GICLiv) ℒÞ/G < 1.",
        }
        verbose = self.verbose if verbose is None else verbose
        self.log_condition_result(name, result, messages[result], verbose)

    def check_FVAC(self, verbose=None):
        """
        Evaluate and report on the Finite Value of Autarky condition in the presence of income risk.
        """
        name = "FVAC"
        VAFac = self.bilt["VAFac"]
        result = VAFac < 1.0

        messages = {
            True: f"VAFac={VAFac:.5f} : The Risk-Modified Finite Value of Autarky Factor satisfies the Risk-Modified Finite Value of Autarky Condition β(G‖Ψ‖_(1-ρ))^(1-ρ) < 1.",
            False: f"VAFac={VAFac:.5f} : The Risk-Modified Finite Value of Autarky Factor violates the Risk-Modified Finite Value of Autarky Condition β(G‖Ψ‖_(1-ρ))^(1-ρ) < 1.",
        }
        verbose = self.verbose if verbose is None else verbose
        self.log_condition_result(name, result, messages[result], verbose)

    def check_WRIC(self, verbose=None):
        """
        Evaluate and report on the Weak Return Impatience Condition.
        """
        name = "WRIC"
        WRPFac = self.bilt["WRPFac"]
        result = WRPFac < 1.0

        messages = {
            True: f"WRPFac={WRPFac:.5f} : The Weak Return Patience Factor satisfies the Weak Return Impatience Condition (WRIC) ℘ Þ/R < 1.",
            False: f"WRPFac={WRPFac:.5f} : The Weak Return Patience Factor violates the Weak Return Impatience Condition (WRIC) ℘ Þ/R < 1.",
        }
        verbose = self.verbose if verbose is None else verbose
        self.log_condition_result(name, result, messages[result], verbose)

    def check_conditions(self, verbose=None):
        """
        This method checks whether the instance's type satisfies various conditions.
        When combinations of these conditions are satisfied, the solution to the
        problem exhibits different characteristics.  (For an exposition of the
        conditions, see https://econ-ark.github.io/BufferStockTheory/)

        Parameters
        ----------
        verbose : boolean
            Specifies different levels of verbosity of feedback. When False, it only reports whether the
            instance's type fails to satisfy a particular condition. When True, it reports all results, i.e.
            the factor values for all conditions.

        Returns
        -------
        None
        """
        self.conditions = {}
        self.bilt["conditions_report"] = ""
        self.degenerate = False
        verbose = self.verbose if verbose is None else verbose

        # This method only checks for the conditions for infinite horizon models
        # with a 1 period cycle. If these conditions are not met, we exit early.
        if self.cycles != 0 or self.T_cycle > 1:
            trivial_message = "No conditions report was produced because this functionality is only supported for infinite horizon models with a cycle length of 1."
            self.log_condition_result(None, None, trivial_message, verbose)
            if not self.quiet:
                _log.info(self.bilt["conditions_report"])
            return

        # Calculate some useful quantities that will be used in the condition checks
        self.calc_limiting_values()
        param_desc = self.describe_parameters()
        self.log_condition_result(None, None, param_desc, verbose)

        # Check individual conditions and add their results to the report
        self.check_AIC(verbose)
        self.check_RIC(verbose)
        self.check_WRIC(verbose)
        self.check_GICRaw(verbose)
        self.check_GICMod(verbose)
        self.check_GICLiv(verbose)
        self.check_GICSdl(verbose)
        self.check_GICHrm(verbose)
        super().check_FVAC(verbose)
        self.check_FVAC(verbose)
        self.check_FHWC(verbose)

        # Exit now if verbose output was not requested.
        if not verbose:
            if not self.quiet:
                _log.info(self.bilt["conditions_report"])
            return

        # Report on the degeneracy of the consumption function solution
        if self.conditions["WRIC"] and self.conditions["FVAC"]:
            degen_message = "\nBecause both the WRIC and FVAC are satisfied, the recursive solution to the infinite horizon problem represents a contraction mapping on the consumption function. Thus a non-degenerate solution exists."
            degenerate = False
        elif not self.conditions["WRIC"]:
            degen_message = "\nBecause the WRIC is violated, the consumer is so pathologically patient that they will never consume at all. Thus the solution will be degenerate at c(m) = 0 for all m.\n"
            degenerate = True
        elif not self.conditions["FVAC"]:
            degen_message = "\nBecause the FVAC is violated, the recursive solution to the infinite horizon problem might not be a contraction mapping, so the produced solution might not be valid. Proceed with caution."
            degenerate = False
        self.log_condition_result(None, None, degen_message, verbose)
        self.degenerate = degenerate

        # Stop here if the solution is degenerate
        if degenerate:
            if not self.quiet:
                _log.info(self.bilt["conditions_report"])
            return

        # Report on the limiting behavior of the consumption function as m goes to infinity
        if self.conditions["RIC"]:
            if self.conditions["FHWC"]:
                RIC_message = "\nBecause both the RIC and FHWC condition are satisfied, the consumption function will approach the linear perfect foresight solution as m becomes arbitrarily large."
            else:
                RIC_message = "\nBecause the RIC is satisfied but the FHWC is violated, the GIC is satisfied."
        else:
            RIC_message = "\nBecause the RIC is violated, the FHWC condition is also violated. The consumer is pathologically impatient but has infinite expected future earnings. Thus the consumption function will not approach any linear limit as m becomes arbitrarily large, and the MPC will asymptote to zero."
        self.log_condition_result(None, None, RIC_message, verbose)

        # Report on whether a pseudo-steady-state exists at the individual level
        if self.conditions["GICRaw"]:
            GIC_message = "\nBecause the GICRaw is satisfied, there exists a pseudo-steady-state wealth ratio at which the level of wealth is expected to grow at the same rate as permanent income."
        else:
            GIC_message = "\nBecause the GICRaw is violated, there might not exist a pseudo-steady-state wealth ratio at which the level of wealth is expected to grow at the same rate as permanent income."
        self.log_condition_result(None, None, GIC_message, verbose)

        # Report on whether a target wealth ratio exists at the individual level
        if self.conditions["GICMod"]:
            GICMod_message = "\nBecause the GICMod is satisfied, expected growth of the ratio of market resources to permanent income is less than one as market resources become arbitrarily large. Hence the consumer has a target ratio of market resources to permanent income."
        else:
            GICMod_message = "\nBecause the GICMod is violated, expected growth of the ratio of market resources to permanent income exceeds one as market resources go to infinity. Hence the consumer might not have a target ratio of market resources to permanent income."
        self.log_condition_result(None, None, GICMod_message, verbose)

        # Report on whether a target level of wealth exists at the aggregate level
        if self.conditions["GICLiv"]:
            GICLiv_message = "\nBecause the GICLiv is satisfied, a target ratio of aggregate market resources to aggregate permanent income exists."
        else:
            GICLiv_message = "\nBecause the GICLiv is violated, a target ratio of aggregate market resources to aggregate permanent income might not exist."
        self.log_condition_result(None, None, GICLiv_message, verbose)

        # Report on whether invariant distributions exist
        if self.conditions["GICSdl"]:
            GICSdl_message = "\nBecause the GICSdl is satisfied, there exist invariant distributions of permanent income-normalized variables."
        else:
            GICSdl_message = "\nBecause the GICSdl is violated, there do not exist invariant distributions of permanent income-normalized variables."
        self.log_condition_result(None, None, GICSdl_message, verbose)

        # Report on whether blah blah
        if self.conditions["GICHrm"]:
            GICHrm_message = "\nBecause the GICHrm is satisfied, there exists a target ratio of the individual market resources to permanent income, under the permanent-income-neutral measure."
        else:
            GICHrm_message = "\nBecause the GICHrm is violated, there does not exist a target ratio of the individual market resources to permanent income, under the permanent-income-neutral measure.."
        self.log_condition_result(None, None, GICHrm_message, verbose)

        if not self.quiet:
            _log.info(self.bilt["conditions_report"])


###############################################################################

# Specify default parameters used in "kinked R" model

KinkedRconsumerType_IncShkDstn_default = IndShockConsumerType_IncShkDstn_default.copy()

KinkedRconsumerType_aXtraGrid_default = IndShockConsumerType_aXtraGrid_default.copy()

KinkedRconsumerType_solving_default = IndShockConsumerType_solving_default.copy()
KinkedRconsumerType_solving_default.update(
    {
        "Rboro": 1.20,  # Interest factor on assets when borrowing, a < 0
        "Rsave": 1.02,  # Interest factor on assets when saving, a > 0
        "BoroCnstArt": None,  # Kinked R only matters if borrowing is allowed
    }
)
del KinkedRconsumerType_solving_default["Rfree"]

KinkedRconsumerType_simulation_default = IndShockConsumerType_simulation_default.copy()

KinkedRconsumerType_defaults = {}
KinkedRconsumerType_defaults.update(
    KinkedRconsumerType_IncShkDstn_default
)  # Fill with some parameters
KinkedRconsumerType_defaults.update(KinkedRconsumerType_aXtraGrid_default)
KinkedRconsumerType_defaults.update(KinkedRconsumerType_solving_default)
KinkedRconsumerType_defaults.update(KinkedRconsumerType_simulation_default)
init_kinked_R = KinkedRconsumerType_defaults


class KinkedRconsumerType(IndShockConsumerType):
    r"""
    A consumer type based on IndShockConsumerType, with different
    interest rates for saving (:math:`\mathsf{R}_{save}`) and borrowing
    (:math:`\mathsf{R}_{boro}`).

    Solver for this class is currently only compatible with linear spline interpolation.

    .. math::
        \newcommand{\CRRA}{\rho}
        \newcommand{\DiePrb}{\mathsf{D}}
        \newcommand{\PermGroFac}{\Gamma}
        \newcommand{\Rfree}{\mathsf{R}}
        \newcommand{\DiscFac}{\beta}
        \begin{align*}
        v_t(m_t) &= \max_{c_t} u(c_t) + \DiscFac (1-\DiePrb_{t+1})  \mathbb{E}_{t} \left[(\PermGroFac_{t+1}\psi_{t+1})^{1-\CRRA} v_{t+1}(m_{t+1}) \right], \\
        & \text{s.t.}  \\
        a_t &= m_t - c_t, \\
        a_t &\geq \underline{a}, \\
        m_{t+1} &= \Rfree_t/(\PermGroFac_{t+1} \psi_{t+1}) a_t + \theta_{t+1}, \\
        \Rfree_t &= \begin{cases}
        \Rfree_{boro} & \text{if } a_t < 0\\
        \Rfree_{save} & \text{if } a_t \geq 0,
        \end{cases}\\
        \Rfree_{boro} &> \Rfree_{save}, \\
        (\psi_{t+1},\theta_{t+1}) &\sim F_{t+1}, \\
        \mathbb{E}[\psi]=\mathbb{E}[\theta] &= 1.\\
        u(c) &= \frac{c^{1-\CRRA}}{1-\CRRA} \\
        \end{align*}


    Constructors
    ------------
    IncShkDstn: Constructor, :math:`\psi`, :math:`\theta`
        The agent's income shock distributions.

        It's default constructor is :func:`HARK.Calibration.Income.IncomeProcesses.construct_lognormal_income_process_unemployment`
    aXtraGrid: Constructor
        The agent's asset grid.

        It's default constructor is :func:`HARK.utilities.make_assets_grid`

    Solving Parameters
    ------------------
    cycles: int
        0 specifies an infinite horizon model, 1 specifies a finite model.
    T_cycle: int
        Number of periods in the cycle for this agent type.
    CRRA: float, :math:`\rho`
        Coefficient of Relative Risk Aversion.
    Rboro: float, :math:`\mathsf{R}_{boro}`
        Risk Free interest rate when assets are negative.
    Rsave: float, :math:`\mathsf{R}_{save}`
        Risk Free interest rate when assets are positive.
    DiscFac: float, :math:`\beta`
        Intertemporal discount factor.
    LivPrb: list[float], time varying, :math:`1-\mathsf{D}`
        Survival probability after each period.
    PermGroFac: list[float], time varying, :math:`\Gamma`
        Permanent income growth factor.
    BoroCnstArt: float, :math:`\underline{a}`
        The minimum Asset/Perminant Income ratio, None to ignore.
    vFuncBool: bool
        Whether to calculate the value function during solution.
    CubicBool: bool
        Whether to use cubic spline interpoliation.

    Simulation Parameters
    ---------------------
    AgentCount: int
        Number of agents of this kind that are created during simulations.
    T_age: int
        Age after which to automatically kill agents, None to ignore.
    T_sim: int, required for simulation
        Number of periods to simulate.
    track_vars: list[strings]
        List of variables that should be tracked when running the simulation.
        For this agent, the options are 'PermShk', 'TranShk', 'aLvl', 'aNrm', 'bNrm', 'cNrm', 'mNrm', 'pLvl', and 'who_dies'.

        PermShk is the agent's permanent income shock

        TranShk is the agent's transitory income shock

        aLvl is the nominal asset level

        aNrm is the normalized assets

        bNrm is the normalized resources without this period's labor income

        cNrm is the normalized consumption

        mNrm is the normalized market resources

        pLvl is the permanent income level

        who_dies is the array of which agents died
    aNrmInitMean: float
        Mean of Log initial Normalized Assets.
    aNrmInitStd: float
        Std of Log initial Normalized Assets.
    pLvlInitMean: float
        Mean of Log initial permanent income.
    pLvlInitStd: float
        Std of Log initial permanent income.
    PermGroFacAgg: float
        Aggregate permanent income growth factor (The portion of PermGroFac attributable to aggregate productivity growth).
    PerfMITShk: boolean
        Do Perfect Foresight MIT Shock (Forces Newborns to follow solution path of the agent they replaced if True).
    NewbornTransShk: boolean
        Whether Newborns have transitory shock.

    Attributes
    ----------
    solution: list[Consumer solution object]
        Created by the :func:`.solve` method. Finite horizon models create a list with T_cycle+1 elements, for each period in the solution.
        Infinite horizon solutions return a list with T_cycle elements for each period in the cycle.

        Visit :class:`HARK.ConsumptionSaving.ConsIndShockModel.ConsumerSolution` for more information about the solution.
    history: Dict[Array]
        Created by running the :func:`.simulate()` method.
        Contains the variables in track_vars. Each item in the dictionary is an array with the shape (T_sim,AgentCount).
        Visit :class:`HARK.core.AgentType.simulate` for more information.
    """

    IncShkDstn_defaults = KinkedRconsumerType_IncShkDstn_default
    aXtraGrid_defaults = KinkedRconsumerType_aXtraGrid_default
    solving_defaults = KinkedRconsumerType_solving_default
    simulation_defaults = KinkedRconsumerType_simulation_default
    default_ = {
        "params": KinkedRconsumerType_defaults,
        "solver": solve_one_period_ConsKinkedR,
    }

    time_inv_ = copy(IndShockConsumerType.time_inv_)
    time_inv_ += ["Rboro", "Rsave"]

<<<<<<< HEAD
    model_ = "ConsKinkedR.yaml"

    def __init__(self, **kwds):
        params = KinkedRconsumerType_defaults.copy()
        params.update(kwds)

        # Initialize a basic AgentType
        super().__init__(**params)

        # Add consumer-type specific objects, copying to create independent versions
        self.solve_one_period = solve_one_period_ConsKinkedR

=======
>>>>>>> 11f1ea61
    def calc_bounding_values(self):
        """
        Calculate human wealth plus minimum and maximum MPC in an infinite
        horizon model with only one period repeated indefinitely.  Store results
        as attributes of self.  Human wealth is the present discounted value of
        expected future income after receiving income this period, ignoring mort-
        ality.  The maximum MPC is the limit of the MPC as m --> mNrmMin.  The
        minimum MPC is the limit of the MPC as m --> infty.  This version deals
        with the different interest rates on borrowing vs saving.

        Parameters
        ----------
        None

        Returns
        -------
        None
        """
        # Unpack the income distribution and get average and worst outcomes
        PermShkValsNext = self.IncShkDstn[0][1]
        TranShkValsNext = self.IncShkDstn[0][2]
        ShkPrbsNext = self.IncShkDstn[0][0]
        Ex_IncNext = expected(lambda trans, perm: trans * perm, self.IncShkDstn)
        PermShkMinNext = np.min(PermShkValsNext)
        TranShkMinNext = np.min(TranShkValsNext)
        WorstIncNext = PermShkMinNext * TranShkMinNext
        WorstIncPrb = np.sum(
            ShkPrbsNext[(PermShkValsNext * TranShkValsNext) == WorstIncNext]
        )

        # Calculate human wealth and the infinite horizon natural borrowing constraint
        hNrm = (Ex_IncNext * self.PermGroFac[0] / self.Rsave) / (
            1.0 - self.PermGroFac[0] / self.Rsave
        )
        temp = self.PermGroFac[0] * PermShkMinNext / self.Rboro
        BoroCnstNat = -TranShkMinNext * temp / (1.0 - temp)

        PatFacTop = (self.DiscFac * self.LivPrb[0] * self.Rsave) ** (
            1.0 / self.CRRA
        ) / self.Rsave
        PatFacBot = (self.DiscFac * self.LivPrb[0] * self.Rboro) ** (
            1.0 / self.CRRA
        ) / self.Rboro
        if BoroCnstNat < self.BoroCnstArt:
            MPCmax = 1.0  # if natural borrowing constraint is overridden by artificial one, MPCmax is 1
        else:
            MPCmax = 1.0 - WorstIncPrb ** (1.0 / self.CRRA) * PatFacBot
        MPCmin = 1.0 - PatFacTop

        # Store the results as attributes of self
        self.hNrm = hNrm
        self.MPCmin = MPCmin
        self.MPCmax = MPCmax

    def make_euler_error_func(self, mMax=100, approx_inc_dstn=True):
        """
        Creates a "normalized Euler error" function for this instance, mapping
        from market resources to "consumption error per dollar of consumption."
        Stores result in attribute eulerErrorFunc as an interpolated function.
        Has option to use approximate income distribution stored in self.IncShkDstn
        or to use a (temporary) very dense approximation.

        SHOULD BE INHERITED FROM ConsIndShockModel

        Parameters
        ----------
        mMax : float
            Maximum normalized market resources for the Euler error function.
        approx_inc_dstn : Boolean
            Indicator for whether to use the approximate discrete income distri-
            bution stored in self.IncShkDstn[0], or to use a very accurate
            discrete approximation instead.  When True, uses approximation in
            IncShkDstn; when False, makes and uses a very dense approximation.

        Returns
        -------
        None

        Notes
        -----
        This method is not used by any other code in the library. Rather, it is here
        for expository and benchmarking purposes.
        """
        raise NotImplementedError()

    def get_Rfree(self):
        """
        Returns an array of size self.AgentCount with self.Rboro or self.Rsave in each entry, based
        on whether self.aNrmNow >< 0.

        Parameters
        ----------
        None

        Returns
        -------
        RfreeNow : np.array
             Array of size self.AgentCount with risk free interest rate for each agent.
        """
        RfreeNow = self.Rboro * np.ones(self.AgentCount)
        RfreeNow[self.state_prev["aNrm"] > 0] = self.Rsave
        return RfreeNow

    def check_conditions(self, verbose):
        """
        This empty method overwrites the version inherited from its parent class,
        IndShockConsumerType. The condition checks are not appropriate when Rfree
        has multiple values.

        Parameters
        ----------
        None

        Returns
        -------
        None
        """
        # raise NotImplementedError()

        pass


def apply_flat_income_tax(
    IncShkDstn, tax_rate, T_retire, unemployed_indices=None, transitory_index=2
):
    """
    Applies a flat income tax rate to all employed income states during the working
    period of life (those before T_retire).  Time runs forward in this function.

    Parameters
    ----------
    IncShkDstn : [distribution.Distribution]
        The discrete approximation to the income distribution in each time period.
    tax_rate : float
        A flat income tax rate to be applied to all employed income.
    T_retire : int
        The time index after which the agent retires.
    unemployed_indices : [int]
        Indices of transitory shocks that represent unemployment states (no tax).
    transitory_index : int
        The index of each element of IncShkDstn representing transitory shocks.

    Returns
    -------
    IncShkDstn_new : [distribution.Distribution]
        The updated income distributions, after applying the tax.
    """
    unemployed_indices = (
        unemployed_indices if unemployed_indices is not None else list()
    )
    IncShkDstn_new = deepcopy(IncShkDstn)
    i = transitory_index
    for t in range(len(IncShkDstn)):
        if t < T_retire:
            for j in range((IncShkDstn[t][i]).size):
                if j not in unemployed_indices:
                    IncShkDstn_new[t][i][j] = IncShkDstn[t][i][j] * (1 - tax_rate)
    return IncShkDstn_new


# Make a dictionary to specify a lifecycle consumer with a finite horizon

# Main calibration characteristics
birth_age = 25
death_age = 90
adjust_infl_to = 1992
# Use income estimates from Cagetti (2003) for High-school graduates
education = "HS"
income_calib = Cagetti_income[education]

# Income specification
income_params = parse_income_spec(
    age_min=birth_age,
    age_max=death_age,
    adjust_infl_to=adjust_infl_to,
    **income_calib,
    SabelhausSong=True,
)

# Initial distribution of wealth and permanent income
dist_params = income_wealth_dists_from_scf(
    base_year=adjust_infl_to, age=birth_age, education=education, wave=1995
)

# We need survival probabilities only up to death_age-1, because survival
# probability at death_age is 1.
liv_prb = parse_ssa_life_table(
    female=False, cross_sec=True, year=2004, min_age=birth_age, max_age=death_age - 1
)

# Parameters related to the number of periods implied by the calibration
time_params = parse_time_params(age_birth=birth_age, age_death=death_age)

# Update all the new parameters
init_lifecycle = copy(init_idiosyncratic_shocks)
del init_lifecycle["constructors"]
init_lifecycle.update(time_params)
init_lifecycle.update(dist_params)
# Note the income specification overrides the pLvlInitMean from the SCF.
init_lifecycle.update(income_params)
init_lifecycle.update({"LivPrb": liv_prb})

# Make a dictionary to specify an infinite consumer with a four period cycle
init_cyclical = copy(init_idiosyncratic_shocks)
init_cyclical["PermGroFac"] = [1.1, 1.082251, 2.8, 0.3]
init_cyclical["PermShkStd"] = [0.1, 0.1, 0.1, 0.1]
init_cyclical["TranShkStd"] = [0.1, 0.1, 0.1, 0.1]
init_cyclical["LivPrb"] = 4 * [0.98]
init_cyclical["T_cycle"] = 4<|MERGE_RESOLUTION|>--- conflicted
+++ resolved
@@ -1172,14 +1172,13 @@
 
     solving_defaults = PerfForesightConsumerType_solving_defaults
     simulation_defaults = PerfForesightConsumerType_simulation_defaults
-<<<<<<< HEAD
     model_ = "ConsPerfForesight.yaml"
-=======
+
     default_ = {
         "params": PerfForesightConsumerType_defaults,
         "solver": solve_one_period_ConsPF,
     }
->>>>>>> 11f1ea61
+
 
     # Define some universal values for all consumer types
     cFunc_terminal_ = LinearInterp([0.0, 1.0], [0.0, 1.0])  # c=m in terminal period
@@ -2091,14 +2090,11 @@
     aXtraGrid_defaults = IndShockConsumerType_aXtraGrid_default
     solving_defaults = IndShockConsumerType_solving_default
     simulation_defaults = IndShockConsumerType_simulation_default
-<<<<<<< HEAD
     model_ = "ConsIndShock.yaml"
-=======
     default_ = {
         "params": IndShockConsumerType_defaults,
         "solver": solve_one_period_ConsIndShock,
     }
->>>>>>> 11f1ea61
 
     time_inv_ = PerfForesightConsumerType.time_inv_ + [
         "BoroCnstArt",
@@ -2849,25 +2845,11 @@
         "params": KinkedRconsumerType_defaults,
         "solver": solve_one_period_ConsKinkedR,
     }
+    model_ = "ConsKinkedR.yaml"
 
     time_inv_ = copy(IndShockConsumerType.time_inv_)
     time_inv_ += ["Rboro", "Rsave"]
-
-<<<<<<< HEAD
-    model_ = "ConsKinkedR.yaml"
-
-    def __init__(self, **kwds):
-        params = KinkedRconsumerType_defaults.copy()
-        params.update(kwds)
-
-        # Initialize a basic AgentType
-        super().__init__(**params)
-
-        # Add consumer-type specific objects, copying to create independent versions
-        self.solve_one_period = solve_one_period_ConsKinkedR
-
-=======
->>>>>>> 11f1ea61
+    
     def calc_bounding_values(self):
         """
         Calculate human wealth plus minimum and maximum MPC in an infinite
