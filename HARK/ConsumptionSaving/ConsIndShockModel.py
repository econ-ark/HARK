"""
Classes to solve canonical consumption-savings models with idiosyncratic shocks
to income.  All models here assume CRRA utility with geometric discounting, no
bequest motive, and income shocks are fully transitory or fully permanent.

It currently solves three types of models:
   1) A very basic "perfect foresight" consumption-savings model with no uncertainty.
   2) A consumption-savings model with risk over transitory and permanent income shocks.
   3) The model described in (2), with an interest rate for debt that differs
      from the interest rate for savings.

See NARK https://HARK.githhub.io/Documentation/NARK for information on variable naming conventions.
See HARK documentation for mathematical descriptions of the models being solved.
"""

from builtins import str
from builtins import range
from builtins import object
from copy import copy, deepcopy
import numpy as np
from scipy.optimize import newton
from HARK import AgentType, NullFunc, MetricObject, makeOnePeriodOOSolver
from HARK.utilities import warnings  # Because of "patch" to warnings modules
from HARK.interpolation import (
    CubicInterp,
    LowerEnvelope,
    LinearInterp,
    ValueFuncCRRA,
    MargValueFuncCRRA,
    MargMargValueFuncCRRA
)
from HARK.distribution import Lognormal, MeanOneLogNormal, Uniform
from HARK.distribution import (
    DiscreteDistribution,
    addDiscreteOutcomeConstantMean,
    calcExpectation,
    combineIndepDstns,
)
from HARK.utilities import (
    makeGridExpMult,
    CRRAutility,
    CRRAutilityP,
    CRRAutilityPP,
    CRRAutilityP_inv,
    CRRAutility_invP,
    CRRAutility_inv,
    CRRAutilityP_invP,
)
from HARK import _log
from HARK import set_verbosity_level


__all__ = [
    "ConsumerSolution",
    "ConsPerfForesightSolver",
    "ConsIndShockSetup",
    "ConsIndShockSolverBasic",
    "ConsIndShockSolver",
    "ConsKinkedRsolver",
    "PerfForesightConsumerType",
    "IndShockConsumerType",
    "KinkedRconsumerType",
    "init_perfect_foresight",
    "init_idiosyncratic_shocks",
    "init_kinked_R",
    "init_lifecycle",
    "init_cyclical",
]

utility = CRRAutility
utilityP = CRRAutilityP
utilityPP = CRRAutilityPP
utilityP_inv = CRRAutilityP_inv
utility_invP = CRRAutility_invP
utility_inv = CRRAutility_inv
utilityP_invP = CRRAutilityP_invP

# =====================================================================
# === Classes that help solve consumption-saving models ===
# =====================================================================


class ConsumerSolution(MetricObject):
    """
    A class representing the solution of a single period of a consumption-saving
    problem.  The solution must include a consumption function and marginal
    value function.

    Here and elsewhere in the code, Nrm indicates that variables are normalized
    by permanent income.
    """

    distance_criteria = ["vPfunc"]

    def __init__(
        self,
        cFunc=None,
        vFunc=None,
        vPfunc=None,
        vPPfunc=None,
        mNrmMin=None,
        hNrm=None,
        MPCmin=None,
        MPCmax=None,
    ):
        """
        The constructor for a new ConsumerSolution object.

        Parameters
        ----------
        cFunc : function
            The consumption function for this period, defined over market
            resources: c = cFunc(m).
        vFunc : function
            The beginning-of-period value function for this period, defined over
            market resources: v = vFunc(m).
        vPfunc : function
            The beginning-of-period marginal value function for this period,
            defined over market resources: vP = vPfunc(m).
        vPPfunc : function
            The beginning-of-period marginal marginal value function for this
            period, defined over market resources: vPP = vPPfunc(m).
        mNrmMin : float
            The minimum allowable market resources for this period; the consump-
            tion function (etc) are undefined for m < mNrmMin.
        hNrm : float
            Human wealth after receiving income this period: PDV of all future
            income, ignoring mortality.
        MPCmin : float
            Infimum of the marginal propensity to consume this period.
            MPC --> MPCmin as m --> infinity.
        MPCmax : float
            Supremum of the marginal propensity to consume this period.
            MPC --> MPCmax as m --> mNrmMin.

        Returns
        -------
        None
        """
        # Change any missing function inputs to NullFunc
        self.cFunc = cFunc if cFunc is not None else NullFunc()
        self.vFunc = vFunc if vFunc is not None else NullFunc()
        self.vPfunc = vPfunc if vPfunc is not None else NullFunc()
        # vPFunc = NullFunc() if vPfunc is None else vPfunc
        self.vPPfunc = vPPfunc if vPPfunc is not None else NullFunc()
        self.mNrmMin = mNrmMin
        self.hNrm = hNrm
        self.MPCmin = MPCmin
        self.MPCmax = MPCmax

    def appendSolution(self, new_solution):
        """
        Appends one solution to another to create a ConsumerSolution whose
        attributes are lists.  Used in ConsMarkovModel, where we append solutions
        *conditional* on a particular value of a Markov state to each other in
        order to get the entire solution.

        Parameters
        ----------
        new_solution : ConsumerSolution
            The solution to a consumption-saving problem; each attribute is a
            list representing state-conditional values or functions.

        Returns
        -------
        None
        """
        if type(self.cFunc) != list:
            # Then we assume that self is an empty initialized solution instance.
            # Begin by checking this is so.
            assert (
                NullFunc().distance(self.cFunc) == 0
            ), "appendSolution called incorrectly!"

            # We will need the attributes of the solution instance to be lists.  Do that here.
            self.cFunc = [new_solution.cFunc]
            self.vFunc = [new_solution.vFunc]
            self.vPfunc = [new_solution.vPfunc]
            self.vPPfunc = [new_solution.vPPfunc]
            self.mNrmMin = [new_solution.mNrmMin]
        else:
            self.cFunc.append(new_solution.cFunc)
            self.vFunc.append(new_solution.vFunc)
            self.vPfunc.append(new_solution.vPfunc)
            self.vPPfunc.append(new_solution.vPPfunc)
            self.mNrmMin.append(new_solution.mNrmMin)


<<<<<<< HEAD
class ValueFunc(MetricObject):
    """
    A class for representing a value function.  The underlying interpolation is
    in the space of (m,u_inv(v)); this class "re-curves" to the value function.
    """

    distance_criteria = ["func", "CRRA"]

    def __init__(self, vFuncNvrs, CRRA):
        """
        Constructor for a new value function object.

        Parameters
        ----------
        vFuncNvrs : function
            A real function representing the value function composed with the
            inverse utility function, defined on market resources: u_inv(vFunc(m))
        CRRA : float
            Coefficient of relative risk aversion.

        Returns
        -------
        None
        """
        self.func = deepcopy(vFuncNvrs)
        self.CRRA = CRRA

    def __call__(self, m):
        """
        Evaluate the value function at given levels of market resources m.

        Parameters
        ----------
        m : float or np.array
            Market resources (normalized by permanent income) whose value is to
            be found.

        Returns
        -------
        v : float or np.array
            Lifetime value of beginning this period with market resources m; has
            same size as input m.
        """
        return utility(self.func(m), gam=self.CRRA)


class MargValueFunc(MetricObject):
    """
    A class for representing a marginal value function in models where the
    standard envelope condition of v'(m) = u'(c(m)) holds (with CRRA utility).
    """

    distance_criteria = ["cFunc", "CRRA"]

    def __init__(self, cFunc, CRRA):
        """
        Constructor for a new marginal value function object.

        Parameters
        ----------
        cFunc : function
            A real function representing the marginal value function composed
            with the inverse marginal utility function, defined on market
            resources: uP_inv(vPfunc(m)).  Called cFunc because when standard
            envelope condition applies, uP_inv(vPfunc(m)) = cFunc(m).
        CRRA : float
            Coefficient of relative risk aversion.

        Returns
        -------
        None
        """
        self.cFunc = deepcopy(cFunc)
        self.CRRA = CRRA

    def __call__(self, m):
        """
        Evaluate the marginal value function at given levels of market resources m.

        Parameters
        ----------
        m : float or np.array
            Market resources (normalized by permanent income) whose marginal
            value is to be found.

        Returns
        -------
        vP : float or np.array
            Marginal lifetime value of beginning this period with market
            resources m; has same size as input m.
        """
        return utilityP(self.cFunc(m), gam=self.CRRA)

    def derivative(self, m):
        """
        Evaluate the derivative of the marginal value function at given levels
        of market resources m; this is the marginal marginal value function.

        Parameters
        ----------
        m : float or np.array
            Market resources (normalized by permanent income) whose marginal
            marginal value is to be found.

        Returns
        -------
        vPP : float or np.array
            Marginal marginal lifetime value of beginning this period with market
            resources m; has same size as input m.
        """
        c, MPC = self.cFunc.eval_with_derivative(m)
        return MPC * utilityPP(c, gam=self.CRRA)


class MargMargValueFunc(MetricObject):
    """
    A class for representing a marginal marginal value function in models where
    the standard envelope condition of v'(m) = u'(c(m)) holds (with CRRA utility).
    """

    distance_criteria = ["cFunc", "CRRA"]

    def __init__(self, cFunc, CRRA):
        """
        Constructor for a new marginal marginal value function object.

        Parameters
        ----------
        cFunc : function
            A real function representing the marginal value function composed
            with the inverse marginal utility function, defined on market
            resources: uP_inv(vPfunc(m)).  Called cFunc because when standard
            envelope condition applies, uP_inv(vPfunc(m)) = cFunc(m).
        CRRA : float
            Coefficient of relative risk aversion.

        Returns
        -------
        None
        """
        self.cFunc = deepcopy(cFunc)
        self.CRRA = CRRA

    def __call__(self, m):
        """
        Evaluate the marginal marginal value function at given levels of market
        resources m.

        Parameters
        ----------
        m : float or np.array
            Market resources (normalized by permanent income) whose marginal
            marginal value is to be found.

        Returns
        -------
        vPP : float or np.array
            Marginal marginal lifetime value of beginning this period with market
            resources m; has same size as input m.
        """
        c, MPC = self.cFunc.eval_with_derivative(m)
        return MPC * utilityPP(c, gam=self.CRRA)


=======
>>>>>>> 98da4de4
# =====================================================================
# === Classes and functions that solve consumption-saving models ===
# =====================================================================


class ConsPerfForesightSolver(MetricObject):
    """
    A class for solving a one period perfect foresight
    consumption-saving problem.
    An instance of this class is created by the function solvePerfForesight
    in each period.

    Parameters
    ----------
    solution_next : ConsumerSolution
        The solution to next period's one-period problem.
    DiscFac : float
        Intertemporal discount factor for future utility.
    LivPrb : float
        Survival probability; likelihood of being alive at the beginning of
        the next period.
    CRRA : float
        Coefficient of relative risk aversion.
    Rfree : float
        Risk free interest factor on end-of-period assets.
    PermGroFac : float
        Expected permanent income growth factor at the end of this period.
    BoroCnstArt : float or None
        Artificial borrowing constraint, as a multiple of permanent income.
        Can be None, indicating no artificial constraint.
    MaxKinks : int
        Maximum number of kink points to allow in the consumption function;
        additional points will be thrown out.  Only relevant in infinite
        horizon model with artificial borrowing constraint.
    """

    def __init__(
        self,
        solution_next,
        DiscFac,
        LivPrb,
        CRRA,
        Rfree,
        PermGroFac,
        BoroCnstArt,
        MaxKinks,
    ):

        self.solution_next = solution_next
        self.DiscFac = DiscFac
        self.LivPrb = LivPrb
        self.CRRA = CRRA
        self.Rfree = Rfree
        self.PermGroFac = PermGroFac
        self.BoroCnstArt = BoroCnstArt
        self.MaxKinks = MaxKinks

    def defUtilityFuncs(self):
        """
        Defines CRRA utility function for this period (and its derivatives),
        saving them as attributes of self for other methods to use.

        Parameters
        ----------
        None

        Returns
        -------
        None
        """
        self.u = lambda c: utility(c, gam=self.CRRA)  # utility function
        self.uP = lambda c: utilityP(c, gam=self.CRRA)  # marginal utility function
        self.uPP = lambda c: utilityPP(
            c, gam=self.CRRA
        )  # marginal marginal utility function

    def defValueFuncs(self):
        """
        Defines the value and marginal value functions for this period.
        Uses the fact that for a perfect foresight CRRA utility problem,
        if the MPC in period t is :math:`\kappa_{t}`, and relative risk
        aversion :math:`\rho`, then the inverse value vFuncNvrs has a
        constant slope of :math:`\kappa_{t}^{-\rho/(1-\rho)}` and
        vFuncNvrs has value of zero at the lower bound of market resources
        mNrmMin.  See PerfForesightConsumerType.ipynb documentation notebook
        for a brief explanation and the links below for a fuller treatment.

        https://econ.jhu.edu/people/ccarroll/public/lecturenotes/consumption/PerfForesightCRRA/#vFuncAnalytical
        https://econ.jhu.edu/people/ccarroll/SolvingMicroDSOPs/#vFuncPF

        Parameters
        ----------
        None

        Returns
        -------
        None
        """

        # See the PerfForesightConsumerType.ipynb documentation notebook for the derivations
        vFuncNvrsSlope = self.MPCmin ** (-self.CRRA / (1.0 - self.CRRA))
        vFuncNvrs = LinearInterp(
            np.array([self.mNrmMinNow, self.mNrmMinNow + 1.0]),
            np.array([0.0, vFuncNvrsSlope]),
        )
        self.vFunc = ValueFuncCRRA(vFuncNvrs, self.CRRA)
        self.vPfunc = MargValueFuncCRRA(self.cFunc, self.CRRA)

    def makePFcFunc(self):
        """
        Makes the (linear) consumption function for this period.

        Parameters
        ----------
        None

        Returns
        -------
        None
        """
        # Use a local value of BoroCnstArt to prevent comparing None and float below.
        if self.BoroCnstArt is None:
            BoroCnstArt = -np.inf
        else:
            BoroCnstArt = self.BoroCnstArt

        # Calculate human wealth this period
        self.hNrmNow = (self.PermGroFac / self.Rfree) * (self.solution_next.hNrm + 1.0)

        # Calculate the lower bound of the marginal propensity to consume
        PatFac = ((self.Rfree * self.DiscFacEff) ** (1.0 / self.CRRA)) / self.Rfree
        self.MPCmin = 1.0 / (1.0 + PatFac / self.solution_next.MPCmin)

        # Extract the discrete kink points in next period's consumption function;
        # don't take the last one, as it only defines the extrapolation and is not a kink.
        mNrmNext = self.solution_next.cFunc.x_list[:-1]
        cNrmNext = self.solution_next.cFunc.y_list[:-1]

        # Calculate the end-of-period asset values that would reach those kink points
        # next period, then invert the first order condition to get consumption. Then
        # find the endogenous gridpoint (kink point) today that corresponds to each kink
        aNrmNow = (self.PermGroFac / self.Rfree) * (mNrmNext - 1.0)
        cNrmNow = (self.DiscFacEff * self.Rfree) ** (-1.0 / self.CRRA) * (
            self.PermGroFac * cNrmNext
        )
        mNrmNow = aNrmNow + cNrmNow

        # Add an additional point to the list of gridpoints for the extrapolation,
        # using the new value of the lower bound of the MPC.
        mNrmNow = np.append(mNrmNow, mNrmNow[-1] + 1.0)
        cNrmNow = np.append(cNrmNow, cNrmNow[-1] + self.MPCmin)

        # If the artificial borrowing constraint binds, combine the constrained and
        # unconstrained consumption functions.
        if BoroCnstArt > mNrmNow[0]:
            # Find the highest index where constraint binds
            cNrmCnst = mNrmNow - BoroCnstArt
            CnstBinds = cNrmCnst < cNrmNow
            idx = np.where(CnstBinds)[0][-1]

            if idx < (mNrmNow.size - 1):
                # If it is not the *very last* index, find the the critical level
                # of mNrm where the artificial borrowing contraint begins to bind.
                d0 = cNrmNow[idx] - cNrmCnst[idx]
                d1 = cNrmCnst[idx + 1] - cNrmNow[idx + 1]
                m0 = mNrmNow[idx]
                m1 = mNrmNow[idx + 1]
                alpha = d0 / (d0 + d1)
                mCrit = m0 + alpha * (m1 - m0)

                # Adjust the grids of mNrm and cNrm to account for the borrowing constraint.
                cCrit = mCrit - BoroCnstArt
                mNrmNow = np.concatenate(([BoroCnstArt, mCrit], mNrmNow[(idx + 1) :]))
                cNrmNow = np.concatenate(([0.0, cCrit], cNrmNow[(idx + 1) :]))

            else:
                # If it *is* the very last index, then there are only three points
                # that characterize the consumption function: the artificial borrowing
                # constraint, the constraint kink, and the extrapolation point.
                mXtra = (cNrmNow[-1] - cNrmCnst[-1]) / (1.0 - self.MPCmin)
                mCrit = mNrmNow[-1] + mXtra
                cCrit = mCrit - BoroCnstArt
                mNrmNow = np.array([BoroCnstArt, mCrit, mCrit + 1.0])
                cNrmNow = np.array([0.0, cCrit, cCrit + self.MPCmin])

        # If the mNrm and cNrm grids have become too large, throw out the last
        # kink point, being sure to adjust the extrapolation.
        if mNrmNow.size > self.MaxKinks:
            mNrmNow = np.concatenate((mNrmNow[:-2], [mNrmNow[-3] + 1.0]))
            cNrmNow = np.concatenate((cNrmNow[:-2], [cNrmNow[-3] + self.MPCmin]))

        # Construct the consumption function as a linear interpolation.
        self.cFunc = LinearInterp(mNrmNow, cNrmNow)

        # Calculate the upper bound of the MPC as the slope of the bottom segment.
        self.MPCmax = (cNrmNow[1] - cNrmNow[0]) / (mNrmNow[1] - mNrmNow[0])

        # Add two attributes to enable calculation of steady state market resources.
        self.ExIncNext = 1.0  # Perfect foresight income of 1
        self.mNrmMinNow = mNrmNow[0]  # Relabeling for compatibility with addSSmNrm

    def addSSmNrm(self, solution):
        """
        Finds steady state (normalized) market resources and adds it to the
        solution.  This is the level of market resources such that the expectation
        of market resources in the next period is unchanged.  This value doesn't
        necessarily exist.

        Parameters
        ----------
        solution : ConsumerSolution
            Solution to this period's problem, which must have attribute cFunc.
        Returns
        -------
        solution : ConsumerSolution
            Same solution that was passed, but now with the attribute mNrmSS.
        """
        # Make a linear function of all combinations of c and m that yield mNext = mNow
        mZeroChangeFunc = (
            lambda m: (1.0 - self.PermGroFac / self.Rfree) * m
            + (self.PermGroFac / self.Rfree) * self.ExIncNext
        )

        # Find the steady state level of market resources
        searchSSfunc = lambda m: solution.cFunc(m) - mZeroChangeFunc(
            m
        )  # A zero of this is SS market resources
        m_init_guess = (
            self.mNrmMinNow + self.ExIncNext
        )  # Minimum market resources plus next income is okay starting guess
        try:
            mNrmSS = newton(searchSSfunc, m_init_guess)
        except:
            mNrmSS = None

        # Add mNrmSS to the solution and return it
        solution.mNrmSS = mNrmSS
        return solution

    def solve(self):
        """
        Solves the one period perfect foresight consumption-saving problem.

        Parameters
        ----------
        None

        Returns
        -------
        solution : ConsumerSolution
            The solution to this period's problem.
        """
        self.defUtilityFuncs()
        self.DiscFacEff = self.DiscFac * self.LivPrb
        self.makePFcFunc()
        self.defValueFuncs()
        solution = ConsumerSolution(
            cFunc=self.cFunc,
            vFunc=self.vFunc,
            vPfunc=self.vPfunc,
            mNrmMin=self.mNrmMinNow,
            hNrm=self.hNrmNow,
            MPCmin=self.MPCmin,
            MPCmax=self.MPCmax,
        )
        solution = self.addSSmNrm(solution)
        return solution


###############################################################################
###############################################################################
class ConsIndShockSetup(ConsPerfForesightSolver):
    """
    A superclass for solvers of one period consumption-saving problems with
    constant relative risk aversion utility and permanent and transitory shocks
    to income.  Has methods to set up but not solve the one period problem.

    Parameters
    ----------
    solution_next : ConsumerSolution
        The solution to next period's one period problem.
    IncomeDstn : [np.array]
        A list containing three arrays of floats, representing a discrete
        approximation to the income process between the period being solved
        and the one immediately following (in solution_next). Order: event
        probabilities, permanent shocks, transitory shocks.
    LivPrb : float
        Survival probability; likelihood of being alive at the beginning of
        the succeeding period.
    DiscFac : float
        Intertemporal discount factor for future utility.
    CRRA : float
        Coefficient of relative risk aversion.
    Rfree : float
        Risk free interest factor on end-of-period assets.
    PermGroFac : float
        Expected permanent income growth factor at the end of this period.
    BoroCnstArt: float or None
        Borrowing constraint for the minimum allowable assets to end the
        period with.  If it is less than the natural borrowing constraint,
        then it is irrelevant; BoroCnstArt=None indicates no artificial bor-
        rowing constraint.
    aXtraGrid: np.array
        Array of "extra" end-of-period asset values-- assets above the
        absolute minimum acceptable level.
    vFuncBool: boolean
        An indicator for whether the value function should be computed and
        included in the reported solution.
    CubicBool: boolean
        An indicator for whether the solver should use cubic or linear inter-
        polation.
    """

    def __init__(
        self,
        solution_next,
        IncomeDstn,
        LivPrb,
        DiscFac,
        CRRA,
        Rfree,
        PermGroFac,
        BoroCnstArt,
        aXtraGrid,
        vFuncBool,
        CubicBool,
    ):
        """
        Constructor for a new solver-setup for problems with income subject to
        permanent and transitory shocks.
        """
        self.solution_next = solution_next
        self.IncomeDstn = IncomeDstn
        self.LivPrb = LivPrb
        self.DiscFac = DiscFac
        self.CRRA = CRRA
        self.Rfree = Rfree
        self.PermGroFac = PermGroFac
        self.BoroCnstArt = BoroCnstArt
        self.aXtraGrid = aXtraGrid
        self.vFuncBool = vFuncBool
        self.CubicBool = CubicBool

        self.defUtilityFuncs()

    def defUtilityFuncs(self):
        """
        Defines CRRA utility function for this period (and its derivatives,
        and their inverses), saving them as attributes of self for other methods
        to use.

        Parameters
        ----------
        none

        Returns
        -------
        none
        """
        ConsPerfForesightSolver.defUtilityFuncs(self)
        self.uPinv = lambda u: utilityP_inv(u, gam=self.CRRA)
        self.uPinvP = lambda u: utilityP_invP(u, gam=self.CRRA)
        self.uinvP = lambda u: utility_invP(u, gam=self.CRRA)
        if self.vFuncBool:
            self.uinv = lambda u: utility_inv(u, gam=self.CRRA)

    def setAndUpdateValues(self, solution_next, IncomeDstn, LivPrb, DiscFac):
        """
        Unpacks some of the inputs (and calculates simple objects based on them),
        storing the results in self for use by other methods.  These include:
        income shocks and probabilities, next period's marginal value function
        (etc), the probability of getting the worst income shock next period,
        the patience factor, human wealth, and the bounding MPCs.

        Parameters
        ----------
        solution_next : ConsumerSolution
            The solution to next period's one period problem.
        IncomeDstn : distribution.DiscreteDistribution
            A DiscreteDistribution with a pmf
            and two point value arrays in X, order:
            permanent shocks, transitory shocks.
        LivPrb : float
            Survival probability; likelihood of being alive at the beginning of
            the succeeding period.
        DiscFac : float
            Intertemporal discount factor for future utility.

        Returns
        -------
        None
        """
        self.DiscFacEff = DiscFac * LivPrb  # "effective" discount factor
        self.ShkPrbsNext = IncomeDstn.pmf
        self.PermShkValsNext = IncomeDstn.X[0]
        self.TranShkValsNext = IncomeDstn.X[1]
        self.PermShkMinNext = np.min(self.PermShkValsNext)
        self.TranShkMinNext = np.min(self.TranShkValsNext)
        self.vPfuncNext = solution_next.vPfunc
        self.WorstIncPrb = np.sum(
            self.ShkPrbsNext[
                (self.PermShkValsNext * self.TranShkValsNext)
                == (self.PermShkMinNext * self.TranShkMinNext)
            ]
        )

        if self.CubicBool:
            self.vPPfuncNext = solution_next.vPPfunc

        if self.vFuncBool:
            self.vFuncNext = solution_next.vFunc

        # Update the bounding MPCs and PDV of human wealth:
        self.PatFac = ((self.Rfree * self.DiscFacEff) ** (1.0 / self.CRRA)) / self.Rfree
        self.MPCminNow = 1.0 / (1.0 + self.PatFac / solution_next.MPCmin)
        self.ExIncNext = np.dot(
            self.ShkPrbsNext, self.TranShkValsNext * self.PermShkValsNext
        )
        self.hNrmNow = (
            self.PermGroFac / self.Rfree * (self.ExIncNext + solution_next.hNrm)
        )
        self.MPCmaxNow = 1.0 / (
            1.0
            + (self.WorstIncPrb ** (1.0 / self.CRRA))
            * self.PatFac
            / solution_next.MPCmax
        )

        self.cFuncLimitIntercept = self.MPCminNow * self.hNrmNow
        self.cFuncLimitSlope = self.MPCminNow

    def defBoroCnst(self, BoroCnstArt):
        """
        Defines the constrained portion of the consumption function as cFuncNowCnst,
        an attribute of self.  Uses the artificial and natural borrowing constraints.

        Parameters
        ----------
        BoroCnstArt : float or None
            Borrowing constraint for the minimum allowable assets to end the
            period with.  If it is less than the natural borrowing constraint,
            then it is irrelevant; BoroCnstArt=None indicates no artificial bor-
            rowing constraint.

        Returns
        -------
        none
        """
        # Calculate the minimum allowable value of money resources in this period
        self.BoroCnstNat = (
            (self.solution_next.mNrmMin - self.TranShkMinNext)
            * (self.PermGroFac * self.PermShkMinNext)
            / self.Rfree
        )

        # Note: need to be sure to handle BoroCnstArt==None appropriately.
        # In Py2, this would evaluate to 5.0:  np.max([None, 5.0]).
        # However in Py3, this raises a TypeError. Thus here we need to directly
        # address the situation in which BoroCnstArt == None:
        if BoroCnstArt is None:
            self.mNrmMinNow = self.BoroCnstNat
        else:
            self.mNrmMinNow = np.max([self.BoroCnstNat, BoroCnstArt])
        if self.BoroCnstNat < self.mNrmMinNow:
            self.MPCmaxEff = 1.0  # If actually constrained, MPC near limit is 1
        else:
            self.MPCmaxEff = self.MPCmaxNow

        # Define the borrowing constraint (limiting consumption function)
        self.cFuncNowCnst = LinearInterp(
            np.array([self.mNrmMinNow, self.mNrmMinNow + 1]), np.array([0.0, 1.0])
        )

    def prepareToSolve(self):
        """
        Perform preparatory work before calculating the unconstrained consumption
        function.

        Parameters
        ----------
        none

        Returns
        -------
        none
        """
        self.setAndUpdateValues(
            self.solution_next, self.IncomeDstn, self.LivPrb, self.DiscFac
        )
        self.defBoroCnst(self.BoroCnstArt)


####################################################################################################
####################################################################################################


class ConsIndShockSolverBasic(ConsIndShockSetup):
    """
    This class solves a single period of a standard consumption-saving problem,
    using linear interpolation and without the ability to calculate the value
    function.  ConsIndShockSolver inherits from this class and adds the ability
    to perform cubic interpolation and to calculate the value function.

    Note that this class does not have its own initializing method.  It initial-
    izes the same problem in the same way as ConsIndShockSetup, from which it
    inherits.
    """

    def prepareToCalcEndOfPrdvP(self):
        """
        Prepare to calculate end-of-period marginal value by creating an array
        of market resources that the agent could have next period, considering
        the grid of end-of-period assets and the distribution of shocks he might
        experience next period.

        Parameters
        ----------
        none

        Returns
        -------
        aNrmNow : np.array
            A 1D array of end-of-period assets; also stored as attribute of self.
        """

        # We define aNrmNow all the way from BoroCnstNat up to max(self.aXtraGrid)
        # even if BoroCnstNat < BoroCnstArt, so we can construct the consumption
        # function as the lower envelope of the (by the artificial borrowing con-
        # straint) uconstrained consumption function, and the artificially con-
        # strained consumption function.
        aNrmNow = np.asarray(self.aXtraGrid) + self.BoroCnstNat
        ShkCount = self.TranShkValsNext.size
        aNrm_temp = np.tile(aNrmNow, (ShkCount, 1))

        # Tile arrays of the income shocks and put them into useful shapes
        aNrmCount = aNrmNow.shape[0]
        PermShkVals_temp = (np.tile(self.PermShkValsNext, (aNrmCount, 1))).transpose()
        TranShkVals_temp = (np.tile(self.TranShkValsNext, (aNrmCount, 1))).transpose()
        ShkPrbs_temp = (np.tile(self.ShkPrbsNext, (aNrmCount, 1))).transpose()

        # Get cash on hand next period
        mNrmNext = (
            self.Rfree / (self.PermGroFac * PermShkVals_temp) * aNrm_temp
            + TranShkVals_temp
        )  # CDC 20191205: This should be divided by LivPrb[0] for Blanchard insurance

        # Store and report the results
        self.PermShkVals_temp = PermShkVals_temp
        self.ShkPrbs_temp = ShkPrbs_temp
        self.mNrmNext = mNrmNext
        self.aNrmNow = aNrmNow
        return aNrmNow


    def calcEndOfPrdvP(self):
        """
        Calculate end-of-period marginal value of assets at each point in aNrmNow.
        Does so by taking a weighted sum of next period marginal values across
        income shocks (in a preconstructed grid self.mNrmNext).

        Parameters
        ----------
        none

        Returns
        -------
        EndOfPrdvP : np.array
            A 1D array of end-of-period marginal value of assets
        """

        EndOfPrdvP = (
            self.DiscFacEff
            * self.Rfree
            * self.PermGroFac ** (-self.CRRA)
            * np.sum(
                self.PermShkVals_temp ** (-self.CRRA)
                * self.vPfuncNext(self.mNrmNext)
                * self.ShkPrbs_temp,
                axis=0,
            )
        )
        return EndOfPrdvP

    def getPointsForInterpolation(self, EndOfPrdvP, aNrmNow):
        """
        Finds interpolation points (c,m) for the consumption function.

        Parameters
        ----------
        EndOfPrdvP : np.array
            Array of end-of-period marginal values.
        aNrmNow : np.array
            Array of end-of-period asset values that yield the marginal values
            in EndOfPrdvP.

        Returns
        -------
        c_for_interpolation : np.array
            Consumption points for interpolation.
        m_for_interpolation : np.array
            Corresponding market resource points for interpolation.
        """
        cNrmNow = self.uPinv(EndOfPrdvP)
        mNrmNow = cNrmNow + aNrmNow

        # Limiting consumption is zero as m approaches mNrmMin
        c_for_interpolation = np.insert(cNrmNow, 0, 0.0, axis=-1)
        m_for_interpolation = np.insert(mNrmNow, 0, self.BoroCnstNat, axis=-1)

        # Store these for calcvFunc
        self.cNrmNow = cNrmNow
        self.mNrmNow = mNrmNow

        return c_for_interpolation, m_for_interpolation

    def usePointsForInterpolation(self, cNrm, mNrm, interpolator):
        """
        Constructs a basic solution for this period, including the consumption
        function and marginal value function.

        Parameters
        ----------
        cNrm : np.array
            (Normalized) consumption points for interpolation.
        mNrm : np.array
            (Normalized) corresponding market resource points for interpolation.
        interpolator : function
            A function that constructs and returns a consumption function.

        Returns
        -------
        solution_now : ConsumerSolution
            The solution to this period's consumption-saving problem, with a
            consumption function, marginal value function, and minimum m.
        """
        # Construct the unconstrained consumption function
        cFuncNowUnc = interpolator(mNrm, cNrm)

        # Combine the constrained and unconstrained functions into the true consumption function
        cFuncNow = LowerEnvelope(cFuncNowUnc, self.cFuncNowCnst, nan_bool=False)

        # Make the marginal value function and the marginal marginal value function
        vPfuncNow = MargValueFuncCRRA(cFuncNow, self.CRRA)

        # Pack up the solution and return it
        solution_now = ConsumerSolution(
            cFunc=cFuncNow, vPfunc=vPfuncNow, mNrmMin=self.mNrmMinNow
        )
        return solution_now

    def makeBasicSolution(self, EndOfPrdvP, aNrm, interpolator):
        """
        Given end of period assets and end of period marginal value, construct
        the basic solution for this period.

        Parameters
        ----------
        EndOfPrdvP : np.array
            Array of end-of-period marginal values.
        aNrm : np.array
            Array of end-of-period asset values that yield the marginal values
            in EndOfPrdvP.

        interpolator : function
            A function that constructs and returns a consumption function.

        Returns
        -------
        solution_now : ConsumerSolution
            The solution to this period's consumption-saving problem, with a
            consumption function, marginal value function, and minimum m.
        """
        cNrm, mNrm = self.getPointsForInterpolation(EndOfPrdvP, aNrm)
        solution_now = self.usePointsForInterpolation(cNrm, mNrm, interpolator)
        return solution_now

    def addMPCandHumanWealth(self, solution):
        """
        Take a solution and add human wealth and the bounding MPCs to it.

        Parameters
        ----------
        solution : ConsumerSolution
            The solution to this period's consumption-saving problem.

        Returns:
        ----------
        solution : ConsumerSolution
            The solution to this period's consumption-saving problem, but now
            with human wealth and the bounding MPCs.
        """
        solution.hNrm = self.hNrmNow
        solution.MPCmin = self.MPCminNow
        solution.MPCmax = self.MPCmaxEff
        return solution

    def makeLinearcFunc(self, mNrm, cNrm):
        """
        Makes a linear interpolation to represent the (unconstrained) consumption function.

        Parameters
        ----------
        mNrm : np.array
            Corresponding market resource points for interpolation.
        cNrm : np.array
            Consumption points for interpolation.

        Returns
        -------
        cFuncUnc : LinearInterp
            The unconstrained consumption function for this period.
        """
        cFuncUnc = LinearInterp(
            mNrm, cNrm, self.cFuncLimitIntercept, self.cFuncLimitSlope
        )
        return cFuncUnc

    def solve(self):
        """
        Solves a one period consumption saving problem with risky income.

        Parameters
        ----------
        None

        Returns
        -------
        solution : ConsumerSolution
            The solution to the one period problem.
        """
        aNrm = self.prepareToCalcEndOfPrdvP()
        EndOfPrdvP = self.calcEndOfPrdvP()
        solution = self.makeBasicSolution(EndOfPrdvP, aNrm, self.makeLinearcFunc)
        solution = self.addMPCandHumanWealth(solution)
        return solution


###############################################################################
###############################################################################


class ConsIndShockSolver(ConsIndShockSolverBasic):
    """
    This class solves a single period of a standard consumption-saving problem.
    It inherits from ConsIndShockSolverBasic, adding the ability to perform cubic
    interpolation and to calculate the value function.
    """

    def makeCubiccFunc(self, mNrm, cNrm):
        """
        Makes a cubic spline interpolation of the unconstrained consumption
        function for this period.

        Parameters
        ----------
        mNrm : np.array
            Corresponding market resource points for interpolation.
        cNrm : np.array
            Consumption points for interpolation.

        Returns
        -------
        cFuncUnc : CubicInterp
            The unconstrained consumption function for this period.
        """
        EndOfPrdvPP = (
            self.DiscFacEff
            * self.Rfree
            * self.Rfree
            * self.PermGroFac ** (-self.CRRA - 1.0)
            * np.sum(
                self.PermShkVals_temp ** (-self.CRRA - 1.0)
                * self.vPPfuncNext(self.mNrmNext)
                * self.ShkPrbs_temp,
                axis=0,
            )
        )
        dcda = EndOfPrdvPP / self.uPP(np.array(cNrm[1:]))
        MPC = dcda / (dcda + 1.0)
        MPC = np.insert(MPC, 0, self.MPCmaxNow)

        cFuncNowUnc = CubicInterp(
            mNrm, cNrm, MPC, self.MPCminNow * self.hNrmNow, self.MPCminNow
        )
        return cFuncNowUnc

    def makeEndOfPrdvFunc(self, EndOfPrdvP):
        """
        Construct the end-of-period value function for this period, storing it
        as an attribute of self for use by other methods.

        Parameters
        ----------
        EndOfPrdvP : np.array
            Array of end-of-period marginal value of assets corresponding to the
            asset values in self.aNrmNow.

        Returns
        -------
        none
        """
        VLvlNext = (
            self.PermShkVals_temp ** (1.0 - self.CRRA)
            * self.PermGroFac ** (1.0 - self.CRRA)
        ) * self.vFuncNext(self.mNrmNext)
        EndOfPrdv = self.DiscFacEff * np.sum(VLvlNext * self.ShkPrbs_temp, axis=0)
        EndOfPrdvNvrs = self.uinv(
            EndOfPrdv
        )  # value transformed through inverse utility
        EndOfPrdvNvrsP = EndOfPrdvP * self.uinvP(EndOfPrdv)
        EndOfPrdvNvrs = np.insert(EndOfPrdvNvrs, 0, 0.0)
        EndOfPrdvNvrsP = np.insert(
            EndOfPrdvNvrsP, 0, EndOfPrdvNvrsP[0]
        )  # This is a very good approximation, vNvrsPP = 0 at the asset minimum
        aNrm_temp = np.insert(self.aNrmNow, 0, self.BoroCnstNat)
        EndOfPrdvNvrsFunc = CubicInterp(aNrm_temp, EndOfPrdvNvrs, EndOfPrdvNvrsP)
        self.EndOfPrdvFunc = ValueFuncCRRA(EndOfPrdvNvrsFunc, self.CRRA)

    def addvFunc(self, solution, EndOfPrdvP):
        """
        Creates the value function for this period and adds it to the solution.

        Parameters
        ----------
        solution : ConsumerSolution
            The solution to this single period problem, likely including the
            consumption function, marginal value function, etc.
        EndOfPrdvP : np.array
            Array of end-of-period marginal value of assets corresponding to the
            asset values in self.aNrmNow.

        Returns
        -------
        solution : ConsumerSolution
            The single period solution passed as an input, but now with the
            value function (defined over market resources m) as an attribute.
        """
        self.makeEndOfPrdvFunc(EndOfPrdvP)
        solution.vFunc = self.makevFunc(solution)
        return solution

    def makevFunc(self, solution):
        """
        Creates the value function for this period, defined over market resources m.
        self must have the attribute EndOfPrdvFunc in order to execute.

        Parameters
        ----------
        solution : ConsumerSolution
            The solution to this single period problem, which must include the
            consumption function.

        Returns
        -------
        vFuncNow : ValueFuncCRRA
            A representation of the value function for this period, defined over
            normalized market resources m: v = vFuncNow(m).
        """
        # Compute expected value and marginal value on a grid of market resources
        mNrm_temp = self.mNrmMinNow + self.aXtraGrid
        cNrmNow = solution.cFunc(mNrm_temp)
        aNrmNow = mNrm_temp - cNrmNow
        vNrmNow = self.u(cNrmNow) + self.EndOfPrdvFunc(aNrmNow)
        vPnow = self.uP(cNrmNow)

        # Construct the beginning-of-period value function
        vNvrs = self.uinv(vNrmNow)  # value transformed through inverse utility
        vNvrsP = vPnow * self.uinvP(vNrmNow)
        mNrm_temp = np.insert(mNrm_temp, 0, self.mNrmMinNow)
        vNvrs = np.insert(vNvrs, 0, 0.0)
        vNvrsP = np.insert(
            vNvrsP, 0, self.MPCmaxEff ** (-self.CRRA / (1.0 - self.CRRA))
        )
        MPCminNvrs = self.MPCminNow ** (-self.CRRA / (1.0 - self.CRRA))
        vNvrsFuncNow = CubicInterp(
            mNrm_temp, vNvrs, vNvrsP, MPCminNvrs * self.hNrmNow, MPCminNvrs
        )
        vFuncNow = ValueFuncCRRA(vNvrsFuncNow, self.CRRA)
        return vFuncNow

    def addvPPfunc(self, solution):
        """
        Adds the marginal marginal value function to an existing solution, so
        that the next solver can evaluate vPP and thus use cubic interpolation.

        Parameters
        ----------
        solution : ConsumerSolution
            The solution to this single period problem, which must include the
            consumption function.

        Returns
        -------
        solution : ConsumerSolution
            The same solution passed as input, but with the marginal marginal
            value function for this period added as the attribute vPPfunc.
        """
        vPPfuncNow = MargMargValueFuncCRRA(solution.cFunc, self.CRRA)
        solution.vPPfunc = vPPfuncNow
        return solution


    def solve(self):
        """
        Solves the single period consumption-saving problem using the method of
        endogenous gridpoints.  Solution includes a consumption function cFunc
        (using cubic or linear splines), a marginal value function vPfunc, a min-
        imum acceptable level of normalized market resources mNrmMin, normalized
        human wealth hNrm, and bounding MPCs MPCmin and MPCmax.  It might also
        have a value function vFunc and marginal marginal value function vPPfunc.

        Parameters
        ----------
        none

        Returns
        -------
        solution : ConsumerSolution
            The solution to the single period consumption-saving problem.
        """
        # Make arrays of end-of-period assets and end-of-period marginal value
        aNrm = self.prepareToCalcEndOfPrdvP()
        EndOfPrdvP = self.calcEndOfPrdvP()

        # Construct a basic solution for this period
        if self.CubicBool:
            solution = self.makeBasicSolution(
                EndOfPrdvP, aNrm, interpolator=self.makeCubiccFunc
            )
        else:
            solution = self.makeBasicSolution(
                EndOfPrdvP, aNrm, interpolator=self.makeLinearcFunc
            )
        solution = self.addMPCandHumanWealth(solution)  # add a few things
        solution = self.addSSmNrm(solution)  # find steady state m

        # Add the value function if requested, as well as the marginal marginal
        # value function if cubic splines were used (to prepare for next period)
        if self.vFuncBool:
            solution = self.addvFunc(solution, EndOfPrdvP)
        if self.CubicBool:
            solution = self.addvPPfunc(solution)
        return solution


####################################################################################################
####################################################################################################


class ConsKinkedRsolver(ConsIndShockSolver):
    """
    A class to solve a single period consumption-saving problem where the interest
    rate on debt differs from the interest rate on savings.  Inherits from
    ConsIndShockSolver, with nearly identical inputs and outputs.  The key diff-
    erence is that Rfree is replaced by Rsave (a>0) and Rboro (a<0).  The solver
    can handle Rboro == Rsave, which makes it identical to ConsIndShocksolver, but
    it terminates immediately if Rboro < Rsave, as this has a different solution.
    """

    def __init__(
        self,
        solution_next,
        IncomeDstn,
        LivPrb,
        DiscFac,
        CRRA,
        Rboro,
        Rsave,
        PermGroFac,
        BoroCnstArt,
        aXtraGrid,
        vFuncBool,
        CubicBool,
    ):
        """
        Constructor for a new solver for problems with risky income and a different
        interest rate on borrowing and saving.

        Parameters
        ----------
        solution_next : ConsumerSolution
            The solution to next period's one period problem.
        IncomeDstn : [np.array]
            A list containing three arrays of floats, representing a discrete
            approximation to the income process between the period being solved
            and the one immediately following (in solution_next). Order: event
            probabilities, permanent shocks, transitory shocks.
        LivPrb : float
            Survival probability; likelihood of being alive at the beginning of
            the succeeding period.
        DiscFac : float
            Intertemporal discount factor for future utility.
        CRRA : float
            Coefficient of relative risk aversion.
        Rboro: float
            Interest factor on assets between this period and the succeeding
            period when assets are negative.
        Rsave: float
            Interest factor on assets between this period and the succeeding
            period when assets are positive.
        PermGroFac : float
            Expected permanent income growth factor at the end of this period.
        BoroCnstArt: float or None
            Borrowing constraint for the minimum allowable assets to end the
            period with.  If it is less than the natural borrowing constraint,
            then it is irrelevant; BoroCnstArt=None indicates no artificial bor-
            rowing constraint.
        aXtraGrid: np.array
            Array of "extra" end-of-period asset values-- assets above the
            absolute minimum acceptable level.
        vFuncBool: boolean
            An indicator for whether the value function should be computed and
            included in the reported solution.
        CubicBool: boolean
            An indicator for whether the solver should use cubic or linear inter-
            polation.

        Returns
        -------
        None
        """
        assert (
            Rboro >= Rsave
        ), "Interest factor on debt less than interest factor on savings!"

        # Initialize the solver.  Most of the steps are exactly the same as in
        # the non-kinked-R basic case, so start with that.
        ConsIndShockSolver.__init__(
            self,
            solution_next,
            IncomeDstn,
            LivPrb,
            DiscFac,
            CRRA,
            Rboro,
            PermGroFac,
            BoroCnstArt,
            aXtraGrid,
            vFuncBool,
            CubicBool,
        )

        # Assign the interest rates as class attributes, to use them later.
        self.Rboro = Rboro
        self.Rsave = Rsave

    def makeCubiccFunc(self, mNrm, cNrm):
        """
        Makes a cubic spline interpolation that contains the kink of the unconstrained
        consumption function for this period.

        Parameters
        ----------
        mNrm : np.array
            Corresponding market resource points for interpolation.
        cNrm : np.array
            Consumption points for interpolation.

        Returns
        -------
        cFuncUnc : CubicInterp
            The unconstrained consumption function for this period.
        """
        # Call the makeCubiccFunc from ConsIndShockSolver.
        cFuncNowUncKink = super().makeCubiccFunc(mNrm, cNrm)

        # Change the coeffients at the kinked points.
        cFuncNowUncKink.coeffs[self.i_kink + 1] = [
            cNrm[self.i_kink],
            mNrm[self.i_kink + 1] - mNrm[self.i_kink],
            0,
            0,
        ]

        return cFuncNowUncKink

    def prepareToCalcEndOfPrdvP(self):
        """
        Prepare to calculate end-of-period marginal value by creating an array
        of market resources that the agent could have next period, considering
        the grid of end-of-period assets and the distribution of shocks he might
        experience next period.  This differs from the baseline case because
        different savings choices yield different interest rates.

        Parameters
        ----------
        none

        Returns
        -------
        aNrmNow : np.array
            A 1D array of end-of-period assets; also stored as attribute of self.
        """
        KinkBool = (
            self.Rboro > self.Rsave
        )  # Boolean indicating that there is actually a kink.
        # When Rboro == Rsave, this method acts just like it did in IndShock.
        # When Rboro < Rsave, the solver would have terminated when it was called.

        # Make a grid of end-of-period assets, including *two* copies of a=0
        if KinkBool:
            aNrmNow = np.sort(
                np.hstack(
                    (np.asarray(self.aXtraGrid) + self.mNrmMinNow, np.array([0.0, 0.0]))
                )
            )
        else:
            aNrmNow = np.asarray(self.aXtraGrid) + self.mNrmMinNow
        aXtraCount = aNrmNow.size

        # Make tiled versions of the assets grid and income shocks
        ShkCount = self.TranShkValsNext.size
        aNrm_temp = np.tile(aNrmNow, (ShkCount, 1))
        PermShkVals_temp = (np.tile(self.PermShkValsNext, (aXtraCount, 1))).transpose()
        TranShkVals_temp = (np.tile(self.TranShkValsNext, (aXtraCount, 1))).transpose()
        ShkPrbs_temp = (np.tile(self.ShkPrbsNext, (aXtraCount, 1))).transpose()

        # Make a 1D array of the interest factor at each asset gridpoint
        Rfree_vec = self.Rsave * np.ones(aXtraCount)
        if KinkBool:
            self.i_kink = (
                np.sum(aNrmNow <= 0) - 1
            )  # Save the index of the kink point as an attribute
            Rfree_vec[0 : self.i_kink] = self.Rboro
        self.Rfree = Rfree_vec
        Rfree_temp = np.tile(Rfree_vec, (ShkCount, 1))

        # Make an array of market resources that we could have next period,
        # considering the grid of assets and the income shocks that could occur
        mNrmNext = (
            Rfree_temp / (self.PermGroFac * PermShkVals_temp) * aNrm_temp
            + TranShkVals_temp
        )

        # Recalculate the minimum MPC and human wealth using the interest factor on saving.
        # This overwrites values from setAndUpdateValues, which were based on Rboro instead.
        if KinkBool:
            PatFacTop = (
                (self.Rsave * self.DiscFacEff) ** (1.0 / self.CRRA)
            ) / self.Rsave
            self.MPCminNow = 1.0 / (1.0 + PatFacTop / self.solution_next.MPCmin)
            self.hNrmNow = (
                self.PermGroFac
                / self.Rsave
                * (
                    np.dot(
                        self.ShkPrbsNext, self.TranShkValsNext * self.PermShkValsNext
                    )
                    + self.solution_next.hNrm
                )
            )

        # Store some of the constructed arrays for later use and return the assets grid
        self.PermShkVals_temp = PermShkVals_temp
        self.ShkPrbs_temp = ShkPrbs_temp
        self.mNrmNext = mNrmNext
        self.aNrmNow = aNrmNow
        return aNrmNow


# ============================================================================
# == Classes for representing types of consumer agents (and things they do) ==
# ============================================================================

# Make a dictionary to specify a perfect foresight consumer type
init_perfect_foresight = {
    'CRRA': 2.0,          # Coefficient of relative risk aversion,
    'Rfree': 1.03,        # Interest factor on assets
    'DiscFac': 0.96,      # Intertemporal discount factor
    'LivPrb': [0.98],     # Survival probability
    'PermGroFac': [1.01], # Permanent income growth factor
    'BoroCnstArt': None,  # Artificial borrowing constraint
    'MaxKinks': 400,      # Maximum number of grid points to allow in cFunc (should be large)
    'AgentCount': 10000,  # Number of agents of this type (only matters for simulation)
    'aNrmInitMean' : 0.0, # Mean of log initial assets (only matters for simulation)
    'aNrmInitStd' : 1.0,  # Standard deviation of log initial assets (only for simulation)
    'pLvlInitMean' : 0.0, # Mean of log initial permanent income (only matters for simulation)
    'pLvlInitStd' : 0.0,  # Standard deviation of log initial permanent income (only matters for simulation)
    'PermGroFacAgg' : 1.0,# Aggregate permanent income growth factor: portion of PermGroFac attributable to aggregate productivity growth (only matters for simulation)
    'T_age' : None,       # Age after which simulated agents are automatically killed
    'T_cycle' : 1         # Number of periods in the cycle for this agent type
}


class PerfForesightConsumerType(AgentType):
    """
    A perfect foresight consumer type who has no uncertainty other than mortality.
    His problem is defined by a coefficient of relative risk aversion, intertemporal
    discount factor, interest factor, an artificial borrowing constraint (maybe)
    and time sequences of the permanent income growth rate and survival probability.
    """

    # Define some universal values for all consumer types
    cFunc_terminal_ = LinearInterp([0.0, 1.0], [0.0, 1.0])  # c=m in terminal period
    vFunc_terminal_ = LinearInterp([0.0, 1.0], [0.0, 0.0])  # This is overwritten
    solution_terminal_ = ConsumerSolution(
        cFunc=cFunc_terminal_,
        vFunc=vFunc_terminal_,
        mNrmMin=0.0,
        hNrm=0.0,
        MPCmin=1.0,
        MPCmax=1.0,
    )
    time_vary_ = ["LivPrb", "PermGroFac"]
    time_inv_ = ["CRRA", "Rfree", "DiscFac", "MaxKinks", "BoroCnstArt"]
    state_vars = ['pLvlNow', 'PlvlAggNow', 'bNrmNow', 'mNrmNow', "aNrmNow"]
    shock_vars_ = []

    def __init__(self, cycles=1, verbose=1, quiet=False, **kwds):
        """
        Instantiate a new consumer type with given data.
        See init_perfect_foresight for a dictionary of
        the keywords that should be passed to the constructor.

        Parameters
        ----------
        cycles : int
            Number of times the sequence of periods should be solved.

        Returns
        -------
        None
        """

        params = init_perfect_foresight.copy()
        params.update(kwds)
        kwds = params

        # Initialize a basic AgentType
        AgentType.__init__(
            self,
            solution_terminal=deepcopy(self.solution_terminal_),
            cycles=cycles,
            pseudo_terminal=False,
            **kwds
        )

        # Add consumer-type specific objects, copying to create independent versions
        self.time_vary = deepcopy(self.time_vary_)
        self.time_inv = deepcopy(self.time_inv_)

        self.shock_vars = deepcopy(self.shock_vars_)
        self.verbose = verbose
        self.quiet = quiet
        self.solveOnePeriod = makeOnePeriodOOSolver(ConsPerfForesightSolver)
        set_verbosity_level((4 - verbose) * 10)

    def preSolve(self):
        self.updateSolutionTerminal()  # Solve the terminal period problem

        # Fill in BoroCnstArt and MaxKinks if they're not specified or are irrelevant.
        if not hasattr(self, "BoroCnstArt"):  # If no borrowing constraint specified...
            self.BoroCnstArt = None  # ...assume the user wanted none
        if not hasattr(self, "MaxKinks"):
            if self.cycles > 0:  # If it's not an infinite horizon model...
                self.MaxKinks = np.inf  # ...there's no need to set MaxKinks
            elif self.BoroCnstArt is None:  # If there's no borrowing constraint...
                self.MaxKinks = np.inf  # ...there's no need to set MaxKinks
            else:
                raise (
                    AttributeError(
                        "PerfForesightConsumerType requires the attribute MaxKinks to be specified when BoroCnstArt is not None and cycles == 0."
                    )
                )

    def checkRestrictions(self):
        """
        A method to check that various restrictions are met for the model class.
        """
        if self.DiscFac < 0:
            raise Exception("DiscFac is below zero with value: " + str(self.DiscFac))

        return

    def updateSolutionTerminal(self):
        """
        Update the terminal period solution.  This method should be run when a
        new AgentType is created or when CRRA changes.

        Parameters
        ----------
        none

        Returns
        -------
        none
        """
        self.solution_terminal.vFunc = ValueFuncCRRA(self.cFunc_terminal_, self.CRRA)
        self.solution_terminal.vPfunc = MargValueFuncCRRA(self.cFunc_terminal_, self.CRRA)
        self.solution_terminal.vPPfunc = MargMargValueFuncCRRA(
            self.cFunc_terminal_, self.CRRA
        )

    def unpackcFunc(self):
        """ DEPRECATED: Use solution.unpack('cFunc') instead.
        "Unpacks" the consumption functions into their own field for easier access.
        After the model has been solved, the consumption functions reside in the
        attribute cFunc of each element of ConsumerType.solution.  This method
        creates a (time varying) attribute cFunc that contains a list of consumption
        functions.
        Parameters
        ----------
        none
        Returns
        -------
        none
        """
        _log.critical(
            "unpackcFunc is deprecated and it will soon be removed, "
            "please use unpack('cFunc') instead."
        )
        self.unpack("cFunc")

    def initializeSim(self):
        self.PermShkAggNow = self.PermGroFacAgg  # This never changes during simulation
        self.state_now['PlvlAggNow'] = 1.0
        AgentType.initializeSim(self)

    def simBirth(self, which_agents):
        """
        Makes new consumers for the given indices.  Initialized variables include aNrm and pLvl, as
        well as time variables t_age and t_cycle.  Normalized assets and permanent income levels
        are drawn from lognormal distributions given by aNrmInitMean and aNrmInitStd (etc).

        Parameters
        ----------
        which_agents : np.array(Bool)
            Boolean array of size self.AgentCount indicating which agents should be "born".

        Returns
        -------
        None
        """
        # Get and store states for newly born agents
        N = np.sum(which_agents)  # Number of new consumers to make
        self.state_now["aNrmNow"][which_agents] = Lognormal(
            mu=self.aNrmInitMean,
            sigma=self.aNrmInitStd,
            seed=self.RNG.randint(0, 2 ** 31 - 1),
        ).draw(N)
        # why is a now variable set here? Because it's an aggregate.
        pLvlInitMeanNow = self.pLvlInitMean + np.log(
            self.state_now["PlvlAggNow"]
        )  # Account for newer cohorts having higher permanent income
        self.state_now["pLvlNow"][which_agents] = Lognormal(
            pLvlInitMeanNow,
            self.pLvlInitStd,
            seed=self.RNG.randint(0, 2 ** 31 - 1)
        ).draw(N)
        self.t_age[which_agents] = 0  # How many periods since each agent was born
        self.t_cycle[
            which_agents
        ] = 0  # Which period of the cycle each agent is currently in
        return None

    def simDeath(self):
        """
        Determines which agents die this period and must be replaced.  Uses the sequence in LivPrb
        to determine survival probabilities for each agent.

        Parameters
        ----------
        None

        Returns
        -------
        which_agents : np.array(bool)
            Boolean array of size AgentCount indicating which agents die.
        """
        # Determine who dies
        DiePrb_by_t_cycle = 1.0 - np.asarray(self.LivPrb)
        DiePrb = DiePrb_by_t_cycle[
            self.t_cycle - 1
        ]  # Time has already advanced, so look back one
        DeathShks = Uniform(seed=self.RNG.randint(0, 2 ** 31 - 1)).draw(
            N=self.AgentCount
        )
        which_agents = DeathShks < DiePrb
        if self.T_age is not None:  # Kill agents that have lived for too many periods
            too_old = self.t_age >= self.T_age
            which_agents = np.logical_or(which_agents, too_old)
        return which_agents

    def getShocks(self):
        """
        Finds permanent and transitory income "shocks" for each agent this period.  As this is a
        perfect foresight model, there are no stochastic shocks: PermShkNow = PermGroFac for each
        agent (according to their t_cycle) and TranShkNow = 1.0 for all agents.

        Parameters
        ----------
        None

        Returns
        -------
        None
        """
        PermGroFac = np.array(self.PermGroFac)
        self.shocks["PermShkNow"] = PermGroFac[
            self.t_cycle - 1
        ]  # cycle time has already been advanced
        self.shocks["TranShkNow"] = np.ones(self.AgentCount)

    def getRfree(self):
        """
        Returns an array of size self.AgentCount with self.Rfree in every entry.

        Parameters
        ----------
        None

        Returns
        -------
        RfreeNow : np.array
             Array of size self.AgentCount with risk free interest rate for each agent.
        """
        RfreeNow = self.Rfree * np.ones(self.AgentCount)
        return RfreeNow

    def transition(self):
        pLvlPrev = self.state_prev['pLvlNow']
        aNrmPrev = self.state_prev['aNrmNow']
        RfreeNow = self.getRfree()

        # Calculate new states: normalized market resources and permanent income level
        pLvlNow = pLvlPrev*self.shocks['PermShkNow'] # Updated permanent income level
        PlvlAggNow = self.state_prev['PlvlAggNow']*self.PermShkAggNow # Updated aggregate permanent productivity level
        ReffNow      = RfreeNow/self.shocks['PermShkNow'] # "Effective" interest factor on normalized assets
        bNrmNow = ReffNow*aNrmPrev         # Bank balances before labor income
        mNrmNow = bNrmNow + self.shocks['TranShkNow'] # Market resources after income

        return pLvlNow, PlvlAggNow, bNrmNow, mNrmNow, None


    def getControls(self):
        """
        Calculates consumption for each consumer of this type using the consumption functions.

        Parameters
        ----------
        None

        Returns
        -------
        None
        """
        cNrmNow = np.zeros(self.AgentCount) + np.nan
        MPCnow = np.zeros(self.AgentCount) + np.nan
        for t in range(self.T_cycle):
            these = t == self.t_cycle
            cNrmNow[these], MPCnow[these] = self.solution[t].cFunc.eval_with_derivative(
                self.state_now['mNrmNow'][these]
            )
        self.controls['cNrmNow'] = cNrmNow

        # MPCnow is not really a control
        self.MPCnow = MPCnow
        return None

    def getPostStates(self):
        """
        Calculates end-of-period assets for each consumer of this type.

        Parameters
        ----------
        None

        Returns
        -------
        None
        """
        # should this be "Now", or "Prev"?!?
        self.state_now['aNrmNow'] = self.state_now['mNrmNow'] - self.controls['cNrmNow']
        # Useful in some cases to precalculate asset level
        self.state_now['aLvlNow'] = self.state_now['aNrmNow'] * self.state_now['pLvlNow']

        # moves now to prev
        super().getPostStates()

        return None

    def checkCondition(self, name, test, messages, verbose, verbose_messages=None):
        """
        Checks one condition.

        Parameters
        ----------
        name : string
             Name for the condition.

        test : function(self -> boolean)
             A function (of self) which tests the condition

        messages : dict{boolean : string}
            A dictiomary with boolean keys containing values
            for messages to print if the condition is
            true or false.

        verbose_messages : dict{boolean : string}
            (Optional) A dictiomary with boolean keys containing values
            for messages to print if the condition is
            true or false under verbose printing.
        """
        self.conditions[name] = test(self)
        set_verbosity_level((4 - verbose) * 10)
        _log.info(messages[self.conditions[name]].format(self))
        if verbose_messages:
            _log.debug(verbose_messages[self.conditions[name]].format(self))

    def checkAIC(self, verbose=None):
        """
        Evaluate and report on the Absolute Impatience Condition
        """
        name = "AIC"
        test = lambda agent: agent.thorn < 1

        messages = {
            True: "The value of the Absolute Patience Factor (APF) for the supplied parameter values satisfies the Absolute Impatience Condition.",
            False: "The given type violates the Absolute Impatience Condition with the supplied parameter values; the APF is {0.thorn}",
        }
        verbose_messages = {
            True: "  Because the APF < 1, the absolute amount of consumption is expected to fall over time.",
            False: "  Because the APF > 1, the absolute amount of consumption is expected to grow over time.",
        }
        verbose = self.verbose if verbose is None else verbose
        self.checkCondition(name, test, messages, verbose, verbose_messages)

    def checkGICPF(self, verbose=None):
        """
        Evaluate and report on the Growth Impatience Condition for the Perfect Foresight model
        """
        name = "GICPF"

        self.GPFPF = self.thorn / self.PermGroFac[0]

        test = lambda agent: agent.GPFPF < 1

        messages = {
            True: "The value of the Growth Patience Factor for the supplied parameter values satisfies the Perfect Foresight Growth Impatience Condition.",
            False: "The value of the Growth Patience Factor for the supplied parameter values fails the Perfect Foresight Growth Impatience Condition; the GPFPF is: {0.GPFPF}",
        }

        verbose_messages = {
            True: "  Therefore, for a perfect foresight consumer, the ratio of individual wealth to permanent income will fall indefinitely.",
            False: "  Therefore, for a perfect foresight consumer, the ratio of individual wealth to permanent income is expected to grow toward infinity.",
        }
        verbose = self.verbose if verbose is None else verbose
        self.checkCondition(name, test, messages, verbose, verbose_messages)

    def checkRIC(self, verbose=None):
        """
        Evaluate and report on the Return Impatience Condition
        """

        self.RPF = self.thorn / self.Rfree

        name = "RIC"
        test = lambda agent: self.RPF < 1

        messages = {
            True: "The value of the Return Patience Factor for the supplied parameter values satisfies the Return Impatience Condition.",
            False: "The value of the Return Patience Factor for the supplied parameter values fails the Return Impatience Condition; the factor is {0.RPF}",
        }

        verbose_messages = {
            True: "  Therefore, the limiting consumption function is not c(m)=0 for all m",
            False: "  Therefore, if the FHWC is satisfied, the limiting consumption function is c(m)=0 for all m.",
        }
        verbose = self.verbose if verbose is None else verbose
        self.checkCondition(name, test, messages, verbose, verbose_messages)

    def checkFHWC(self, verbose=None):
        """
        Evaluate and report on the Finite Human Wealth Condition
        """

        self.FHWF = self.PermGroFac[0] / self.Rfree
        self.cNrmPDV = 1.0 / (1.0 - self.thorn / self.Rfree)

        name = "FHWC"
        test = lambda agent: self.FHWF < 1

        messages = {
            True: "The Finite Human wealth factor value for the supplied parameter values satisfies the Finite Human Wealth Condition.",
            False: "The given type violates the Finite Human Wealth Condition; the Finite Human wealth factor value is {0.FHWF}",
        }

        verbose_messages = {
            True: "  Therefore, the limiting consumption function is not c(m)=Infinity\nand human wealth normalized by permanent income is {0.hNrm}\nand the PDV of future consumption growth is {0.cNrmPDV}",
            False: "  Therefore, the limiting consumption function is c(m)=Infinity for all m unless the RIC is also violated.  If both FHWC and RIC fail and the consumer faces a liquidity constraint, the limiting consumption function is nondegenerate but has a limiting slope of 0.  (https://econ-ark.github.io/BufferStockTheory#PFGICHoldsFHWCFailsRICFailsDiscuss)",
        }
        verbose = self.verbose if verbose is None else verbose
        self.checkCondition(name, test, messages, verbose)

    def checkConditions(self, verbose=None):
        """
        This method checks whether the instance's type satisfies the
        Absolute Impatience Condition (AIC),
        the Return Impatience Condition (RIC),
        the Finite Human Wealth Condition (FHWC) and the perfect foresight
        model's version of the Finite Value of the Growth Impatience Condition (GICPF) and
        Autarky Condition (FVACPF). Depending on the configuration of parameter values, some
        combination of these conditions must be satisfied in order for the problem to have
        a nondegenerate solution. To check which conditions are required, in the verbose mode
        a reference to the relevant theoretical literature is made.


        Parameters
        ----------
        verbose : boolean
            Specifies different levels of verbosity of feedback. When False, it only reports whether the
            instance's type fails to satisfy a particular condition. When True, it reports all results, i.e.
            the factor values for all conditions.

        Returns
        -------
        None
        """
        self.conditions = {}

        self.violated = False

        # This method only checks for the conditions for infinite horizon models
        # with a 1 period cycle. If these conditions are not met, we exit early.
        if self.cycles != 0 or self.T_cycle > 1:
            return

        self.thorn = (self.Rfree * self.DiscFac * self.LivPrb[0]) ** (1 / self.CRRA)

        verbose = self.verbose if verbose is None else verbose
        self.checkAIC(verbose)
        self.checkGICPF(verbose)
        self.checkRIC(verbose)
        self.checkFHWC(verbose)

        if hasattr(self, "BoroCnstArt") and self.BoroCnstArt is not None:
            self.violated = not self.conditions["RIC"]
        else:
            self.violated = not self.conditions["RIC"] or not self.conditions["FHWC"]


# Make a dictionary to specify an idiosyncratic income shocks consumer
init_idiosyncratic_shocks = dict(
    init_perfect_foresight,
    **{
        # assets above grid parameters
        "aXtraMin": 0.001,  # Minimum end-of-period "assets above minimum" value
        "aXtraMax": 20,  # Maximum end-of-period "assets above minimum" value
        "aXtraNestFac": 3,  # Exponential nesting factor when constructing "assets above minimum" grid
        "aXtraCount": 48,  # Number of points in the grid of "assets above minimum"
        "aXtraExtra": [
            None
        ],  # Some other value of "assets above minimum" to add to the grid, not used
        # Income process variables
        "PermShkStd": [0.1],  # Standard deviation of log permanent income shocks
        "PermShkCount": 7,  # Number of points in discrete approximation to permanent income shocks
        "TranShkStd": [0.1],  # Standard deviation of log transitory income shocks
        "TranShkCount": 7,  # Number of points in discrete approximation to transitory income shocks
        "UnempPrb": 0.05,  # Probability of unemployment while working
        "UnempPrbRet": 0.005,  # Probability of "unemployment" while retired
        "IncUnemp": 0.3,  # Unemployment benefits replacement rate
        "IncUnempRet": 0.0,  # "Unemployment" benefits when retired
        "BoroCnstArt": 0.0,  # Artificial borrowing constraint; imposed minimum level of end-of period assets
        "tax_rate": 0.0,  # Flat income tax rate
        "T_retire": 0,  # Period of retirement (0 --> no retirement)
        "vFuncBool": False,  # Whether to calculate the value function during solution
        "CubicBool": False,  # Use cubic spline interpolation when True, linear interpolation when False
    }
)


class IndShockConsumerType(PerfForesightConsumerType):
    """
    A consumer type with idiosyncratic shocks to permanent and transitory income.
    His problem is defined by a sequence of income distributions, survival prob-
    abilities, and permanent income growth rates, as well as time invariant values
    for risk aversion, discount factor, the interest rate, the grid of end-of-
    period assets, and an artificial borrowing constraint.
    """

    time_inv_ = PerfForesightConsumerType.time_inv_ + [
        "BoroCnstArt",
        "vFuncBool",
        "CubicBool",
    ]
    time_inv_.remove(
        "MaxKinks"
    )  # This is in the PerfForesight model but not ConsIndShock
    shock_vars_ = ["PermShkNow", "TranShkNow"]

    def __init__(self, cycles=1, verbose=1, quiet=False, **kwds):
        """
        Instantiate a new ConsumerType with given data.
        See ConsumerParameters.init_idiosyncratic_shocks for a dictionary of
        the keywords that should be passed to the constructor.

        Parameters
        ----------
        cycles : int
            Number of times the sequence of periods should be solved.

        Returns
        -------
        None
        """

        params = init_idiosyncratic_shocks.copy()
        params.update(kwds)

        # Initialize a basic AgentType
        PerfForesightConsumerType.__init__(
            self, cycles=cycles, verbose=verbose, quiet=quiet, **params
        )

        # Add consumer-type specific objects, copying to create independent versions
        if (not self.CubicBool) and (not self.vFuncBool):
            solver = ConsIndShockSolverBasic
        else:  # Use the "advanced" solver if either is requested
            solver = ConsIndShockSolver
        self.solveOnePeriod = makeOnePeriodOOSolver(solver)

        self.update()  # Make assets grid, income process, terminal solution

    def updateIncomeProcess(self):
        """
        Updates this agent's income process based on his own attributes.

        Parameters
        ----------
        none

        Returns:
        -----------
        none
        """
        (
            IncomeDstn,
            PermShkDstn,
            TranShkDstn,
        ) = self.constructLognormalIncomeProcessUnemployment()
        self.IncomeDstn = IncomeDstn
        self.PermShkDstn = PermShkDstn
        self.TranShkDstn = TranShkDstn
        self.addToTimeVary("IncomeDstn", "PermShkDstn", "TranShkDstn")

    def updateAssetsGrid(self):
        """
        Updates this agent's end-of-period assets grid by constructing a multi-
        exponentially spaced grid of aXtra values.

        Parameters
        ----------
        none

        Returns
        -------
        none
        """
        aXtraGrid = constructAssetsGrid(self)
        self.aXtraGrid = aXtraGrid
        self.addToTimeInv("aXtraGrid")

    def update(self):
        """
        Update the income process, the assets grid, and the terminal solution.

        Parameters
        ----------
        None

        Returns
        -------
        None
        """
        self.updateIncomeProcess()
        self.updateAssetsGrid()
        self.updateSolutionTerminal()

    def resetRNG(self):
        """
        Reset the RNG behavior of this type.  This method is called automatically
        by initializeSim(), ensuring that each simulation run uses the same sequence
        of random shocks; this is necessary for structural estimation to work.
        This method extends AgentType.resetRNG() to also reset elements of IncomeDstn.

        Parameters
        ----------
        None

        Returns
        -------
        None
        """
        PerfForesightConsumerType.resetRNG(self)

        # Reset IncomeDstn if it exists (it might not because resetRNG is called at init)
        if hasattr(self, "IncomeDstn"):
            for dstn in self.IncomeDstn:
                dstn.reset()

    def getShocks(self):
        """
        Gets permanent and transitory income shocks for this period.  Samples from IncomeDstn for
        each period in the cycle.

        Parameters
        ----------
        None

        Returns
        -------
        None
        """
        PermShkNow = np.zeros(self.AgentCount)  # Initialize shock arrays
        TranShkNow = np.zeros(self.AgentCount)
        newborn = self.t_age == 0
        for t in range(self.T_cycle):
            these = t == self.t_cycle
            N = np.sum(these)
            if N > 0:
                IncomeDstnNow = self.IncomeDstn[
                    t - 1
                ]  # set current income distribution
                PermGroFacNow = self.PermGroFac[t - 1]  # and permanent growth factor
                # Get random draws of income shocks from the discrete distribution
                IncShks = IncomeDstnNow.drawDiscrete(N)
                PermShkNow[these] = (
                    IncShks[0, :] * PermGroFacNow
                )  # permanent "shock" includes expected growth
                TranShkNow[these] = IncShks[1, :]

        # That procedure used the *last* period in the sequence for newborns, but that's not right
        # Redraw shocks for newborns, using the *first* period in the sequence.  Approximation.
        N = np.sum(newborn)
        if N > 0:
            these = newborn
            IncomeDstnNow = self.IncomeDstn[0]  # set current income distribution
            PermGroFacNow = self.PermGroFac[0]  # and permanent growth factor

            # Get random draws of income shocks from the discrete distribution
            EventDraws = IncomeDstnNow.draw_events(N)
            PermShkNow[these] = (
                IncomeDstnNow.X[0][EventDraws] * PermGroFacNow
            )  # permanent "shock" includes expected growth
            TranShkNow[these] = IncomeDstnNow.X[1][EventDraws]
        #        PermShkNow[newborn] = 1.0
        TranShkNow[newborn] = 1.0

        # Store the shocks in self
        self.EmpNow = np.ones(self.AgentCount, dtype=bool)
        self.EmpNow[TranShkNow == self.IncUnemp] = False
        self.shocks["PermShkNow"] = PermShkNow
        self.shocks["TranShkNow"] = TranShkNow

    def calcBoundingValues(self):
        """
        Calculate human wealth plus minimum and maximum MPC in an infinite
        horizon model with only one period repeated indefinitely.  Store results
        as attributes of self.  Human wealth is the present discounted value of
        expected future income after receiving income this period, ignoring mort-
        ality (because your income matters to you only if you are still alive).
        The maximum MPC is the limit of the MPC as m --> mNrmMin.  The
        minimum MPC is the limit of the MPC as m --> infty.

        Parameters
        ----------
        None

        Returns
        -------
        None
        """
        # Unpack the income distribution and get average and worst outcomes
        PermShkValsNext = self.IncomeDstn[0][1]
        TranShkValsNext = self.IncomeDstn[0][2]
        ShkPrbsNext = self.IncomeDstn[0][0]
        ExIncNext = np.dot(ShkPrbsNext, PermShkValsNext * TranShkValsNext)
        PermShkMinNext = np.min(PermShkValsNext)
        TranShkMinNext = np.min(TranShkValsNext)
        WorstIncNext = PermShkMinNext * TranShkMinNext
        WorstIncPrb = np.sum(
            ShkPrbsNext[(PermShkValsNext * TranShkValsNext) == WorstIncNext]
        )

        # Calculate human wealth and the infinite horizon natural borrowing constraint
        hNrm = (ExIncNext * self.PermGroFac[0] / self.Rfree) / (
            1.0 - self.PermGroFac[0] / self.Rfree
        )
        temp = self.PermGroFac[0] * PermShkMinNext / self.Rfree
        BoroCnstNat = -TranShkMinNext * temp / (1.0 - temp)

        PatFac = (self.DiscFac * self.LivPrb[0] * self.Rfree) ** (
            1.0 / self.CRRA
        ) / self.Rfree
        if BoroCnstNat < self.BoroCnstArt:
            MPCmax = 1.0  # if natural borrowing constraint is overridden by artificial one, MPCmax is 1
        else:
            MPCmax = 1.0 - WorstIncPrb ** (1.0 / self.CRRA) * PatFac
        MPCmin = 1.0 - PatFac

        # Store the results as attributes of self
        self.hNrm = hNrm
        self.MPCmin = MPCmin
        self.MPCmax = MPCmax

    def makeEulerErrorFunc(self, mMax=100, approx_inc_dstn=True):
        """
        Creates a "normalized Euler error" function for this instance, mapping
        from market resources to "consumption error per dollar of consumption."
        Stores result in attribute eulerErrorFunc as an interpolated function.
        Has option to use approximate income distribution stored in self.IncomeDstn
        or to use a (temporary) very dense approximation.

        Only works on (one period) infinite horizon models at this time, will
        be generalized later.

        Parameters
        ----------
        mMax : float
            Maximum normalized market resources for the Euler error function.
        approx_inc_dstn : Boolean
            Indicator for whether to use the approximate discrete income distri-
            bution stored in self.IncomeDstn[0], or to use a very accurate
            discrete approximation instead.  When True, uses approximation in
            IncomeDstn; when False, makes and uses a very dense approximation.

        Returns
        -------
        None
        """
        # Get the income distribution (or make a very dense one)
        if approx_inc_dstn:
            IncomeDstn = self.IncomeDstn[0]
        else:
            TranShkDstn = MeanOneLogNormal(sigma=self.TranShkStd[0]).approx(
                N=200, tail_N=50, tail_order=1.3, tail_bound=[0.05, 0.95]
            )
            TranShkDstn = addDiscreteOutcomeConstantMean(
                TranShkDstn, self.UnempPrb, self.IncUnemp
            )
            PermShkDstn = MeanOneLogNormal(sigma=self.PermShkStd[0]).approx(
                N=200, tail_N=50, tail_order=1.3, tail_bound=[0.05, 0.95]
            )
            IncomeDstn = combineIndepDstns(PermShkDstn, TranShkDstn)

        # Make a grid of market resources
        mNowMin = self.solution[0].mNrmMin + 10 ** (
            -15
        )  # add tiny bit to get around 0/0 problem
        mNowMax = mMax
        mNowGrid = np.linspace(mNowMin, mNowMax, 1000)

        # Get the consumption function this period and the marginal value function
        # for next period.  Note that this part assumes a one period cycle.
        cFuncNow = self.solution[0].cFunc
        vPfuncNext = self.solution[0].vPfunc

        # Calculate consumption this period at each gridpoint (and assets)
        cNowGrid = cFuncNow(mNowGrid)
        aNowGrid = mNowGrid - cNowGrid

        # Tile the grids for fast computation
        ShkCount = IncomeDstn[0].size
        aCount = aNowGrid.size
        aNowGrid_tiled = np.tile(aNowGrid, (ShkCount, 1))
        PermShkVals_tiled = (np.tile(IncomeDstn[1], (aCount, 1))).transpose()
        TranShkVals_tiled = (np.tile(IncomeDstn[2], (aCount, 1))).transpose()
        ShkPrbs_tiled = (np.tile(IncomeDstn[0], (aCount, 1))).transpose()

        # Calculate marginal value next period for each gridpoint and each shock
        mNextArray = (
            self.Rfree / (self.PermGroFac[0] * PermShkVals_tiled) * aNowGrid_tiled
            + TranShkVals_tiled
        )
        vPnextArray = vPfuncNext(mNextArray)

        # Calculate expected marginal value and implied optimal consumption
        ExvPnextGrid = (
            self.DiscFac
            * self.Rfree
            * self.LivPrb[0]
            * self.PermGroFac[0] ** (-self.CRRA)
            * np.sum(
                PermShkVals_tiled ** (-self.CRRA) * vPnextArray * ShkPrbs_tiled, axis=0
            )
        )
        cOptGrid = ExvPnextGrid ** (
            -1.0 / self.CRRA
        )  # This is the 'Endogenous Gridpoints' step

        # Calculate Euler error and store an interpolated function
        EulerErrorNrmGrid = (cNowGrid - cOptGrid) / cOptGrid
        eulerErrorFunc = LinearInterp(mNowGrid, EulerErrorNrmGrid)
        self.eulerErrorFunc = eulerErrorFunc

    def preSolve(self):
        #        AgentType.preSolve(self)
        # Update all income process variables to match any attributes that might
        # have been changed since `__init__` or `solve()` was last called.
        #        self.updateIncomeProcess()
        self.updateSolutionTerminal()
        if not self.quiet:
            self.checkConditions(verbose=self.verbose)

    def checkGICInd(self, verbose=None):
        """
        Check Individual Growth Patience Factor.
        """
        self.GPFInd = self.thorn / (
            self.PermGroFac[0] * self.InvEPermShkInv
        )  # [url]/#GICI

        name = "GIC"
        test = lambda agent: agent.GPFInd <= 1

        messages = {
            True: "\nThe value of the Individual Growth Patience Factor for the supplied parameter values satisfies the Individual Growth Impatience Condition; the value of the GPFInd is: {0.GPFInd}",
            False: "\nThe given parameter values violate the Individual Growth Impatience Condition; the GPFInd is: {0.GPFInd}",
        }

        verbose_messages = {
            True: " Therefore, a target level of the individual market resources ratio m exists (see {0.url}/#onetarget for more).\n",
            False: " Therefore, a target ratio of individual market resources to individual permanent income does not exist.  (see {0.url}/#onetarget for more).\n",
        }
        verbose = self.verbose if verbose is None else verbose
        self.checkCondition(name, test, messages, verbose, verbose_messages)

    def checkCIGAgg(self, verbose=None):
        name = "GICAgg"
        test = lambda agent: agent.GPFAgg <= 1

        messages = {
            True: "\nThe value of the Aggregate Growth Patience Factor for the supplied parameter values satisfies the Aggregate Growth Impatience Condition; the value of the GPFAgg is: {0.GPFAgg}",
            False: "\nThe given parameter values violate the Aggregate Growth Impatience Condition; the GPFAgg is: {0.GPFAgg}",
        }

        verbose_messages = {
            True: "  Therefore, a target level of the ratio of aggregate market resources to aggregate permanent income exists.\n",  # (see {0.url}/#WRIC for more).',
            False: "  Therefore, a target ratio of aggregate resources to aggregate permanent income may not exist.\n",  # (see {0.url}/#WRIC for more).'
        }
        verbose = self.verbose if verbose is None else verbose
        self.checkCondition(name, test, messages, verbose, verbose_messages)

    def checkWRIC(self, verbose=None):
        """
        Evaluate and report on the Weak Return Impatience Condition
        [url]/#WRPF modified to incorporate LivPrb
        """
        self.WRPF = (
            (self.UnempPrb ** (1 / self.CRRA))
            * (self.Rfree * self.DiscFac * self.LivPrb[0]) ** (1 / self.CRRA)
            / self.Rfree
        )

        name = "WRIC"
        test = lambda agent: agent.WRPF <= 1

        messages = {
            True: "\nThe Weak Return Patience Factor value for the supplied parameter values satisfies the Weak Return Impatience Condition; the WRPF is {0.WRPF}.",
            False: "\nThe Weak Return Patience Factor value for the supplied parameter values fails     the Weak Return Impatience Condition; the WRPF is {0.WRPF} (see {0.url}/#WRIC for more).",
        }

        verbose_messages = {
            True: "  Therefore, a nondegenerate solution exists if the FVAC is also satisfied.  (see {0.url}/#WRIC for more) \n",
            False: "  Therefore, a nondegenerate solution is not available (see {0.url}/#WRIC for more). \n",
        }
        verbose = self.verbose if verbose is None else verbose
        self.checkCondition(name, test, messages, verbose, verbose_messages)

    def checkFVAC(self, verbose=None):
        """
        Evaluate and report on the Finite Value of Autarky Condition
        Hyperlink to paper: [url]/#Autarky-Value
        """
        EpShkuInv = np.dot(
            self.PermShkDstn[0].pmf, self.PermShkDstn[0].X ** (1 - self.CRRA)
        )
        if self.CRRA != 1.0:
            uInvEpShkuInv = EpShkuInv ** (
                1 / (1 - self.CRRA)
            )  # The term that gives a utility-consequence-adjusted utility growth
        else:
            uInvEpShkuInv = 1.0

        self.uInvEpShkuInv = uInvEpShkuInv

        self.FVAF = self.LivPrb[0] * self.DiscFac * self.uInvEpShkuInv

        name = "FVAC"
        test = lambda agent: agent.FVAF <= 1

        messages = {
            True: "\nThe Finite Value of Autarky Factor (FVAV) for the supplied parameter values satisfies the Finite Value of Autarky Condition; the FVAF is {0.FVAF}",
            False: "\nThe Finite Value of Autarky Factor (FVAV) for the supplied parameter values fails     the Finite Value of Autarky Condition; the FVAF is {0.FVAF}",
        }

        verbose_messages = {
            True: "  Therefore, a nondegenerate solution exists if the WRIC also holds; see {0.url}/#Conditions-Under-Which-the-Problem-Defines-a-Contraction-Mapping\n",
            False: "  Therefore, a nondegenerate solution is not available (see {0.url}/#Conditions-Under-Which-the-Problem-Defines-a-Contraction-Mapping\n",
        }
        verbose = self.verbose if verbose is None else verbose
        self.checkCondition(name, test, messages, verbose, verbose_messages)

    def checkConditions(self, verbose=None):
        """
        This method checks whether the instance's type satisfies the Absolute Impatience Condition (AIC), Weak Return
        Impatience Condition (WRIC), Finite Human Wealth Condition (FHWC) and Finite Value of
        Autarky Condition (FVAC).  When combinations of these conditions are satisfied, the
        solution to the problem exhibits different characteristics.  (For an exposition of the
        conditions, see https://econ-ark.github.io/BufferStockTheory/)

        Parameters
        ----------
        verbose : boolean
            Specifies different levels of verbosity of feedback. When False, it only reports whether the
            instance's type fails to satisfy a particular condition. When True, it reports all results, i.e.
            the factor values for all conditions.

        Returns
        -------
        None
        """
        self.conditions = {}

        self.violated = False  # PerfForesightConsumerType.checkConditions(self, verbose=False, verbose_reference=False)

        if self.cycles != 0 or self.T_cycle > 1:
            return

        # For theory, see hyperlink targets to expressions in
        # url=https://econ-ark.github.io/BufferStockTheory
        # For example, the hyperlink to the relevant section of the paper
        self.url = "https://llorracc.github.io/BufferStockTheory"
        # would be referenced below as:
        # [url]/#Uncertainty-Modified-Conditions

        self.InvPermShkDstn = deepcopy(self.PermShkDstn)

        self.InvPermShkDstn[0].X = 1 / self.PermShkDstn[0].X
        self.EPermShkInv = np.dot(
            self.InvPermShkDstn[0].pmf, 1 / self.PermShkDstn[0].X
        )  # $\Ex_{t}[\psi^{-1}_{t+1}]$ (in first eqn in sec)
        # [url]/#Pat, adjusted to include mortality

        self.InvEPermShkInv = (
            1 / self.EPermShkInv
        )  # $\underline{\psi}$ in the paper (\bar{\isp} in private version)
        self.PermGroFacAdj = self.PermGroFac[0] * self.InvEPermShkInv  # [url]/#PGroAdj

        self.thorn = ((self.Rfree * self.DiscFac)) ** (1 / self.CRRA)

        # self.Rnorm           = self.Rfree*EPermShkInv/(self.PermGroFac[0]*self.LivPrb[0])
        self.GPFPF = self.thorn / (self.PermGroFac[0])  # [url]/#GPF
        # Lower bound of aggregate wealth growth if all inheritances squandered

        self.GPFAgg = self.thorn * self.LivPrb[0] / self.PermGroFac[0]

        self.DiscFacGPFPFMax = ((self.PermGroFac[0]) ** (self.CRRA)) / (
            self.Rfree
        )  # DiscFac at growth impatience knife edge
        self.DiscFacGPFIndMax = (
            (self.PermGroFac[0] * self.InvEPermShkInv) ** (self.CRRA)
        ) / (
            self.Rfree
        )  # DiscFac at growth impatience knife edge
        self.DiscFacGPFAggMax = ((self.PermGroFac[0]) ** (self.CRRA)) / (
            self.Rfree * self.LivPrb[0]
        )  # DiscFac at growth impatience knife edge
        verbose = self.verbose if verbose is None else verbose

        #        self.checkGICPF(verbose)
        self.checkGICInd(verbose)
        self.checkCIGAgg(verbose)
        self.checkWRIC(verbose)
        self.checkFVAC(verbose)

        self.violated = not self.conditions["WRIC"] or not self.conditions["FVAC"]

        if self.violated:
            _log.warning(
                '\n[!] For more information on the conditions, see Tables 3 and 4 in "Theoretical Foundations of Buffer Stock Saving" at '
                + self.url
                + "/#Factors-Defined-And-Compared"
            )

        _log.warning("GPFPF            = %2.6f " % (self.GPFPF))
        _log.warning("GPFInd           = %2.6f " % (self.GPFInd))
        _log.warning("GPFAgg           = %2.6f " % (self.GPFAgg))
        _log.warning("Thorn = APF      = %2.6f " % (self.thorn))
        _log.warning("PermGroFacAdj    = %2.6f " % (self.PermGroFacAdj))
        _log.warning("uInvEpShkuInv    = %2.6f " % (self.uInvEpShkuInv))
        _log.warning("FVAF             = %2.6f " % (self.FVAF))
        _log.warning("WRPF             = %2.6f " % (self.WRPF))
        _log.warning("DiscFacGPFIndMax = %2.6f " % (self.DiscFacGPFIndMax))
        _log.warning("DiscFacGPFAggMax = %2.6f " % (self.DiscFacGPFAggMax))

    def Ex_Mtp1_over_Ex_Ptp1(self, mRat):
        cRat = self.solution[-1].cFunc(mRat)
        aRat = mRat - cRat
        Ex_Ptp1 = PermGroFac[0]
        Ex_bLev_tp1 = aRat * self.Rfree
        Ex_Mtp1 = Ex_bLev_tp1
        return Ex_Mtp1 / Ex_Ptp1

    def Ex_mtp1(self, mRat):
        cRat = self.solution[-1].cFunc(mRat)
        aRat = mRat - cRat
        Ex_bRat_tp1 = aRat * self.Rfree * self.EPermShkInv / self.PermGroFac[0]
        Ex_Mtp1 = (Ex_bRat_tp1 + 1) * Ex_Ptp1  # mean TranShk and PermShk are 1
        return Ex_Mtp1 / Ex_Ptp1

    def calcTargets(self):
        """
        If the problem is one that satisfies the conditions required for target ratios of different
        variables to permanent income to exist, and has been solved to within the self-defined
        tolerance, this method calculates the target values of market resources, consumption,
        and assets.

        Parameters
        ----------
        None

        Returns
        -------
        None
        """
        infinite_horizon = cycles_left == 0
        if not infinite_horizon:
            _log.warning(
                "The calcTargets method works only for infinite horizon models."
            )
            return

        # To be written.
        # Defining:
        ## Rnorm    = Rfree/(PermGroFac[0]*PermShk)
        ## EPermShkInv    = E[PermShk**(-1)]
        ## InvEPermShkInv = 1/EPermShkInv
        ## ExRnorm  = E[Rfree/(PermGroFac[0]*PermShk)] = Rfree EPermShkInv / PermGroFac[0]
        ## InvExRnorm = 1/ExRnorm
        ## The "sustainable consumption" locus is given by
        # cSust = InvExRnorm + m*(1-InvExRnorm)

        # The target level of m, mTarg, will be the value such that
        # cSust[m] = cFunc[m]



    # ========================================================
    # = Functions for generating discrete income processes and
    #   simulated income shocks =
    # ========================================================

    def constructLognormalIncomeProcessUnemployment(self):
        """
        Generates a list of discrete approximations to the income process for each
        life period, from end of life to beginning of life.  Permanent shocks are mean
        one lognormally distributed with standard deviation PermShkStd[t] during the
        working life, and degenerate at 1 in the retirement period.  Transitory shocks
        are mean one lognormally distributed with a point mass at IncUnemp with
        probability UnempPrb while working; they are mean one with a point mass at
        IncUnempRet with probability UnempPrbRet.  Retirement occurs
        after t=T_retire periods of working.

        Note 1: All time in this function runs forward, from t=0 to t=T

        Note 2: All parameters are passed as attributes of the input parameters.

        Parameters (passed as attributes of the input parameters)
        ----------
        PermShkStd : [float]
            List of standard deviations in log permanent income uncertainty during
            the agent's life.
        PermShkCount : int
            The number of approximation points to be used in the discrete approxima-
            tion to the permanent income shock distribution.
        TranShkStd : [float]
            List of standard deviations in log transitory income uncertainty during
            the agent's life.
        TranShkCount : int
            The number of approximation points to be used in the discrete approxima-
            tion to the permanent income shock distribution.
        UnempPrb : float
            The probability of becoming unemployed during the working period.
        UnempPrbRet : float
            The probability of not receiving typical retirement income when retired.
        T_retire : int
            The index value for the final working period in the agent's life.
            If T_retire <= 0 then there is no retirement.
        IncUnemp : float
            Transitory income received when unemployed.
        IncUnempRet : float
            Transitory income received while "unemployed" when retired.
        T_cycle :  int
            Total number of non-terminal periods in the consumer's sequence of periods.

        Returns
        -------
        IncomeDstn :  [[np.array]]
            A list with T_cycle elements, each of which is a list of three arrays
            representing a discrete approximation to the income process in a period.
            Order: probabilities, permanent shocks, transitory shocks.
        PermShkDstn : [[np.array]]
            A list with T_cycle elements, each of which is a list of two arrays
            representing a discrete approximation to the permanent income shocks.
        TranShkDstn : [[np.array]]
            A list with T_cycle elements, each of which is a list of two arrays
            representing a discrete approximation to the transitory income shocks.
        """
        # Unpack the parameters from the input
        PermShkStd = self.PermShkStd
        PermShkCount = self.PermShkCount
        TranShkStd = self.TranShkStd
        TranShkCount = self.TranShkCount
        T_cycle = self.T_cycle
        T_retire = self.T_retire
        UnempPrb = self.UnempPrb
        IncUnemp = self.IncUnemp
        UnempPrbRet = self.UnempPrbRet
        IncUnempRet = self.IncUnempRet

        IncomeDstn = []  # Discrete approximations to income process in each period
        PermShkDstn = []  # Discrete approximations to permanent income shocks
        TranShkDstn = []  # Discrete approximations to transitory income shocks

        # Fill out a simple discrete RV for retirement, with value 1.0 (mean of shocks)
        # in normal times; value 0.0 in "unemployment" times with small prob.
        if T_retire > 0:
            if UnempPrbRet > 0:
                PermShkValsRet = np.array(
                    [1.0, 1.0]
                )  # Permanent income is deterministic in retirement (2 states for temp income shocks)
                TranShkValsRet = np.array(
                    [
                        IncUnempRet,
                        (1.0 - UnempPrbRet * IncUnempRet) / (1.0 - UnempPrbRet),
                    ]
                )
                ShkPrbsRet = np.array([UnempPrbRet, 1.0 - UnempPrbRet])
            else:
                PermShkValsRet = np.array([1.0])
                TranShkValsRet = np.array([1.0])
                ShkPrbsRet = np.array([1.0])
            IncomeDstnRet = DiscreteDistribution(
                ShkPrbsRet,
                [PermShkValsRet, TranShkValsRet],
                seed=self.RNG.randint(0, 2 ** 31 - 1),
            )

        # Loop to fill in the list of IncomeDstn random variables.
        for t in range(T_cycle):  # Iterate over all periods, counting forward

            if T_retire > 0 and t >= T_retire:
                # Then we are in the "retirement period" and add a retirement income object.
                IncomeDstn.append(deepcopy(IncomeDstnRet))
                PermShkDstn.append([np.array([1.0]), np.array([1.0])])
                TranShkDstn.append([ShkPrbsRet, TranShkValsRet])
            else:
                # We are in the "working life" periods.
                TranShkDstn_t = MeanOneLogNormal(sigma=TranShkStd[t]).approx(
                    TranShkCount, tail_N=0
                )
                if UnempPrb > 0:
                    TranShkDstn_t = addDiscreteOutcomeConstantMean(
                        TranShkDstn_t, p=UnempPrb, x=IncUnemp
                    )
                PermShkDstn_t = MeanOneLogNormal(sigma=PermShkStd[t]).approx(
                    PermShkCount, tail_N=0
                )
                ### REPLACE
                ###REPLACE
                IncomeDstn.append(
                    combineIndepDstns(
                        PermShkDstn_t,
                        TranShkDstn_t,
                        seed=self.RNG.randint(0, 2 ** 31 - 1),
                    )
                )  # mix the independent distributions
                PermShkDstn.append(PermShkDstn_t)
                TranShkDstn.append(TranShkDstn_t)
        return IncomeDstn, PermShkDstn, TranShkDstn


# Make a dictionary to specify a "kinked R" idiosyncratic shock consumer
init_kinked_R = dict(
    init_idiosyncratic_shocks,
    **{
        "Rboro": 1.20,  # Interest factor on assets when borrowing, a < 0
        "Rsave": 1.02,  # Interest factor on assets when saving, a > 0
        "BoroCnstArt": None,  # kinked R is a bit silly if borrowing not allowed
        "CubicBool": True,  # kinked R is now compatible with linear cFunc and cubic cFunc
        "aXtraCount": 48,  # ...so need lots of extra gridpoints to make up for it
    }
)
del init_kinked_R["Rfree"]  # get rid of constant interest factor


class KinkedRconsumerType(IndShockConsumerType):
    """
    A consumer type that faces idiosyncratic shocks to income and has a different
    interest factor on saving vs borrowing.  Extends IndShockConsumerType, with
    very small changes.  Solver for this class is currently only compatible with
    linear spline interpolation.
    """

    time_inv_ = copy(IndShockConsumerType.time_inv_)
    time_inv_.remove("Rfree")
    time_inv_ += ["Rboro", "Rsave"]

    def __init__(self, cycles=1, **kwds):
        """
        Instantiate a new ConsumerType with given data.
        See ConsumerParameters.init_kinked_R for a dictionary of
        the keywords that should be passed to the constructor.

        Parameters
        ----------
        cycles : int
            Number of times the sequence of periods should be solved.

        Returns
        -------
        None
        """
        params = init_kinked_R.copy()
        params.update(kwds)

        # Initialize a basic AgentType
        PerfForesightConsumerType.__init__(self, cycles=cycles, **params)

        # Add consumer-type specific objects, copying to create independent versions
        self.solveOnePeriod = makeOnePeriodOOSolver(ConsKinkedRsolver)
        self.update()  # Make assets grid, income process, terminal solution

    def preSolve(self):
        #        AgentType.preSolve(self)
        self.updateSolutionTerminal()

    def calcBoundingValues(self):
        """
        Calculate human wealth plus minimum and maximum MPC in an infinite
        horizon model with only one period repeated indefinitely.  Store results
        as attributes of self.  Human wealth is the present discounted value of
        expected future income after receiving income this period, ignoring mort-
        ality.  The maximum MPC is the limit of the MPC as m --> mNrmMin.  The
        minimum MPC is the limit of the MPC as m --> infty.  This version deals
        with the different interest rates on borrowing vs saving.

        Parameters
        ----------
        None

        Returns
        -------
        None
        """
        # Unpack the income distribution and get average and worst outcomes
        PermShkValsNext = self.IncomeDstn[0][1]
        TranShkValsNext = self.IncomeDstn[0][2]
        ShkPrbsNext = self.IncomeDstn[0][0]
        ExIncNext = calcExpectation(
            IncomeDstn,
            lambda trans, perm : trans * perm
        )
        PermShkMinNext = np.min(PermShkValsNext)
        TranShkMinNext = np.min(TranShkValsNext)
        WorstIncNext = PermShkMinNext * TranShkMinNext
        WorstIncPrb = np.sum(
            ShkPrbsNext[(PermShkValsNext * TranShkValsNext) == WorstIncNext]
        )

        # Calculate human wealth and the infinite horizon natural borrowing constraint
        hNrm = (ExIncNext * self.PermGroFac[0] / self.Rsave) / (
            1.0 - self.PermGroFac[0] / self.Rsave
        )
        temp = self.PermGroFac[0] * PermShkMinNext / self.Rboro
        BoroCnstNat = -TranShkMinNext * temp / (1.0 - temp)

        PatFacTop = (self.DiscFac * self.LivPrb[0] * self.Rsave) ** (
            1.0 / self.CRRA
        ) / self.Rsave
        PatFacBot = (self.DiscFac * self.LivPrb[0] * self.Rboro) ** (
            1.0 / self.CRRA
        ) / self.Rboro
        if BoroCnstNat < self.BoroCnstArt:
            MPCmax = 1.0  # if natural borrowing constraint is overridden by artificial one, MPCmax is 1
        else:
            MPCmax = 1.0 - WorstIncPrb ** (1.0 / self.CRRA) * PatFacBot
        MPCmin = 1.0 - PatFacTop

        # Store the results as attributes of self
        self.hNrm = hNrm
        self.MPCmin = MPCmin
        self.MPCmax = MPCmax

    def makeEulerErrorFunc(self, mMax=100, approx_inc_dstn=True):
        """
        Creates a "normalized Euler error" function for this instance, mapping
        from market resources to "consumption error per dollar of consumption."
        Stores result in attribute eulerErrorFunc as an interpolated function.
        Has option to use approximate income distribution stored in self.IncomeDstn
        or to use a (temporary) very dense approximation.

        SHOULD BE INHERITED FROM ConsIndShockModel

        Parameters
        ----------
        mMax : float
            Maximum normalized market resources for the Euler error function.
        approx_inc_dstn : Boolean
            Indicator for whether to use the approximate discrete income distri-
            bution stored in self.IncomeDstn[0], or to use a very accurate
            discrete approximation instead.  When True, uses approximation in
            IncomeDstn; when False, makes and uses a very dense approximation.

        Returns
        -------
        None
        """
        raise NotImplementedError()

    def getRfree(self):
        """
        Returns an array of size self.AgentCount with self.Rboro or self.Rsave in each entry, based
        on whether self.aNrmNow >< 0.

        Parameters
        ----------
        None

        Returns
        -------
        RfreeNow : np.array
             Array of size self.AgentCount with risk free interest rate for each agent.
        """
        RfreeNow = self.Rboro * np.ones(self.AgentCount)
        RfreeNow[self.state_prev['aNrmNow'] > 0] = self.Rsave
        return RfreeNow

    def checkConditions(self):
        """
        This method checks whether the instance's type satisfies the Absolute Impatience Condition (AIC),
        the Return Impatience Condition (RIC), the Growth Impatience Condition (GIC), the Weak Return
        Impatience Condition (WRIC), the Finite Human Wealth Condition (FHWC) and the Finite Value of
        Autarky Condition (FVAC). To check which conditions are relevant to the model at hand, a
        reference to the relevant theoretical literature is made.

        Parameters
        ----------
        None

        Returns
        -------
        None
        """
        raise NotImplementedError()


def applyFlatIncomeTax(
    IncomeDstn, tax_rate, T_retire, unemployed_indices=None, transitory_index=2
):
    """
    Applies a flat income tax rate to all employed income states during the working
    period of life (those before T_retire).  Time runs forward in this function.

    Parameters
    ----------
    IncomeDstn : [income distributions]
        The discrete approximation to the income distribution in each time period.
    tax_rate : float
        A flat income tax rate to be applied to all employed income.
    T_retire : int
        The time index after which the agent retires.
    unemployed_indices : [int]
        Indices of transitory shocks that represent unemployment states (no tax).
    transitory_index : int
        The index of each element of IncomeDstn representing transitory shocks.

    Returns
    -------
    IncomeDstn_new : [income distributions]
        The updated income distributions, after applying the tax.
    """
    unemployed_indices = (
        unemployed_indices if unemployed_indices is not None else list()
    )
    IncomeDstn_new = deepcopy(IncomeDstn)
    i = transitory_index
    for t in range(len(IncomeDstn)):
        if t < T_retire:
            for j in range((IncomeDstn[t][i]).size):
                if j not in unemployed_indices:
                    IncomeDstn_new[t][i][j] = IncomeDstn[t][i][j] * (1 - tax_rate)
    return IncomeDstn_new


# =======================================================
# ================ Other useful functions ===============
# =======================================================


def constructAssetsGrid(parameters):
    """
    Constructs the base grid of post-decision states, representing end-of-period
    assets above the absolute minimum.

    All parameters are passed as attributes of the single input parameters.  The
    input can be an instance of a ConsumerType, or a custom Parameters class.

    Parameters
    ----------
    aXtraMin:                  float
        Minimum value for the a-grid
    aXtraMax:                  float
        Maximum value for the a-grid
    aXtraCount:                 int
        Size of the a-grid
    aXtraExtra:                [float]
        Extra values for the a-grid.
    exp_nest:               int
        Level of nesting for the exponentially spaced grid

    Returns
    -------
    aXtraGrid:     np.ndarray
        Base array of values for the post-decision-state grid.
    """
    # Unpack the parameters
    aXtraMin = parameters.aXtraMin
    aXtraMax = parameters.aXtraMax
    aXtraCount = parameters.aXtraCount
    aXtraExtra = parameters.aXtraExtra
    grid_type = "exp_mult"
    exp_nest = parameters.aXtraNestFac

    # Set up post decision state grid:
    aXtraGrid = None
    if grid_type == "linear":
        aXtraGrid = np.linspace(aXtraMin, aXtraMax, aXtraCount)
    elif grid_type == "exp_mult":
        aXtraGrid = makeGridExpMult(
            ming=aXtraMin, maxg=aXtraMax, ng=aXtraCount, timestonest=exp_nest
        )
    else:
        raise Exception(
            "grid_type not recognized in __init__."
            + "Please ensure grid_type is 'linear' or 'exp_mult'"
        )

    # Add in additional points for the grid:
    for a in aXtraExtra:
        if a is not None:
            if a not in aXtraGrid:
                j = aXtraGrid.searchsorted(a)
                aXtraGrid = np.insert(aXtraGrid, j, a)

    return aXtraGrid


# Make a dictionary to specify a lifecycle consumer with a finite horizon
init_lifecycle = copy(init_idiosyncratic_shocks)
init_lifecycle["PermGroFac"] = [
    1.01,
    1.01,
    1.01,
    1.01,
    1.01,
    1.02,
    1.02,
    1.02,
    1.02,
    1.02,
]
init_lifecycle["PermShkStd"] = [0.1, 0.2, 0.1, 0.2, 0.1, 0.2, 0.1, 0, 0, 0]
init_lifecycle["TranShkStd"] = [0.3, 0.2, 0.1, 0.3, 0.2, 0.1, 0.3, 0, 0, 0]
init_lifecycle["LivPrb"] = [0.99, 0.9, 0.8, 0.7, 0.6, 0.5, 0.4, 0.3, 0.2, 0.1]
init_lifecycle["T_cycle"] = 10
init_lifecycle["T_retire"] = 7
init_lifecycle[
    "T_age"
] = 11  # Make sure that old people die at terminal age and don't turn into newborns!

# Make a dictionary to specify an infinite consumer with a four period cycle
init_cyclical = copy(init_idiosyncratic_shocks)
init_cyclical['PermGroFac'] = [1.082251, 2.8, 0.3, 1.1]
init_cyclical['PermShkStd'] = [0.1,0.1,0.1,0.1]
init_cyclical['TranShkStd'] = [0.1,0.1,0.1,0.1]
init_cyclical['LivPrb']     = 4*[0.98]
init_cyclical['T_cycle']    = 4<|MERGE_RESOLUTION|>--- conflicted
+++ resolved
@@ -186,173 +186,6 @@
             self.mNrmMin.append(new_solution.mNrmMin)
 
 
-<<<<<<< HEAD
-class ValueFunc(MetricObject):
-    """
-    A class for representing a value function.  The underlying interpolation is
-    in the space of (m,u_inv(v)); this class "re-curves" to the value function.
-    """
-
-    distance_criteria = ["func", "CRRA"]
-
-    def __init__(self, vFuncNvrs, CRRA):
-        """
-        Constructor for a new value function object.
-
-        Parameters
-        ----------
-        vFuncNvrs : function
-            A real function representing the value function composed with the
-            inverse utility function, defined on market resources: u_inv(vFunc(m))
-        CRRA : float
-            Coefficient of relative risk aversion.
-
-        Returns
-        -------
-        None
-        """
-        self.func = deepcopy(vFuncNvrs)
-        self.CRRA = CRRA
-
-    def __call__(self, m):
-        """
-        Evaluate the value function at given levels of market resources m.
-
-        Parameters
-        ----------
-        m : float or np.array
-            Market resources (normalized by permanent income) whose value is to
-            be found.
-
-        Returns
-        -------
-        v : float or np.array
-            Lifetime value of beginning this period with market resources m; has
-            same size as input m.
-        """
-        return utility(self.func(m), gam=self.CRRA)
-
-
-class MargValueFunc(MetricObject):
-    """
-    A class for representing a marginal value function in models where the
-    standard envelope condition of v'(m) = u'(c(m)) holds (with CRRA utility).
-    """
-
-    distance_criteria = ["cFunc", "CRRA"]
-
-    def __init__(self, cFunc, CRRA):
-        """
-        Constructor for a new marginal value function object.
-
-        Parameters
-        ----------
-        cFunc : function
-            A real function representing the marginal value function composed
-            with the inverse marginal utility function, defined on market
-            resources: uP_inv(vPfunc(m)).  Called cFunc because when standard
-            envelope condition applies, uP_inv(vPfunc(m)) = cFunc(m).
-        CRRA : float
-            Coefficient of relative risk aversion.
-
-        Returns
-        -------
-        None
-        """
-        self.cFunc = deepcopy(cFunc)
-        self.CRRA = CRRA
-
-    def __call__(self, m):
-        """
-        Evaluate the marginal value function at given levels of market resources m.
-
-        Parameters
-        ----------
-        m : float or np.array
-            Market resources (normalized by permanent income) whose marginal
-            value is to be found.
-
-        Returns
-        -------
-        vP : float or np.array
-            Marginal lifetime value of beginning this period with market
-            resources m; has same size as input m.
-        """
-        return utilityP(self.cFunc(m), gam=self.CRRA)
-
-    def derivative(self, m):
-        """
-        Evaluate the derivative of the marginal value function at given levels
-        of market resources m; this is the marginal marginal value function.
-
-        Parameters
-        ----------
-        m : float or np.array
-            Market resources (normalized by permanent income) whose marginal
-            marginal value is to be found.
-
-        Returns
-        -------
-        vPP : float or np.array
-            Marginal marginal lifetime value of beginning this period with market
-            resources m; has same size as input m.
-        """
-        c, MPC = self.cFunc.eval_with_derivative(m)
-        return MPC * utilityPP(c, gam=self.CRRA)
-
-
-class MargMargValueFunc(MetricObject):
-    """
-    A class for representing a marginal marginal value function in models where
-    the standard envelope condition of v'(m) = u'(c(m)) holds (with CRRA utility).
-    """
-
-    distance_criteria = ["cFunc", "CRRA"]
-
-    def __init__(self, cFunc, CRRA):
-        """
-        Constructor for a new marginal marginal value function object.
-
-        Parameters
-        ----------
-        cFunc : function
-            A real function representing the marginal value function composed
-            with the inverse marginal utility function, defined on market
-            resources: uP_inv(vPfunc(m)).  Called cFunc because when standard
-            envelope condition applies, uP_inv(vPfunc(m)) = cFunc(m).
-        CRRA : float
-            Coefficient of relative risk aversion.
-
-        Returns
-        -------
-        None
-        """
-        self.cFunc = deepcopy(cFunc)
-        self.CRRA = CRRA
-
-    def __call__(self, m):
-        """
-        Evaluate the marginal marginal value function at given levels of market
-        resources m.
-
-        Parameters
-        ----------
-        m : float or np.array
-            Market resources (normalized by permanent income) whose marginal
-            marginal value is to be found.
-
-        Returns
-        -------
-        vPP : float or np.array
-            Marginal marginal lifetime value of beginning this period with market
-            resources m; has same size as input m.
-        """
-        c, MPC = self.cFunc.eval_with_derivative(m)
-        return MPC * utilityPP(c, gam=self.CRRA)
-
-
-=======
->>>>>>> 98da4de4
 # =====================================================================
 # === Classes and functions that solve consumption-saving models ===
 # =====================================================================
