--- conflicted
+++ resolved
@@ -1793,11 +1793,7 @@
         
         messages = {
             True :  'The value of the Return Patience Factor for the supplied parameter values satisfies the Return Impatience Condition.',
-<<<<<<< HEAD
-            False : 'The value of the Return Patience Factor for the supplied parameter values satisfies the Return Impatience Condition; the factor is {0.RPF}'
-=======
             False : 'The value of the Return Patience Factor for the supplied parameter values fails the Return Impatience Condition; the factor is {0.RIF}'
->>>>>>> 591b7f5b
         }
 
         verbose_messages = {
