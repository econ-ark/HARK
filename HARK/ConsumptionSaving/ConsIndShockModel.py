"""
Classes to solve canonical consumption-saving models with idiosyncratic shocks
to income.  All models here assume CRRA utility with geometric discounting, no
bequest motive, and income shocks that are fully transitory or fully permanent.

It currently solves three types of models:
   1) A very basic "perfect foresight" consumption-savings model with no uncertainty.
   2) A consumption-savings model with risk over transitory and permanent income shocks.
   3) The model described in (2), with an interest rate for debt that differs
      from the interest rate for savings.

See NARK https://github.com/econ-ark/HARK/blob/master/Documentation/NARK/NARK.pdf for information on variable naming conventions.
See HARK documentation for mathematical descriptions of the models being solved.
"""

from copy import copy, deepcopy

import numpy as np
from HARK.Calibration.Income.IncomeTools import (
    Cagetti_income,
    parse_income_spec,
    parse_time_params,
)
from HARK.Calibration.Income.IncomeProcesses import (
    construct_lognormal_income_process_unemployment,
    get_PermShkDstn_from_IncShkDstn,
    get_TranShkDstn_from_IncShkDstn,
)
from HARK.Calibration.life_tables.us_ssa.SSATools import parse_ssa_life_table
from HARK.Calibration.SCF.WealthIncomeDist.SCFDistTools import (
    income_wealth_dists_from_scf,
)
from HARK.distribution import (
    Lognormal,
    MeanOneLogNormal,
    Uniform,
    add_discrete_outcome_constant_mean,
    combine_indep_dstns,
    expected,
)
from HARK.interpolation import (
    CubicInterp,
    LinearInterp,
    LowerEnvelope,
    MargMargValueFuncCRRA,
    MargValueFuncCRRA,
    ValueFuncCRRA,
)
from HARK.metric import MetricObject
from HARK.rewards import (
    CRRAutility,
    CRRAutility_inv,
    CRRAutility_invP,
    CRRAutilityP,
    CRRAutilityP_inv,
    CRRAutilityP_invP,
    CRRAutilityPP,
    UtilityFuncCRRA,
)
from HARK.utilities import (
<<<<<<< HEAD
    construct_assets_grid,
=======
    make_assets_grid,
    gen_tran_matrix_1D,
    gen_tran_matrix_2D,
    jump_to_grid_1D,
    jump_to_grid_2D,
    make_grid_exp_mult,
>>>>>>> 37e49669
)
from scipy.optimize import newton

from HARK import (
    AgentType,
    NullFunc,
    _log,
    set_verbosity_level,
)

__all__ = [
    "ConsumerSolution",
    "PerfForesightConsumerType",
    "IndShockConsumerType",
    "KinkedRconsumerType",
    "init_perfect_foresight",
    "init_idiosyncratic_shocks",
    "init_kinked_R",
    "init_lifecycle",
    "init_cyclical",
]

utility = CRRAutility
utilityP = CRRAutilityP
utilityPP = CRRAutilityPP
utilityP_inv = CRRAutilityP_inv
utility_invP = CRRAutility_invP
utility_inv = CRRAutility_inv
utilityP_invP = CRRAutilityP_invP


# =====================================================================
# === Classes that help solve consumption-saving models ===
# =====================================================================


class ConsumerSolution(MetricObject):
    """
    A class representing the solution of a single period of a consumption-saving
    problem.  The solution must include a consumption function and marginal
    value function.

    Here and elsewhere in the code, Nrm indicates that variables are normalized
    by permanent income.

    Parameters
    ----------
    cFunc : function
        The consumption function for this period, defined over market
        resources: c = cFunc(m).
    vFunc : function
        The beginning-of-period value function for this period, defined over
        market resources: v = vFunc(m).
    vPfunc : function
        The beginning-of-period marginal value function for this period,
        defined over market resources: vP = vPfunc(m).
    vPPfunc : function
        The beginning-of-period marginal marginal value function for this
        period, defined over market resources: vPP = vPPfunc(m).
    mNrmMin : float
        The minimum allowable market resources for this period; the consump-
        tion function (etc) are undefined for m < mNrmMin.
    hNrm : float
        Human wealth after receiving income this period: PDV of all future
        income, ignoring mortality.
    MPCmin : float
        Infimum of the marginal propensity to consume this period.
        MPC --> MPCmin as m --> infinity.
    MPCmax : float
        Supremum of the marginal propensity to consume this period.
        MPC --> MPCmax as m --> mNrmMin.

    """

    distance_criteria = ["vPfunc"]

    def __init__(
        self,
        cFunc=None,
        vFunc=None,
        vPfunc=None,
        vPPfunc=None,
        mNrmMin=None,
        hNrm=None,
        MPCmin=None,
        MPCmax=None,
    ):
        # Change any missing function inputs to NullFunc
        self.cFunc = cFunc if cFunc is not None else NullFunc()
        self.vFunc = vFunc if vFunc is not None else NullFunc()
        self.vPfunc = vPfunc if vPfunc is not None else NullFunc()
        # vPFunc = NullFunc() if vPfunc is None else vPfunc
        self.vPPfunc = vPPfunc if vPPfunc is not None else NullFunc()
        self.mNrmMin = mNrmMin
        self.hNrm = hNrm
        self.MPCmin = MPCmin
        self.MPCmax = MPCmax

    def append_solution(self, new_solution):
        """
        Appends one solution to another to create a ConsumerSolution whose
        attributes are lists.  Used in ConsMarkovModel, where we append solutions
        *conditional* on a particular value of a Markov state to each other in
        order to get the entire solution.

        Parameters
        ----------
        new_solution : ConsumerSolution
            The solution to a consumption-saving problem; each attribute is a
            list representing state-conditional values or functions.

        Returns
        -------
        None
        """
        if type(self.cFunc) != list:
            # Then we assume that self is an empty initialized solution instance.
            # Begin by checking this is so.
            assert (
                NullFunc().distance(self.cFunc) == 0
            ), "append_solution called incorrectly!"

            # We will need the attributes of the solution instance to be lists.  Do that here.
            self.cFunc = [new_solution.cFunc]
            self.vFunc = [new_solution.vFunc]
            self.vPfunc = [new_solution.vPfunc]
            self.vPPfunc = [new_solution.vPPfunc]
            self.mNrmMin = [new_solution.mNrmMin]
        else:
            self.cFunc.append(new_solution.cFunc)
            self.vFunc.append(new_solution.vFunc)
            self.vPfunc.append(new_solution.vPfunc)
            self.vPPfunc.append(new_solution.vPPfunc)
            self.mNrmMin.append(new_solution.mNrmMin)


# =====================================================================
# === Classes and functions that solve consumption-saving models ===
# =====================================================================


def calc_human_wealth(h_nrm_next, perm_gro_fac, rfree, ex_inc_next):
    """Calculate human wealth this period given human wealth next period.

    Args:
        h_nrm_next (float): Normalized human wealth next period.
        perm_gro_fac (float): Permanent income growth factor.
        rfree (float): Risk free interest factor.
        ex_inc_next (float): Expected income next period.
    """
    return (perm_gro_fac / rfree) * (h_nrm_next + ex_inc_next)


def calc_patience_factor(rfree, disc_fac_eff, crra):
    """Calculate the patience factor for the agent.

    Args:
        rfree (float): Risk free interest factor.
        disc_fac_eff (float): Effective discount factor.
        crra (float): Coefficient of relative risk aversion.

    """
    return ((rfree * disc_fac_eff) ** (1.0 / crra)) / rfree


def calc_mpc_min(mpc_min_next, pat_fac):
    """Calculate the lower bound of the marginal propensity to consume.

    Args:
        mpc_min_next (float): Lower bound of the marginal propensity to
            consume next period.
        pat_fac (float): Patience factor.
    """
    return 1.0 / (1.0 + pat_fac / mpc_min_next)


def solve_one_period_ConsPF(
    solution_next,
    DiscFac,
    LivPrb,
    CRRA,
    Rfree,
    PermGroFac,
    BoroCnstArt,
    MaxKinks,
):
    """Solves one period of a basic perfect foresight consumption-saving model with
    a single risk free asset and permanent income growth.

    Parameters
    ----------
    solution_next : ConsumerSolution
        The solution to next period's one-period problem.
    DiscFac : float
        Intertemporal discount factor for future utility.
    LivPrb : float
        Survival probability; likelihood of being alive at the beginning of
        the next period.
    CRRA : float
        Coefficient of relative risk aversion.
    Rfree : float
        Risk free interest factor on end-of-period assets.
    PermGroFac : float
        Expected permanent income growth factor at the end of this period.
    BoroCnstArt : float or None
        Artificial borrowing constraint, as a multiple of permanent income.
        Can be None, indicating no artificial constraint.
    MaxKinks : int
        Maximum number of kink points to allow in the consumption function;
        additional points will be thrown out.  Only relevant in infinite
        horizon model with artificial borrowing constraint.

    Returns
    -------
    solution_now : ConsumerSolution
        Solution to the current period of a perfect foresight consumption-saving
        problem.

    """
    # Define the utility function and effective discount factor
    uFunc = UtilityFuncCRRA(CRRA)
    DiscFacEff = DiscFac * LivPrb  # Effective = pure x LivPrb

    # Prevent comparing None and float if there is no borrowing constraint
    # Can borrow as much as we want
    BoroCnstArt = -np.inf if BoroCnstArt is None else BoroCnstArt

    # Calculate human wealth this period
    hNrmNow = calc_human_wealth(solution_next.hNrm, PermGroFac, Rfree, 1.0)

    # Calculate the lower bound of the marginal propensity to consume
    PatFac = calc_patience_factor(Rfree, DiscFacEff, CRRA)
    MPCminNow = calc_mpc_min(solution_next.MPCmin, PatFac)

    # Extract the discrete kink points in next period's consumption function;
    # don't take the last one, as it only defines the extrapolation and is not a kink.
    mNrmNext = solution_next.cFunc.x_list[:-1]
    cNrmNext = solution_next.cFunc.y_list[:-1]
    vFuncNvrsNext = solution_next.vFunc.vFuncNvrs.y_list[:-1]
    EndOfPrdv = DiscFacEff * PermGroFac ** (1.0 - CRRA) * uFunc(vFuncNvrsNext)

    # Calculate the end-of-period asset values that would reach those kink points
    # next period, then invert the first order condition to get consumption. Then
    # find the endogenous gridpoint (kink point) today that corresponds to each kink
    aNrmNow = (PermGroFac / Rfree) * (mNrmNext - 1.0)
    cNrmNow = (DiscFacEff * Rfree) ** (-1.0 / CRRA) * (PermGroFac * cNrmNext)
    mNrmNow = aNrmNow + cNrmNow

    # Calculate (pseudo-inverse) value at each consumption kink point
    vNow = uFunc(cNrmNow) + EndOfPrdv
    vNvrsNow = uFunc.inverse(vNow)
    vNvrsSlopeMin = MPCminNow ** (-CRRA / (1.0 - CRRA))

    # Add an additional point to the list of gridpoints for the extrapolation,
    # using the new value of the lower bound of the MPC.
    mNrmNow = np.append(mNrmNow, mNrmNow[-1] + 1.0)
    cNrmNow = np.append(cNrmNow, cNrmNow[-1] + MPCminNow)
    vNvrsNow = np.append(vNvrsNow, vNvrsNow[-1] + vNvrsSlopeMin)

    # If the artificial borrowing constraint binds, combine the constrained and
    # unconstrained consumption functions.
    if BoroCnstArt > mNrmNow[0]:
        # Find the highest index where constraint binds
        cNrmCnst = mNrmNow - BoroCnstArt
        CnstBinds = cNrmCnst < cNrmNow
        idx = np.where(CnstBinds)[0][-1]

        if idx < (mNrmNow.size - 1):
            # If it is not the *very last* index, find the the critical level
            # of mNrm where the artificial borrowing contraint begins to bind.
            d0 = cNrmNow[idx] - cNrmCnst[idx]
            d1 = cNrmCnst[idx + 1] - cNrmNow[idx + 1]
            m0 = mNrmNow[idx]
            m1 = mNrmNow[idx + 1]
            alpha = d0 / (d0 + d1)
            mCrit = m0 + alpha * (m1 - m0)

            # Adjust the grids of mNrm and cNrm to account for the borrowing constraint.
            cCrit = mCrit - BoroCnstArt
            mNrmNow = np.concatenate(([BoroCnstArt, mCrit], mNrmNow[(idx + 1) :]))
            cNrmNow = np.concatenate(([0.0, cCrit], cNrmNow[(idx + 1) :]))

            # Adjust the vNvrs grid to account for the borrowing constraint
            v0 = vNvrsNow[idx]
            v1 = vNvrsNow[idx + 1]
            vNvrsCrit = v0 + alpha * (v1 - v0)
            vNvrsNow = np.concatenate(([0.0, vNvrsCrit], vNvrsNow[(idx + 1) :]))

        else:
            # If it *is* the very last index, then there are only three points
            # that characterize the consumption function: the artificial borrowing
            # constraint, the constraint kink, and the extrapolation point.
            mXtra = (cNrmNow[-1] - cNrmCnst[-1]) / (1.0 - MPCminNow)
            mCrit = mNrmNow[-1] + mXtra
            cCrit = mCrit - BoroCnstArt
            mNrmNow = np.array([BoroCnstArt, mCrit, mCrit + 1.0])
            cNrmNow = np.array([0.0, cCrit, cCrit + MPCminNow])

            # Adjust vNvrs grid for this three node structure
            mNextCrit = BoroCnstArt * Rfree + 1.0
            vNextCrit = PermGroFac ** (1.0 - CRRA) * solution_next.vFunc(mNextCrit)
            vCrit = uFunc(cCrit) + DiscFacEff * vNextCrit
            vNvrsCrit = uFunc.inverse(vCrit)
            vNvrsNow = np.array([0.0, vNvrsCrit, vNvrsCrit + vNvrsSlopeMin])

    # If the mNrm and cNrm grids have become too large, throw out the last
    # kink point, being sure to adjust the extrapolation.
    if mNrmNow.size > MaxKinks:
        mNrmNow = np.concatenate((mNrmNow[:-2], [mNrmNow[-3] + 1.0]))
        cNrmNow = np.concatenate((cNrmNow[:-2], [cNrmNow[-3] + MPCminNow]))
        vNvrsNow = np.concatenate((vNvrsNow[:-2], [vNvrsNow[-3] + vNvrsSlopeMin]))

    # Construct the consumption function as a linear interpolation.
    cFuncNow = LinearInterp(mNrmNow, cNrmNow)

    # Calculate the upper bound of the MPC as the slope of the bottom segment.
    MPCmaxNow = (cNrmNow[1] - cNrmNow[0]) / (mNrmNow[1] - mNrmNow[0])
    mNrmMinNow = mNrmNow[0]

    # Construct the (marginal) value function for this period
    # See the PerfForesightConsumerType.ipynb documentation notebook for the derivations
    vFuncNvrs = LinearInterp(mNrmNow, vNvrsNow)
    vFuncNow = ValueFuncCRRA(vFuncNvrs, CRRA)
    vPfuncNow = MargValueFuncCRRA(cFuncNow, CRRA)

    # Construct and return the solution
    solution_now = ConsumerSolution(
        cFunc=cFuncNow,
        vFunc=vFuncNow,
        vPfunc=vPfuncNow,
        mNrmMin=mNrmMinNow,
        hNrm=hNrmNow,
        MPCmin=MPCminNow,
        MPCmax=MPCmaxNow,
    )
    return solution_now


def calc_worst_inc_prob(inc_shk_dstn):
    """Calculate the probability of the worst income shock.

    Args:
        inc_shk_dstn (DiscreteDistribution): Distribution of shocks to income.
    """
    probs = inc_shk_dstn.pmv
    perm, tran = inc_shk_dstn.atoms
    income = perm * tran
    worst_inc = np.min(income)
    return np.sum(probs[income == worst_inc])


def calc_boro_const_nat(m_nrm_min_next, inc_shk_dstn, rfree, perm_gro_fac):
    """Calculate the natural borrowing constraint.

    Args:
        m_nrm_min_next (float): Minimum normalized market resources next period.
        inc_shk_dstn (DiscreteDstn): Distribution of shocks to income.
        rfree (float): Risk free interest factor.
        perm_gro_fac (float): Permanent income growth factor.
    """
    perm, tran = inc_shk_dstn.atoms
    temp_fac = (perm_gro_fac * np.min(perm)) / rfree
    return (m_nrm_min_next - np.min(tran)) * temp_fac


def calc_m_nrm_min(boro_const_art, boro_const_nat):
    """Calculate the minimum normalized market resources this period.

    Args:
        boro_const_art (float): Artificial borrowing constraint.
        boro_const_nat (float): Natural borrowing constraint.
    """
    return (
        boro_const_nat
        if boro_const_art is None
        else max(boro_const_nat, boro_const_art)
    )


def calc_mpc_max(
    mpc_max_next, worst_inc_prob, crra, pat_fac, boro_const_nat, boro_const_art
):
    """Calculate the upper bound of the marginal propensity to consume.

    Args:
        mpc_max_next (float): Upper bound of the marginal propensity to
            consume next period.
        worst_inc_prob (float): Probability of the worst income shock.
        crra (float): Coefficient of relative risk aversion.
        pat_fac (float): Patience factor.
        boro_const_nat (float): Natural borrowing constraint.
        boro_const_art (float): Artificial borrowing constraint.
    """
    temp_fac = (worst_inc_prob ** (1.0 / crra)) * pat_fac
    return 1.0 / (1.0 + temp_fac / mpc_max_next)


def calc_m_nrm_next(shock, a, rfree, perm_gro_fac):
    """Calculate normalized market resources next period.

    Args:
        shock (float): Realization of shocks to income.
        a (np.ndarray): Exogenous grid of end-of-period assets.
        rfree (float): Risk free interest factor.
        perm_gro_fac (float): Permanent income growth factor.
    """
    return rfree / (perm_gro_fac * shock["PermShk"]) * a + shock["TranShk"]


def calc_v_next(shock, a, rfree, crra, perm_gro_fac, vfunc_next):
    """Calculate continuation value function with respect to
    end-of-period assets.

    Args:
        shock (float): Realization of shocks to income.
        a (np.ndarray): Exogenous grid of end-of-period assets.
        rfree (float): Risk free interest factor.
        crra (float): Coefficient of relative risk aversion.
        perm_gro_fac (float): Permanent income growth factor.
        vfunc_next (Callable): Value function next period.
    """
    return (
        shock["PermShk"] ** (1.0 - crra) * perm_gro_fac ** (1.0 - crra)
    ) * vfunc_next(calc_m_nrm_next(shock, a, rfree, perm_gro_fac))


def calc_vp_next(shock, a, rfree, crra, perm_gro_fac, vp_func_next):
    """Calculate the continuation marginal value function with respect to
    end-of-period assets.

    Args:
        shock (float): Realization of shocks to income.
        a (np.ndarray): Exogenous grid of end-of-period assets.
        rfree (float): Risk free interest factor.
        crra (float): Coefficient of relative risk aversion.
        perm_gro_fac (float): Permanent income growth factor.
        vp_func_next (Callable): Marginal value function next period.
    """
    return shock["PermShk"] ** (-crra) * vp_func_next(
        calc_m_nrm_next(shock, a, rfree, perm_gro_fac),
    )


def calc_vpp_next(shock, a, rfree, crra, perm_gro_fac, vppfunc_next):
    """Calculate the continuation marginal marginal value function
    with respect to end-of-period assets.

    Args:
        shock (float): Realization of shocks to income.
        a (np.ndarray): Exogenous grid of end-of-period assets.
        rfree (float): Risk free interest factor.
        crra (float): Coefficient of relative risk aversion.
        perm_gro_fac (float): Permanent income growth factor.
        vppfunc_next (Callable): Marginal marginal value function next period.
    """
    return shock["PermShk"] ** (-crra - 1.0) * vppfunc_next(
        calc_m_nrm_next(shock, a, rfree, perm_gro_fac),
    )


def solve_one_period_ConsIndShock(
    solution_next,
    IncShkDstn,
    LivPrb,
    DiscFac,
    CRRA,
    Rfree,
    PermGroFac,
    BoroCnstArt,
    aXtraGrid,
    vFuncBool,
    CubicBool,
):
    """Solves one period of a consumption-saving model with idiosyncratic shocks to
    permanent and transitory income, with one risk free asset and CRRA utility.

    Parameters
    ----------
    solution_next : ConsumerSolution
        The solution to next period's one period problem.
    IncShkDstn : distribution.Distribution
        A discrete approximation to the income process between the period being
        solved and the one immediately following (in solution_next).
    LivPrb : float
        Survival probability; likelihood of being alive at the beginning of
        the succeeding period.
    DiscFac : float
        Intertemporal discount factor for future utility.
    CRRA : float
        Coefficient of relative risk aversion.
    Rfree : float
        Risk free interest factor on end-of-period assets.
    PermGroFac : float
        Expected permanent income growth factor at the end of this period.
    BoroCnstArt: float or None
        Borrowing constraint for the minimum allowable assets to end the
        period with.  If it is less than the natural borrowing constraint,
        then it is irrelevant; BoroCnstArt=None indicates no artificial bor-
        rowing constraint.
    aXtraGrid: np.array
        Array of "extra" end-of-period asset values-- assets above the
        absolute minimum acceptable level.
    vFuncBool: boolean
        An indicator for whether the value function should be computed and
        included in the reported solution.
    CubicBool: boolean
        An indicator for whether the solver should use cubic or linear interpolation.

    Returns
    -------
    solution_now : ConsumerSolution
        Solution to this period's consumption-saving problem with income risk.

    """
    # Define the current period utility function and effective discount factor
    uFunc = UtilityFuncCRRA(CRRA)
    DiscFacEff = DiscFac * LivPrb  # "effective" discount factor

    # Calculate the probability that we get the worst possible income draw
    WorstIncPrb = calc_worst_inc_prob(IncShkDstn)
    Ex_IncNext = expected(lambda x: x["PermShk"] * x["TranShk"], IncShkDstn)
    hNrmNow = calc_human_wealth(solution_next.hNrm, PermGroFac, Rfree, Ex_IncNext)

    # Unpack next period's (marginal) value function
    vFuncNext = solution_next.vFunc  # This is None when vFuncBool is False
    vPfuncNext = solution_next.vPfunc
    vPPfuncNext = solution_next.vPPfunc  # This is None when CubicBool is False

    # Calculate the minimum allowable value of money resources in this period
    BoroCnstNat = calc_boro_const_nat(
        solution_next.mNrmMin, IncShkDstn, Rfree, PermGroFac
    )
    # Set the minimum allowable (normalized) market resources based on the natural
    # and artificial borrowing constraints
    mNrmMinNow = calc_m_nrm_min(BoroCnstArt, BoroCnstNat)

    # Update the bounding MPCs and PDV of human wealth:
    PatFac = calc_patience_factor(Rfree, DiscFacEff, CRRA)
    MPCminNow = calc_mpc_min(solution_next.MPCmin, PatFac)
    # Set the upper limit of the MPC (at mNrmMinNow) based on whether the natural
    # or artificial borrowing constraint actually binds
    MPCmaxUnc = calc_mpc_max(
        solution_next.MPCmax, WorstIncPrb, CRRA, PatFac, BoroCnstNat, BoroCnstArt
    )
    MPCmaxNow = 1.0 if BoroCnstNat < mNrmMinNow else MPCmaxUnc

    cFuncLimitIntercept = MPCminNow * hNrmNow
    cFuncLimitSlope = MPCminNow

    # Define the borrowing-constrained consumption function
    cFuncNowCnst = LinearInterp(
        np.array([mNrmMinNow, mNrmMinNow + 1.0]),
        np.array([0.0, 1.0]),
    )

    # Construct the assets grid by adjusting aXtra by the natural borrowing constraint
    aNrmNow = np.asarray(aXtraGrid) + BoroCnstNat

    # Calculate end-of-period marginal value of assets at each gridpoint
    vPfacEff = DiscFacEff * Rfree * PermGroFac ** (-CRRA)
    EndOfPrdvP = vPfacEff * expected(
        calc_vp_next,
        IncShkDstn,
        args=(aNrmNow, Rfree, CRRA, PermGroFac, vPfuncNext),
    )

    # Invert the first order condition to find optimal cNrm from each aNrm gridpoint
    cNrmNow = uFunc.derinv(EndOfPrdvP, order=(1, 0))
    mNrmNow = cNrmNow + aNrmNow  # Endogenous mNrm gridpoints

    # Limiting consumption is zero as m approaches mNrmMin
    c_for_interpolation = np.insert(cNrmNow, 0, 0.0)
    m_for_interpolation = np.insert(mNrmNow, 0, BoroCnstNat)

    # Construct the consumption function as a cubic or linear spline interpolation
    if CubicBool:
        # Calculate end-of-period marginal marginal value of assets at each gridpoint
        vPPfacEff = DiscFacEff * Rfree * Rfree * PermGroFac ** (-CRRA - 1.0)
        EndOfPrdvPP = vPPfacEff * expected(
            calc_vpp_next,
            IncShkDstn,
            args=(aNrmNow, Rfree, CRRA, PermGroFac, vPPfuncNext),
        )
        dcda = EndOfPrdvPP / uFunc.der(np.array(cNrmNow), order=2)
        MPC = dcda / (dcda + 1.0)
        MPC_for_interpolation = np.insert(MPC, 0, MPCmaxUnc)

        # Construct the unconstrained consumption function as a cubic interpolation
        cFuncNowUnc = CubicInterp(
            m_for_interpolation,
            c_for_interpolation,
            MPC_for_interpolation,
            cFuncLimitIntercept,
            cFuncLimitSlope,
        )
    else:
        # Construct the unconstrained consumption function as a linear interpolation
        cFuncNowUnc = LinearInterp(
            m_for_interpolation,
            c_for_interpolation,
            cFuncLimitIntercept,
            cFuncLimitSlope,
        )

    # Combine the constrained and unconstrained functions into the true consumption function.
    # LowerEnvelope should only be used when BoroCnstArt is True
    cFuncNow = LowerEnvelope(cFuncNowUnc, cFuncNowCnst, nan_bool=False)

    # Make the marginal value function and the marginal marginal value function
    vPfuncNow = MargValueFuncCRRA(cFuncNow, CRRA)

    # Define this period's marginal marginal value function
    if CubicBool:
        vPPfuncNow = MargMargValueFuncCRRA(cFuncNow, CRRA)
    else:
        vPPfuncNow = NullFunc()  # Dummy object

    # Construct this period's value function if requested
    if vFuncBool:
        # Calculate end-of-period value, its derivative, and their pseudo-inverse
        EndOfPrdv = DiscFacEff * expected(
            calc_v_next,
            IncShkDstn,
            args=(aNrmNow, Rfree, CRRA, PermGroFac, vFuncNext),
        )
        EndOfPrdvNvrs = uFunc.inv(
            EndOfPrdv,
        )  # value transformed through inverse utility
        EndOfPrdvNvrsP = EndOfPrdvP * uFunc.derinv(EndOfPrdv, order=(0, 1))
        EndOfPrdvNvrs = np.insert(EndOfPrdvNvrs, 0, 0.0)
        EndOfPrdvNvrsP = np.insert(EndOfPrdvNvrsP, 0, EndOfPrdvNvrsP[0])
        # This is a very good approximation, vNvrsPP = 0 at the asset minimum

        # Construct the end-of-period value function
        aNrm_temp = np.insert(aNrmNow, 0, BoroCnstNat)
        EndOfPrd_vNvrsFunc = CubicInterp(aNrm_temp, EndOfPrdvNvrs, EndOfPrdvNvrsP)
        EndOfPrd_vFunc = ValueFuncCRRA(EndOfPrd_vNvrsFunc, CRRA)

        # Compute expected value and marginal value on a grid of market resources
        mNrm_temp = mNrmMinNow + aXtraGrid
        cNrm_temp = cFuncNow(mNrm_temp)
        aNrm_temp = mNrm_temp - cNrm_temp
        v_temp = uFunc(cNrm_temp) + EndOfPrd_vFunc(aNrm_temp)
        vP_temp = uFunc.der(cNrm_temp)

        # Construct the beginning-of-period value function
        vNvrs_temp = uFunc.inv(v_temp)  # value transformed through inv utility
        vNvrsP_temp = vP_temp * uFunc.derinv(v_temp, order=(0, 1))
        mNrm_temp = np.insert(mNrm_temp, 0, mNrmMinNow)
        vNvrs_temp = np.insert(vNvrs_temp, 0, 0.0)
        vNvrsP_temp = np.insert(vNvrsP_temp, 0, MPCmaxNow ** (-CRRA / (1.0 - CRRA)))
        MPCminNvrs = MPCminNow ** (-CRRA / (1.0 - CRRA))
        vNvrsFuncNow = CubicInterp(
            mNrm_temp,
            vNvrs_temp,
            vNvrsP_temp,
            MPCminNvrs * hNrmNow,
            MPCminNvrs,
        )
        vFuncNow = ValueFuncCRRA(vNvrsFuncNow, CRRA)
    else:
        vFuncNow = NullFunc()  # Dummy object

    # Create and return this period's solution
    solution_now = ConsumerSolution(
        cFunc=cFuncNow,
        vFunc=vFuncNow,
        vPfunc=vPfuncNow,
        vPPfunc=vPPfuncNow,
        mNrmMin=mNrmMinNow,
        hNrm=hNrmNow,
        MPCmin=MPCminNow,
        MPCmax=MPCmaxNow,
    )
    return solution_now


def solve_one_period_ConsKinkedR(
    solution_next,
    IncShkDstn,
    LivPrb,
    DiscFac,
    CRRA,
    Rboro,
    Rsave,
    PermGroFac,
    BoroCnstArt,
    aXtraGrid,
    vFuncBool,
    CubicBool,
):
    """Solves one period of a consumption-saving model with idiosyncratic shocks to
    permanent and transitory income, with a risk free asset and CRRA utility.
    In this variation, the interest rate on borrowing Rboro exceeds the interest
    rate on saving Rsave.

    Parameters
    ----------
    solution_next : ConsumerSolution
        The solution to next period's one period problem.
    IncShkDstn : distribution.Distribution
        A discrete approximation to the income process between the period being
        solved and the one immediately following (in solution_next).
    LivPrb : float
        Survival probability; likelihood of being alive at the beginning of
        the succeeding period.
    DiscFac : float
        Intertemporal discount factor for future utility.
    CRRA : float
        Coefficient of relative risk aversion.
    Rboro: float
        Interest factor on assets between this period and the succeeding
        period when assets are negative.
    Rsave: float
        Interest factor on assets between this period and the succeeding
        period when assets are positive.
    PermGroFac : float
        Expected permanent income growth factor at the end of this period.
    BoroCnstArt: float or None
        Borrowing constraint for the minimum allowable assets to end the
        period with.  If it is less than the natural borrowing constraint,
        then it is irrelevant; BoroCnstArt=None indicates no artificial bor-
        rowing constraint.
    aXtraGrid: np.array
        Array of "extra" end-of-period asset values-- assets above the
        absolute minimum acceptable level.
    vFuncBool: boolean
        An indicator for whether the value function should be computed and
        included in the reported solution.
    CubicBool: boolean
        An indicator for whether the solver should use cubic or linear inter-
        polation.

    Returns
    -------
    solution_now : ConsumerSolution
        Solution to this period's consumption-saving problem with income risk.

    """
    # Verifiy that there is actually a kink in the interest factor
    assert (
        Rboro >= Rsave
    ), "Interest factor on debt less than interest factor on savings!"
    # If the kink is in the wrong direction, code should break here. If there's
    # no kink at all, then just use the ConsIndShockModel solver.
    if Rboro == Rsave:
        solution_now = solve_one_period_ConsIndShock(
            solution_next,
            IncShkDstn,
            LivPrb,
            DiscFac,
            CRRA,
            Rboro,
            PermGroFac,
            BoroCnstArt,
            aXtraGrid,
            vFuncBool,
            CubicBool,
        )
        return solution_now

    # Define the current period utility function and effective discount factor
    uFunc = UtilityFuncCRRA(CRRA)
    DiscFacEff = DiscFac * LivPrb  # "effective" discount factor

    # Calculate the probability that we get the worst possible income draw
    WorstIncPrb = calc_worst_inc_prob(IncShkDstn)
    # WorstIncPrb is the "Weierstrass p" concept: the odds we get the WORST thing
    Ex_IncNext = expected(lambda x: x["PermShk"] * x["TranShk"], IncShkDstn)
    hNrmNow = calc_human_wealth(solution_next.hNrm, PermGroFac, Rsave, Ex_IncNext)

    # Unpack next period's (marginal) value function
    vFuncNext = solution_next.vFunc  # This is None when vFuncBool is False
    vPfuncNext = solution_next.vPfunc
    vPPfuncNext = solution_next.vPPfunc  # This is None when CubicBool is False

    # Calculate the minimum allowable value of money resources in this period
    BoroCnstNat = calc_boro_const_nat(
        solution_next.mNrmMin, IncShkDstn, Rboro, PermGroFac
    )
    # Set the minimum allowable (normalized) market resources based on the natural
    # and artificial borrowing constraints
    mNrmMinNow = calc_m_nrm_min(BoroCnstArt, BoroCnstNat)

    # Update the bounding MPCs and PDV of human wealth:
    PatFacSave = calc_patience_factor(Rsave, DiscFacEff, CRRA)
    PatFacBoro = calc_patience_factor(Rboro, DiscFacEff, CRRA)
    MPCminNow = calc_mpc_min(solution_next.MPCmin, PatFacSave)
    # Set the upper limit of the MPC (at mNrmMinNow) based on whether the natural
    # or artificial borrowing constraint actually binds
    MPCmaxUnc = calc_mpc_max(
        solution_next.MPCmax, WorstIncPrb, CRRA, PatFacBoro, BoroCnstNat, BoroCnstArt
    )
    MPCmaxNow = 1.0 if BoroCnstNat < mNrmMinNow else MPCmaxUnc

    cFuncLimitIntercept = MPCminNow * hNrmNow
    cFuncLimitSlope = MPCminNow

    # Define the borrowing-constrained consumption function
    cFuncNowCnst = LinearInterp(
        np.array([mNrmMinNow, mNrmMinNow + 1.0]),
        np.array([0.0, 1.0]),
    )

    # Construct the assets grid by adjusting aXtra by the natural borrowing constraint
    aNrmNow = np.sort(
        np.hstack((np.asarray(aXtraGrid) + mNrmMinNow, np.array([0.0, 0.0]))),
    )

    # Make a 1D array of the interest factor at each asset gridpoint
    Rfree = Rsave * np.ones_like(aNrmNow)
    Rfree[aNrmNow < 0] = Rboro
    i_kink = np.argwhere(aNrmNow == 0.0)[0][0]
    Rfree[i_kink] = Rboro

    # Calculate end-of-period marginal value of assets at each gridpoint
    vPfacEff = DiscFacEff * Rfree * PermGroFac ** (-CRRA)
    EndOfPrdvP = vPfacEff * expected(
        calc_vp_next,
        IncShkDstn,
        args=(aNrmNow, Rfree, CRRA, PermGroFac, vPfuncNext),
    )

    # Invert the first order condition to find optimal cNrm from each aNrm gridpoint
    cNrmNow = uFunc.derinv(EndOfPrdvP, order=(1, 0))
    mNrmNow = cNrmNow + aNrmNow  # Endogenous mNrm gridpoints

    # Limiting consumption is zero as m approaches mNrmMin
    c_for_interpolation = np.insert(cNrmNow, 0, 0.0)
    m_for_interpolation = np.insert(mNrmNow, 0, BoroCnstNat)

    # Construct the consumption function as a cubic or linear spline interpolation
    if CubicBool:
        # Calculate end-of-period marginal marginal value of assets at each gridpoint
        vPPfacEff = DiscFacEff * Rfree * Rfree * PermGroFac ** (-CRRA - 1.0)
        EndOfPrdvPP = vPPfacEff * expected(
            calc_vpp_next,
            IncShkDstn,
            args=(aNrmNow, Rfree, CRRA, PermGroFac, vPPfuncNext),
        )
        dcda = EndOfPrdvPP / uFunc.der(np.array(cNrmNow), order=2)
        MPC = dcda / (dcda + 1.0)
        MPC_for_interpolation = np.insert(MPC, 0, MPCmaxUnc)

        # Construct the unconstrained consumption function as a cubic interpolation
        cFuncNowUnc = CubicInterp(
            m_for_interpolation,
            c_for_interpolation,
            MPC_for_interpolation,
            cFuncLimitIntercept,
            cFuncLimitSlope,
        )
        # Adjust the coefficients on the kinked portion of the cFunc
        cFuncNowUnc.coeffs[i_kink + 2] = [
            c_for_interpolation[i_kink + 1],
            m_for_interpolation[i_kink + 2] - m_for_interpolation[i_kink + 1],
            0.0,
            0.0,
        ]
    else:
        # Construct the unconstrained consumption function as a linear interpolation
        cFuncNowUnc = LinearInterp(
            m_for_interpolation,
            c_for_interpolation,
            cFuncLimitIntercept,
            cFuncLimitSlope,
        )

    # Combine the constrained and unconstrained functions into the true consumption function.
    # LowerEnvelope should only be used when BoroCnstArt is True
    cFuncNow = LowerEnvelope(cFuncNowUnc, cFuncNowCnst, nan_bool=False)

    # Make the marginal value function and the marginal marginal value function
    vPfuncNow = MargValueFuncCRRA(cFuncNow, CRRA)

    # Define this period's marginal marginal value function
    if CubicBool:
        vPPfuncNow = MargMargValueFuncCRRA(cFuncNow, CRRA)
    else:
        vPPfuncNow = NullFunc()  # Dummy object

    # Construct this period's value function if requested
    if vFuncBool:
        # Calculate end-of-period value, its derivative, and their pseudo-inverse
        EndOfPrdv = DiscFacEff * expected(
            calc_v_next,
            IncShkDstn,
            args=(aNrmNow, Rfree, CRRA, PermGroFac, vFuncNext),
        )
        EndOfPrdvNvrs = uFunc.inv(
            EndOfPrdv,
        )  # value transformed through inverse utility
        EndOfPrdvNvrsP = EndOfPrdvP * uFunc.derinv(EndOfPrdv, order=(0, 1))
        EndOfPrdvNvrs = np.insert(EndOfPrdvNvrs, 0, 0.0)
        EndOfPrdvNvrsP = np.insert(EndOfPrdvNvrsP, 0, EndOfPrdvNvrsP[0])
        # This is a very good approximation, vNvrsPP = 0 at the asset minimum

        # Construct the end-of-period value function
        aNrm_temp = np.insert(aNrmNow, 0, BoroCnstNat)
        EndOfPrdvNvrsFunc = CubicInterp(aNrm_temp, EndOfPrdvNvrs, EndOfPrdvNvrsP)
        EndOfPrdvFunc = ValueFuncCRRA(EndOfPrdvNvrsFunc, CRRA)

        # Compute expected value and marginal value on a grid of market resources
        mNrm_temp = mNrmMinNow + aXtraGrid
        cNrm_temp = cFuncNow(mNrm_temp)
        aNrm_temp = mNrm_temp - cNrm_temp
        v_temp = uFunc(cNrm_temp) + EndOfPrdvFunc(aNrm_temp)
        vP_temp = uFunc.der(cNrm_temp)

        # Construct the beginning-of-period value function
        vNvrs_temp = uFunc.inv(v_temp)  # value transformed through inv utility
        vNvrsP_temp = vP_temp * uFunc.derinv(v_temp, order=(0, 1))
        mNrm_temp = np.insert(mNrm_temp, 0, mNrmMinNow)
        vNvrs_temp = np.insert(vNvrs_temp, 0, 0.0)
        vNvrsP_temp = np.insert(vNvrsP_temp, 0, MPCmaxNow ** (-CRRA / (1.0 - CRRA)))
        MPCminNvrs = MPCminNow ** (-CRRA / (1.0 - CRRA))
        vNvrsFuncNow = CubicInterp(
            mNrm_temp,
            vNvrs_temp,
            vNvrsP_temp,
            MPCminNvrs * hNrmNow,
            MPCminNvrs,
        )
        vFuncNow = ValueFuncCRRA(vNvrsFuncNow, CRRA)
    else:
        vFuncNow = NullFunc()  # Dummy object

    # Create and return this period's solution
    solution_now = ConsumerSolution(
        cFunc=cFuncNow,
        vFunc=vFuncNow,
        vPfunc=vPfuncNow,
        vPPfunc=vPPfuncNow,
        mNrmMin=mNrmMinNow,
        hNrm=hNrmNow,
        MPCmin=MPCminNow,
        MPCmax=MPCmaxNow,
    )
    return solution_now


def make_basic_CRRA_solution_terminal(CRRA):
    """
    Construct the terminal period solution for a consumption-saving model with
    CRRA utility and only one state variable.

    Parameters
    ----------
    CRRA : float
        Coefficient of relative risk aversion. This is the only relevant parameter.

    Returns
    -------
    solution_terminal : ConsumerSolution
        Terminal period solution for someone with the given CRRA.
    """
    cFunc_terminal = LinearInterp([0.0, 1.0], [0.0, 1.0])  # c=m at t=T
    vFunc_terminal = ValueFuncCRRA(cFunc_terminal, CRRA)
    vPfunc_terminal = MargValueFuncCRRA(cFunc_terminal, CRRA)
    vPPfunc_terminal = MargMargValueFuncCRRA(cFunc_terminal, CRRA)
    solution_terminal = ConsumerSolution(
        cFunc=cFunc_terminal,
        vFunc=vFunc_terminal,
        vPfunc=vPfunc_terminal,
        vPPfunc=vPPfunc_terminal,
        mNrmMin=0.0,
        hNrm=0.0,
        MPCmin=1.0,
        MPCmax=1.0,
    )
    return solution_terminal


# ============================================================================
# == Classes for representing types of consumer agents (and things they do) ==
# ============================================================================

# Make a dictionary of constructors (very simply for perfect foresight model)
perf_foresight_constructors = {
    "solution_terminal": make_basic_CRRA_solution_terminal,
}

# Make a dictionary to specify a perfect foresight consumer type
init_perfect_foresight = {
    # BASIC HARK PARAMETERS REQUIRED TO SOLVE THE MODEL
    "cycles": 1,  # Finite, non-cyclic model
    "T_cycle": 1,  # Number of periods in the cycle for this agent type
    "constructors": perf_foresight_constructors,  # See dictionary above
    # PARAMETERS REQUIRED TO SOLVE THE MODEL
    "CRRA": 2.0,  # Coefficient of relative risk aversion
    "Rfree": 1.03,  # Interest factor on retained assets
    "DiscFac": 0.96,  # Intertemporal discount factor
    "LivPrb": [0.98],  # Survival probability after each period
    "PermGroFac": [1.01],  # Permanent income growth factor
    "BoroCnstArt": None,  # Artificial borrowing constraint
    "MaxKinks": 400,  # Maximum number of grid points to allow in cFunc
    # PARAMETERS REQUIRED TO SIMULATE THE MODEL
    "AgentCount": 10000,  # Number of agents of this type
    "T_age": None,  # Age after which simulated agents are automatically killed
    "aNrmInitMean": 0.0,  # Mean of log initial assets
    "aNrmInitStd": 1.0,  # Standard deviation of log initial assets
    "pLvlInitMean": 0.0,  # Mean of log initial permanent income
    "pLvlInitStd": 0.0,  # Standard deviation of log initial permanent income
    "PermGroFacAgg": 1.0,  # Aggregate permanent income growth factor
    # (The portion of PermGroFac attributable to aggregate productivity growth)
    # ADDITIONAL OPTIONAL PARAMETERS
    "PerfMITShk": False,  # Do Perfect Foresight MIT Shock
    # (Forces Newborns to follow solution path of the agent they replaced if True)
}


class PerfForesightConsumerType(AgentType):
    """
    A perfect foresight consumer type who has no uncertainty other than mortality.
    His problem is defined by a coefficient of relative risk aversion, intertemporal
    discount factor, interest factor, an artificial borrowing constraint (maybe)
    and time sequences of the permanent income growth rate and survival probability.
    """

    # Define some universal values for all consumer types
    cFunc_terminal_ = LinearInterp([0.0, 1.0], [0.0, 1.0])  # c=m in terminal period
    vFunc_terminal_ = LinearInterp([0.0, 1.0], [0.0, 0.0])  # This is overwritten
    solution_terminal_ = ConsumerSolution(
        cFunc=cFunc_terminal_,
        vFunc=vFunc_terminal_,
        mNrmMin=0.0,
        hNrm=0.0,
        MPCmin=1.0,
        MPCmax=1.0,
    )
    time_vary_ = ["LivPrb", "PermGroFac"]
    time_inv_ = ["CRRA", "DiscFac", "MaxKinks", "BoroCnstArt"]
    state_vars = ["pLvl", "PlvlAgg", "bNrm", "mNrm", "aNrm", "aLvl"]
    shock_vars_ = []

    def __init__(self, verbose=1, quiet=False, **kwds):
        params = init_perfect_foresight.copy()
        params.update(kwds)
        kwds = params

        # Initialize a basic AgentType
        super().__init__(
            pseudo_terminal=False,
            **kwds,
        )

        # Add consumer-type specific objects, copying to create independent versions
        self.time_vary = deepcopy(self.time_vary_)
        self.time_inv = deepcopy(self.time_inv_)
        self.shock_vars = deepcopy(self.shock_vars_)
        self.verbose = verbose
        self.quiet = quiet
        self.solve_one_period = solve_one_period_ConsPF
        set_verbosity_level((4 - verbose) * 10)
        self.bilt = {}
        self.update_Rfree()  # update interest rate if time varying

    def pre_solve(self):
        """
        Method that is run automatically just before solution by backward iteration.
        Solves the (trivial) terminal period and does a quick check on the borrowing
        constraint and MaxKinks attribute (only relevant in constrained, infinite
        horizon problems).
        """
        self.update_solution_terminal()  # Solve the terminal period problem
        if not self.quiet:
            self.check_conditions(verbose=self.verbose)

        # Fill in BoroCnstArt and MaxKinks if they're not specified or are irrelevant.
        # If no borrowing constraint specified...
        if not hasattr(self, "BoroCnstArt"):
            self.BoroCnstArt = None  # ...assume the user wanted none

        if not hasattr(self, "MaxKinks"):
            if self.cycles > 0:  # If it's not an infinite horizon model...
                self.MaxKinks = np.inf  # ...there's no need to set MaxKinks
            elif self.BoroCnstArt is None:  # If there's no borrowing constraint...
                self.MaxKinks = np.inf  # ...there's no need to set MaxKinks
            else:
                raise (
                    AttributeError(
                        "PerfForesightConsumerType requires the attribute MaxKinks to be specified when BoroCnstArt is not None and cycles == 0."
                    )
                )

    def post_solve(self):
        """
        Method that is run automatically at the end of a call to solve. Here, it
        simply calls calc_stable_points() if appropriate: an infinite horizon
        problem with a single repeated period in its cycle.

        Parameters
        ----------
        None

        Returns
        -------
        None
        """
        if (self.cycles == 0) and (self.T_cycle == 1):
            self.calc_stable_points()

    def check_restrictions(self):
        """
        A method to check that various restrictions are met for the model class.
        """
        if self.DiscFac < 0:
            raise Exception("DiscFac is below zero with value: " + str(self.DiscFac))

        return

    def update_solution_terminal(self):
        """
        Update the terminal period solution.  This method should be run when a
        new AgentType is created or when CRRA changes.

        Parameters
        ----------
        none

        Returns
        -------
        none
        """
        self.construct("solution_terminal")

    def update_Rfree(self):
        """
        Determines whether Rfree is time-varying or fixed.

        Parameters
        ----------
        None

        Returns
        -------
        None
        """

        if isinstance(self.Rfree, (int, float)):
            self.add_to_time_inv("Rfree")
        elif isinstance(self.Rfree, list):
            if len(self.Rfree) == self.T_cycle:
                if len(self.Rfree) == 1:
                    self.Rfree = self.Rfree[0]
                    self.add_to_time_inv("Rfree")
                else:
                    self.add_to_time_vary("Rfree")
            else:
                raise AttributeError(
                    "If Rfree is time-varying, it should have a length of T_cycle!"
                )
        elif isinstance(self.Rfree, np.ndarray):
            self.add_to_time_inv("Rfree")

    def unpack_cFunc(self):
        """DEPRECATED: Use solution.unpack('cFunc') instead.
        "Unpacks" the consumption functions into their own field for easier access.
        After the model has been solved, the consumption functions reside in the
        attribute cFunc of each element of ConsumerType.solution.  This method
        creates a (time varying) attribute cFunc that contains a list of consumption
        functions.
        Parameters
        ----------
        none
        Returns
        -------
        none
        """
        _log.critical(
            "unpack_cFunc is deprecated and it will soon be removed, "
            "please use unpack('cFunc') instead."
        )
        self.unpack("cFunc")

    def initialize_sim(self):
        self.PermShkAggNow = self.PermGroFacAgg  # This never changes during simulation
        self.state_now["PlvlAgg"] = 1.0
        super().initialize_sim()

    def sim_birth(self, which_agents):
        """
        Makes new consumers for the given indices.  Initialized variables include aNrm and pLvl, as
        well as time variables t_age and t_cycle.  Normalized assets and permanent income levels
        are drawn from lognormal distributions given by aNrmInitMean and aNrmInitStd (etc).

        Parameters
        ----------
        which_agents : np.array(Bool)
            Boolean array of size self.AgentCount indicating which agents should be "born".

        Returns
        -------
        None
        """
        # Get and store states for newly born agents
        N = np.sum(which_agents)  # Number of new consumers to make
        self.state_now["aNrm"][which_agents] = Lognormal(
            mu=self.aNrmInitMean,
            sigma=self.aNrmInitStd,
            seed=self.RNG.integers(0, 2**31 - 1),
        ).draw(N)
        # why is a now variable set here? Because it's an aggregate.
        pLvlInitMeanNow = self.pLvlInitMean + np.log(
            self.state_now["PlvlAgg"]
        )  # Account for newer cohorts having higher permanent income
        self.state_now["pLvl"][which_agents] = Lognormal(
            pLvlInitMeanNow, self.pLvlInitStd, seed=self.RNG.integers(0, 2**31 - 1)
        ).draw(N)
        # How many periods since each agent was born
        self.t_age[which_agents] = 0

        if not hasattr(
            self, "PerfMITShk"
        ):  # If PerfMITShk not specified, let it be False
            self.PerfMITShk = False
        if not self.PerfMITShk:
            # If True, Newborns inherit t_cycle of agent they replaced (i.e. t_cycles are not reset).
            self.t_cycle[which_agents] = 0
            # Which period of the cycle each agent is currently in

        return None

    def sim_death(self):
        """
        Determines which agents die this period and must be replaced.  Uses the sequence in LivPrb
        to determine survival probabilities for each agent.

        Parameters
        ----------
        None

        Returns
        -------
        which_agents : np.array(bool)
            Boolean array of size AgentCount indicating which agents die.
        """
        # Determine who dies
        DiePrb_by_t_cycle = 1.0 - np.asarray(self.LivPrb)
        DiePrb = DiePrb_by_t_cycle[
            self.t_cycle - 1 if self.cycles == 1 else self.t_cycle
        ]  # Time has already advanced, so look back one

        # In finite-horizon problems the previous line gives newborns the
        # survival probability of the last non-terminal period. This is okay,
        # however, since they will be instantly replaced by new newborns if
        # they die.
        # See: https://github.com/econ-ark/HARK/pull/981

        DeathShks = Uniform(seed=self.RNG.integers(0, 2**31 - 1)).draw(
            N=self.AgentCount
        )
        which_agents = DeathShks < DiePrb
        if self.T_age is not None:  # Kill agents that have lived for too many periods
            too_old = self.t_age >= self.T_age
            which_agents = np.logical_or(which_agents, too_old)
        return which_agents

    def get_shocks(self):
        """
        Finds permanent and transitory income "shocks" for each agent this period.  As this is a
        perfect foresight model, there are no stochastic shocks: PermShkNow = PermGroFac for each
        agent (according to their t_cycle) and TranShkNow = 1.0 for all agents.

        Parameters
        ----------
        None

        Returns
        -------
        None
        """
        PermGroFac = np.array(self.PermGroFac)
        # Cycle time has already been advanced
        self.shocks["PermShk"] = PermGroFac[self.t_cycle - 1]
        # self.shocks["PermShk"][self.t_cycle == 0] = 1. # Add this at some point
        self.shocks["TranShk"] = np.ones(self.AgentCount)

    def get_Rfree(self):
        """
        Returns an array of size self.AgentCount with self.Rfree in every entry.

        Parameters
        ----------
        None

        Returns
        -------
        RfreeNow : np.array
             Array of size self.AgentCount with risk free interest rate for each agent.
        """
        RfreeNow = np.ones(self.AgentCount)
        if "Rfree" in self.time_inv:
            RfreeNow = RfreeNow * self.Rfree
        elif "Rfree" in self.time_vary:
            for t in range(self.T_cycle):
                these = t == self.t_cycle
                RfreeNow[these] = self.Rfree[t]
        return RfreeNow

    def transition(self):
        pLvlPrev = self.state_prev["pLvl"]
        aNrmPrev = self.state_prev["aNrm"]
        RfreeNow = self.get_Rfree()

        # Calculate new states: normalized market resources and permanent income level
        # Updated permanent income level
        pLvlNow = pLvlPrev * self.shocks["PermShk"]
        # Updated aggregate permanent productivity level
        PlvlAggNow = self.state_prev["PlvlAgg"] * self.PermShkAggNow
        # "Effective" interest factor on normalized assets
        ReffNow = RfreeNow / self.shocks["PermShk"]
        bNrmNow = ReffNow * aNrmPrev  # Bank balances before labor income
        # Market resources after income
        mNrmNow = bNrmNow + self.shocks["TranShk"]

        return pLvlNow, PlvlAggNow, bNrmNow, mNrmNow, None

    def get_controls(self):
        """
        Calculates consumption for each consumer of this type using the consumption functions.

        Parameters
        ----------
        None

        Returns
        -------
        None
        """
        cNrmNow = np.zeros(self.AgentCount) + np.nan
        MPCnow = np.zeros(self.AgentCount) + np.nan
        for t in range(self.T_cycle):
            these = t == self.t_cycle
            cNrmNow[these], MPCnow[these] = self.solution[t].cFunc.eval_with_derivative(
                self.state_now["mNrm"][these]
            )
        self.controls["cNrm"] = cNrmNow

        # MPCnow is not really a control
        self.MPCnow = MPCnow
        return None

    def get_poststates(self):
        """
        Calculates end-of-period assets for each consumer of this type.

        Parameters
        ----------
        None

        Returns
        -------
        None
        """
        # should this be "Now", or "Prev"?!?
        self.state_now["aNrm"] = self.state_now["mNrm"] - self.controls["cNrm"]
        # Useful in some cases to precalculate asset level
        self.state_now["aLvl"] = self.state_now["aNrm"] * self.state_now["pLvl"]

        # moves now to prev
        super().get_poststates()

        return None

    def log_condition_result(self, name, result, message, verbose):
        """
        Records the result of one condition check in the attribute condition_report
        of the bilt dictionary, and in the message log.

        Parameters
        ----------
        name : string or None
             Name for the condition; if None, no test result is added to conditions.
        result : bool
             An indicator for whether the condition was passed.
        message : str
            The messages to record about the condition check.
        verbose : bool
            Indicator for whether verbose messages should be included in the report.
        """
        if name is not None:
            self.conditions[name] = result
        set_verbosity_level((4 - verbose) * 10)
        _log.info(message)
        self.bilt["conditions_report"] += message + "\n"

    def check_AIC(self, verbose=None):
        """
        Evaluate and report on the Absolute Impatience Condition.
        """
        name = "AIC"
        APFac = self.bilt["APFac"]
        result = APFac < 1.0

        messages = {
            True: f"APFac={APFac:.5f} : The Absolute Patience Factor satisfies the Absolute Impatience Condition (AIC) Þ < 1.",
            False: f"APFac={APFac:.5f} : The Absolute Patience Factor violates the Absolute Impatience Condition (AIC) Þ < 1.",
        }
        verbose = self.verbose if verbose is None else verbose
        self.log_condition_result(name, result, messages[result], verbose)

    def check_GICRaw(self, verbose=None):
        """
        Evaluate and report on the Growth Impatience Condition for the Perfect Foresight model.
        """
        name = "GICRaw"
        GPFacRaw = self.bilt["GPFacRaw"]
        result = GPFacRaw < 1.0

        messages = {
            True: f"GPFacRaw={GPFacRaw:.5f} : The Growth Patience Factor satisfies the Growth Impatience Condition (GICRaw) Þ/G < 1.",
            False: f"GPFacRaw={GPFacRaw:.5f} : The Growth Patience Factor violates the Growth Impatience Condition (GICRaw) Þ/G < 1.",
        }
        verbose = self.verbose if verbose is None else verbose
        self.log_condition_result(name, result, messages[result], verbose)

    def check_RIC(self, verbose=None):
        """
        Evaluate and report on the Return Impatience Condition.
        """
        name = "RIC"
        RPFac = self.bilt["RPFac"]
        result = RPFac < 1.0

        messages = {
            True: f"RPFac={RPFac:.5f} : The Return Patience Factor satisfies the Return Impatience Condition (RIC) Þ/R < 1.",
            False: f"RPFac={RPFac:.5f} : The Return Patience Factor violates the Return Impatience Condition (RIC) Þ/R < 1.",
        }
        verbose = self.verbose if verbose is None else verbose
        self.log_condition_result(name, result, messages[result], verbose)

    def check_FHWC(self, verbose=None):
        """
        Evaluate and report on the Finite Human Wealth Condition.
        """
        name = "FHWC"
        FHWFac = self.bilt["FHWFac"]
        result = FHWFac < 1.0

        messages = {
            True: f"FHWFac={FHWFac:.5f} : The Finite Human Wealth Factor satisfies the Finite Human Wealth Condition (FHWC) G/R < 1.",
            False: f"FHWFac={FHWFac:.5f} : The Finite Human Wealth Factor violates the Finite Human Wealth Condition (FHWC) G/R < 1.",
        }
        verbose = self.verbose if verbose is None else verbose
        self.log_condition_result(name, result, messages[result], verbose)

    def check_FVAC(self, verbose=None):
        """
        Evaluate and report on the Finite Value of Autarky Condition under perfect foresight.
        """
        name = "PFFVAC"
        PFVAFac = self.bilt["PFVAFac"]
        result = PFVAFac < 1.0

        messages = {
            True: f"PFVAFac={PFVAFac:.5f} : The Finite Value of Autarky Factor satisfies the Finite Value of Autarky Condition βG^(1-ρ) < 1.",
            False: f"PFVAFac={PFVAFac:.5f} : The Finite Value of Autarky Factor violates the Finite Value of Autarky Condition βG^(1-ρ) < 1.",
        }
        verbose = self.verbose if verbose is None else verbose
        self.log_condition_result(name, result, messages[result], verbose)

    def describe_parameters(self):
        """
        Make a string describing this instance's parameter values, including their
        representation in code and symbolically.

        Returns
        -------
        param_desc : str
            Description of parameters as a unicode string.
        """
        params_to_describe = [
            # [name, description, symbol, time varying]
            ["DiscFac", "intertemporal discount factor", "β", False],
            ["Rfree", "risk free interest factor", "R", False],
            ["PermGroFac", "permanent income growth factor", "G", True],
            ["CRRA", "coefficient of relative risk aversion", "ρ", False],
            ["LivPrb", "survival probability", "ℒ", True],
            ["APFac", "absolute patience factor", "Þ=(βℒR)^(1/ρ)", False],
        ]

        param_desc = ""
        for j in range(len(params_to_describe)):
            this_entry = params_to_describe[j]
            if this_entry[3]:
                val = getattr(self, this_entry[0])[0]
            else:
                try:
                    val = getattr(self, this_entry[0])
                except:
                    val = self.bilt[this_entry[0]]
            this_line = (
                this_entry[2]
                + f"={val:.5f} : "
                + this_entry[1]
                + " ("
                + this_entry[0]
                + ")\n"
            )
            param_desc += this_line

        return param_desc

    def calc_limiting_values(self):
        """
        Compute various scalar values that are relevant to characterizing the
        solution to an infinite horizon problem. This method should only be called
        when T_cycle=1 and cycles=0, otherwise the values generated are meaningless.
        This method adds the following values to the instance in the dictionary
        attribute called bilt.

        APFac : Absolute Patience Factor
        GPFacRaw : Growth Patience Factor
        FHWFac : Finite Human Wealth Factor
        RPFac : Return Patience Factor
        PFVAFac : Perfect Foresight Value of Autarky Factor
        cNrmPDV : Present Discounted Value of Autarky Consumption
        MPCmin : Limiting minimum MPC as market resources go to infinity
        MPCmax : Limiting maximum MPC as market resources approach minimum level.
        hNrm : Human wealth divided by permanent income.
        Delta_mNrm_ZeroFunc : Linear consumption function where expected change in market resource ratio is zero
        BalGroFunc : Linear consumption function where the level of market resources grows at the same rate as permanent income

        Returns
        -------
        None
        """
        aux_dict = self.bilt
        aux_dict["APFac"] = (self.Rfree * self.DiscFac * self.LivPrb[0]) ** (
            1 / self.CRRA
        )
        aux_dict["GPFacRaw"] = aux_dict["APFac"] / self.PermGroFac[0]
        aux_dict["FHWFac"] = self.PermGroFac[0] / self.Rfree
        aux_dict["RPFac"] = aux_dict["APFac"] / self.Rfree
        aux_dict["PFVAFac"] = (self.DiscFac * self.LivPrb[0]) * self.PermGroFac[0] ** (
            1.0 - self.CRRA
        )
        aux_dict["cNrmPDV"] = 1.0 / (1.0 - aux_dict["RPFac"])
        aux_dict["MPCmin"] = np.maximum(1.0 - aux_dict["RPFac"], 0.0)
        constrained = (
            hasattr(self, "BoroCnstArt")
            and (self.BoroCnstArt is not None)
            and (self.BoroCnstArt > -np.inf)
        )

        if constrained:
            aux_dict["MPCmax"] = 1.0
        else:
            aux_dict["MPCmax"] = aux_dict["MPCmin"]
        if aux_dict["FHWFac"] < 1.0:
            aux_dict["hNrm"] = 1.0 / (1.0 - aux_dict["FHWFac"])
        else:
            aux_dict["hNrm"] = np.inf

        # Generate the "Delta m = 0" function, which is used to find target market resources
        Ex_Rnrm = self.Rfree / self.PermGroFac[0]
        aux_dict["Delta_mNrm_ZeroFunc"] = (
            lambda m: (1.0 - 1.0 / Ex_Rnrm) * m + 1.0 / Ex_Rnrm
        )

        # Generate the "E[M_tp1 / M_t] = G" function, which is used to find balanced growth market resources
        PF_Rnrm = self.Rfree / self.PermGroFac[0]
        aux_dict["BalGroFunc"] = lambda m: (1.0 - 1.0 / PF_Rnrm) * m + 1.0 / PF_Rnrm

        self.bilt = aux_dict

    def check_conditions(self, verbose=None):
        """
        This method checks whether the instance's type satisfies the
        Absolute Impatience Condition (AIC), the Return Impatience Condition (RIC),
        the Finite Human Wealth Condition (FHWC), the perfect foresight model's
        Growth Impatience Condition (GICRaw) and Perfect Foresight Finite Value
        of Autarky Condition (FVACPF). Depending on the configuration of parameter
        values, somecombination of these conditions must be satisfied in order
        for the problem to have a nondegenerate solution. To check which conditions
        are required, in the verbose mode a reference to the relevant theoretical
        literature is made.

        Parameters
        ----------
        verbose : boolean
            Specifies different levels of verbosity of feedback. When False, it
            only reports whether the instance's type fails to satisfy a particular
            condition. When True, it reports all results, i.e. the factor values
            for all conditions.

        Returns
        -------
        None
        """
        self.conditions = {}
        self.bilt["conditions_report"] = ""
        self.degenerate = False
        verbose = self.verbose if verbose is None else verbose

        # This method only checks for the conditions for infinite horizon models
        # with a 1 period cycle. If these conditions are not met, we exit early.
        if self.cycles != 0 or self.T_cycle > 1:
            trivial_message = "No conditions report was produced because this functionality is only supported for infinite horizon models with a cycle length of 1."
            self.log_condition_result(None, None, trivial_message, verbose)
            if not self.quiet:
                _log.info(self.bilt["conditions_report"])
            return

        # Calculate some useful quantities that will be used in the condition checks
        self.calc_limiting_values()
        param_desc = self.describe_parameters()
        self.log_condition_result(None, None, param_desc, verbose)

        # Check individual conditions and add their results to the report
        self.check_AIC(verbose)
        self.check_RIC(verbose)
        self.check_GICRaw(verbose)
        self.check_FVAC(verbose)
        self.check_FHWC(verbose)
        constrained = (
            hasattr(self, "BoroCnstArt")
            and (self.BoroCnstArt is not None)
            and (self.BoroCnstArt > -np.inf)
        )

        # Exit now if verbose output was not requested.
        if not verbose:
            if not self.quiet:
                _log.info(self.bilt["conditions_report"])
            return

        # Report on the degeneracy of the consumption function solution
        if not constrained:
            if self.conditions["FHWC"]:
                RIC_message = "\nBecause the FHWC is satisfied, the solution is not c(m)=Infinity."
                if self.conditions["RIC"]:
                    RIC_message += " Because the RIC is also satisfied, the solution is also not c(m)=0 for all m, so a non-degenerate linear solution exists."
                    degenerate = False
                else:
                    RIC_message += " However, because the RIC is violated, the solution is degenerate at c(m) = 0 for all m."
                    degenerate = True
            else:
                RIC_message = "\nBecause the FHWC condition is violated and the consumer is not constrained, the solution is degenerate at c(m)=Infinity."
                degenerate = True
        else:
            if self.conditions["RIC"]:
                RIC_message = "\nBecause the RIC is satisfied and the consumer is constrained, the solution is not c(m)=0 for all m."
                if self.conditions["GICRaw"]:
                    RIC_message += " Because the GICRaw is also satisfied, the solution is non-degenerate. It is piecewise linear with an infinite number of kinks, approaching the unconstrained solution as m goes to infinity."
                    degenerate = False
                else:
                    RIC_message += " Because the GICRaw is violated, the solution is non-degenerate. It is piecewise linear with a single kink at some 0 < m < 1; it equals the unconstrained solution above that kink point and has c(m) = m below it."
                    degenerate = False
            else:
                if self.conditions["GICRaw"]:
                    RIC_message = "\nBecause the RIC is violated but the GIC is satisfied, the FHWC is necessarily also violated. In this case, the consumer's pathological patience is offset by his infinite human wealth, against which he cannot borrow arbitrarily; a non-degenerate solution exists."
                    degenerate = False
                else:
                    RIC_message = "\nBecause the RIC is violated but the FHWC is satisfied, the solution is degenerate at c(m)=0 for all m."
                    degenerate = True
        self.log_condition_result(None, None, RIC_message, verbose)

        if (
            degenerate
        ):  # All of the other checks are meaningless if the solution is degenerate
            if not self.quiet:
                _log.info(self.bilt["conditions_report"])
            return

        # Report on the consequences of the Absolute Impatience Condition
        if self.conditions["AIC"]:
            AIC_message = "\nBecause the AIC is satisfied, the absolute amount of consumption is expected to fall over time."
        else:
            AIC_message = "\nBecause the AIC is violated, the absolute amount of consumption is expected to grow over time."
        self.log_condition_result(None, None, AIC_message, verbose)

        # Report on the consequences of the Growth Impatience Condition
        if self.conditions["GICRaw"]:
            GIC_message = "\nBecause the GICRaw is satisfed, the ratio of individual wealth to permanent income is expected to fall indefinitely."
        elif self.conditions["FHWC"]:
            GIC_message = "\nBecause the GICRaw is violated but the FHWC is satisfied, the ratio of individual wealth to permanent income is expected to rise toward infinity."
        else:
            pass
            # This can never be reached! If GICRaw and FHWC both fail, then the RIC also fails, and we would have exited by this point.
        self.log_condition_result(None, None, GIC_message, verbose)

        if not self.quiet:
            _log.info(self.bilt["conditions_report"])

    def calc_stable_points(self):
        """
        If the problem is one that satisfies the conditions required for target ratios of different
        variables to permanent income to exist, and has been solved to within the self-defined
        tolerance, this method calculates the target values of market resources.

        Parameters
        ----------
        None

        Returns
        -------
        None
        """
        infinite_horizon = self.cycles == 0
        single_period = self.T_cycle = 1
        if not infinite_horizon:
            _log.warning(
                "The calc_stable_points method works only for infinite horizon models."
            )
            return
        if not single_period:
            _log.warning(
                "The calc_stable_points method works only with a single infinitely repeated period."
            )
            return
        if not hasattr(self, "conditions"):
            _log.warning(
                "The calc_limiting_values method must be run before the calc_stable_points method."
            )
            return
        if not hasattr(self, "solution"):
            _log.warning(
                "The solve method must be run before the calc_stable_points method."
            )
            return

        # Extract balanced growth and delta m_t+1 = 0 functions
        BalGroFunc = self.bilt["BalGroFunc"]
        Delta_mNrm_ZeroFunc = self.bilt["Delta_mNrm_ZeroFunc"]

        # If the GICRaw holds, then there is a balanced growth market resources ratio
        if self.conditions["GICRaw"]:
            cFunc = self.solution[0].cFunc
            func_to_zero = lambda m: BalGroFunc(m) - cFunc(m)
            m0 = 1.0
            try:
                mNrmStE = newton(func_to_zero, m0)
            except:
                mNrmStE = np.nan

            # A target level of assets *might* exist even if the GICMod fails, so check no matter what
            func_to_zero = lambda m: Delta_mNrm_ZeroFunc(m) - cFunc(m)
            m0 = 1.0 if np.isnan(mNrmStE) else mNrmStE
            try:
                mNrmTrg = newton(func_to_zero, m0, maxiter=200)
            except:
                mNrmTrg = np.nan
        else:
            mNrmStE = np.nan
            mNrmTrg = np.nan

        self.solution[0].mNrmStE = mNrmStE
        self.solution[0].mNrmTrg = mNrmTrg
        self.bilt["mNrmStE"] = mNrmStE
        self.bilt["mNrmTrg"] = mNrmTrg


###############################################################################

# Make a dictionary of constructors for the idiosyncratic income shocks model
indshk_constructor_dict = {
    "IncShkDstn": construct_lognormal_income_process_unemployment,
    "PermShkDstn": get_PermShkDstn_from_IncShkDstn,
    "TranShkDstn": get_TranShkDstn_from_IncShkDstn,
    "aXtraGrid": make_assets_grid,
    "solution_terminal": make_basic_CRRA_solution_terminal,
}

# Default parameters to make IncShkDstn using construct_lognormal_income_process_unemployment
default_IncShkDstn_params = {
    "PermShkStd": [0.1],  # Standard deviation of log permanent income shocks
    "PermShkCount": 7,  # Number of points in discrete approximation to permanent income shocks
    "TranShkStd": [0.1],  # Standard deviation of log transitory income shocks
    "TranShkCount": 7,  # Number of points in discrete approximation to transitory income shocks
    "UnempPrb": 0.05,  # Probability of unemployment while working
    "IncUnemp": 0.3,  # Unemployment benefits replacement rate while working
    "T_retire": 0,  # Period of retirement (0 --> no retirement)
    "UnempPrbRet": 0.005,  # Probability of "unemployment" while retired
    "IncUnempRet": 0.0,  # "Unemployment" benefits when retired
}

# Default parameters to make aXtraGrid using make_assets_grid
default_aXtraGrid_params = {
    "aXtraMin": 0.001,  # Minimum end-of-period "assets above minimum" value
    "aXtraMax": 20,  # Maximum end-of-period "assets above minimum" value
    "aXtraNestFac": 3,  # Exponential nesting factor for aXtraGrid
    "aXtraCount": 48,  # Number of points in the grid of "assets above minimum"
    "aXtraExtra": None,  # Additional other values to add in grid (optional)
}

# Make a dictionary to specify an idiosyncratic income shocks consumer type
init_idiosyncratic_shocks = {
    # BASIC HARK PARAMETERS REQUIRED TO SOLVE THE MODEL
    "cycles": 1,  # Finite, non-cyclic model
    "T_cycle": 1,  # Number of periods in the cycle for this agent type
    "constructors": indshk_constructor_dict,  # See dictionary above
    # PRIMITIVE RAW PARAMETERS REQUIRED TO SOLVE THE MODEL
    "CRRA": 2.0,  # Coefficient of relative risk aversion
    "Rfree": 1.03,  # Interest factor on retained assets
    "DiscFac": 0.96,  # Intertemporal discount factor
    "LivPrb": [0.98],  # Survival probability after each period
    "PermGroFac": [1.01],  # Permanent income growth factor
    "BoroCnstArt": 0.0,  # Artificial borrowing constraint
    "vFuncBool": False,  # Whether to calculate the value function during solution
    "CubicBool": False,  # Whether to use cubic spline interpolation when True
    # (Uses linear spline interpolation for cFunc when False)
    # PARAMETERS REQUIRED TO SIMULATE THE MODEL
    "AgentCount": 10000,  # Number of agents of this type
    "T_age": None,  # Age after which simulated agents are automatically killed
    "aNrmInitMean": 0.0,  # Mean of log initial assets
    "aNrmInitStd": 1.0,  # Standard deviation of log initial assets
    "pLvlInitMean": 0.0,  # Mean of log initial permanent income
    "pLvlInitStd": 0.0,  # Standard deviation of log initial permanent income
    "PermGroFacAgg": 1.0,  # Aggregate permanent income growth factor
    # (The portion of PermGroFac attributable to aggregate productivity growth)
    "NewbornTransShk": False,  # Whether Newborns have transitory shock
    # ADDITIONAL OPTIONAL PARAMETERS
    "PerfMITShk": False,  # Do Perfect Foresight MIT Shock
    # (Forces Newborns to follow solution path of the agent they replaced if True)
    "neutral_measure": False,  # Whether to use permanent income neutral measure (see Harmenberg 2021)
}
init_idiosyncratic_shocks.update(default_IncShkDstn_params)
init_idiosyncratic_shocks.update(default_aXtraGrid_params)


class IndShockConsumerType(PerfForesightConsumerType):
    """
    A consumer type with idiosyncratic shocks to permanent and transitory income.
    His problem is defined by a sequence of income distributions, survival prob-
    abilities, and permanent income growth rates, as well as time invariant values
    for risk aversion, discount factor, the interest rate, the grid of end-of-
    period assets, and an artificial borrowing constraint.

    Parameters
    ----------
    cycles : int
        Number of times the sequence of periods should be solved.
    """

    time_inv_ = PerfForesightConsumerType.time_inv_ + [
        "BoroCnstArt",
        "vFuncBool",
        "CubicBool",
    ]
    # This is in the PerfForesight model but not ConsIndShock
    time_inv_.remove("MaxKinks")
    shock_vars_ = ["PermShk", "TranShk"]

    def __init__(self, verbose=1, quiet=False, **kwds):
        params = init_idiosyncratic_shocks.copy()
        params.update(kwds)

        # Initialize a basic PerfForesightConsumerType
        super().__init__(verbose=verbose, quiet=quiet, **params)

        # Add consumer-type specific objects, copying to create independent versions
        self.solve_one_period = solve_one_period_ConsIndShock
        self.update()  # Make assets grid, income process, terminal solution

    def update_income_process(self):
        """
        Updates this agent's income process based on his own attributes.

        Parameters
        ----------
        none

        Returns:
        -----------
        none
        """
        self.construct("IncShkDstn", "PermShkDstn", "TranShkDstn")
        self.add_to_time_vary("IncShkDstn", "PermShkDstn", "TranShkDstn")

    def update_assets_grid(self):
        """
        Updates this agent's end-of-period assets grid by constructing a multi-
        exponentially spaced grid of aXtra values.

        Parameters
        ----------
        none

        Returns
        -------
        none
        """
        self.construct("aXtraGrid")
        self.add_to_time_inv("aXtraGrid")

    def update(self):
        """
        Update the income process, the assets grid, and the terminal solution.

        Parameters
        ----------
        None

        Returns
        -------
        None
        """
        self.update_income_process()
        self.update_assets_grid()
        self.update_solution_terminal()

    def reset_rng(self):
        """
        Reset the RNG behavior of this type.  This method is called automatically
        by initialize_sim(), ensuring that each simulation run uses the same sequence
        of random shocks; this is necessary for structural estimation to work.
        This method extends AgentType.reset_rng() to also reset elements of IncShkDstn.

        Parameters
        ----------
        None

        Returns
        -------
        None
        """
        super().reset_rng()

        # Reset IncShkDstn if it exists (it might not because reset_rng is called at init)
        if hasattr(self, "IncShkDstn"):
            for dstn in self.IncShkDstn:
                dstn.reset()

    def get_shocks(self):
        """
        Gets permanent and transitory income shocks for this period.  Samples from IncShkDstn for
        each period in the cycle.

        Parameters
        ----------
        NewbornTransShk : boolean, optional
            Whether Newborns have transitory shock. The default is False.

        Returns
        -------
        None
        """
        NewbornTransShk = (
            self.NewbornTransShk
        )  # Whether Newborns have transitory shock. The default is False.

        PermShkNow = np.zeros(self.AgentCount)  # Initialize shock arrays
        TranShkNow = np.zeros(self.AgentCount)
        newborn = self.t_age == 0
        for t in range(self.T_cycle):
            these = t == self.t_cycle

            # temporary, see #1022
            if self.cycles == 1:
                t = t - 1

            N = np.sum(these)
            if N > 0:
                # set current income distribution
                IncShkDstnNow = self.IncShkDstn[t]
                # and permanent growth factor
                PermGroFacNow = self.PermGroFac[t]
                # Get random draws of income shocks from the discrete distribution
                IncShks = IncShkDstnNow.draw(N)

                PermShkNow[these] = (
                    IncShks[0, :] * PermGroFacNow
                )  # permanent "shock" includes expected growth
                TranShkNow[these] = IncShks[1, :]

        # That procedure used the *last* period in the sequence for newborns, but that's not right
        # Redraw shocks for newborns, using the *first* period in the sequence.  Approximation.
        N = np.sum(newborn)
        if N > 0:
            these = newborn
            # set current income distribution
            IncShkDstnNow = self.IncShkDstn[0]
            PermGroFacNow = self.PermGroFac[0]  # and permanent growth factor

            # Get random draws of income shocks from the discrete distribution
            EventDraws = IncShkDstnNow.draw_events(N)
            PermShkNow[these] = (
                IncShkDstnNow.atoms[0][EventDraws] * PermGroFacNow
            )  # permanent "shock" includes expected growth
            TranShkNow[these] = IncShkDstnNow.atoms[1][EventDraws]
        #        PermShkNow[newborn] = 1.0
        #  Whether Newborns have transitory shock. The default is False.
        if not NewbornTransShk:
            TranShkNow[newborn] = 1.0

        # Store the shocks in self
        self.EmpNow = np.ones(self.AgentCount, dtype=bool)
        self.EmpNow[TranShkNow == self.IncUnemp] = False
        self.shocks["PermShk"] = PermShkNow
        self.shocks["TranShk"] = TranShkNow

<<<<<<< HEAD
=======
    def define_distribution_grid(
        self,
        dist_mGrid=None,
        dist_pGrid=None,
        m_density=0,
        num_pointsM=None,
        timestonest=None,
        num_pointsP=55,
        max_p_fac=30.0,
    ):
        """
        Defines the grid on which the distribution is defined. Stores the grid of market resources and permanent income as attributes of self.
        Grid for normalized market resources and permanent income may be prespecified
        as dist_mGrid and dist_pGrid, respectively. If not then default grid is computed based off given parameters.

        Parameters
        ----------
        dist_mGrid : np.array
                Prespecified grid for distribution over normalized market resources

        dist_pGrid : np.array
                Prespecified grid for distribution over permanent income.

        m_density: float
                Density of normalized market resources grid. Default value is mdensity = 0.
                Only affects grid of market resources if dist_mGrid=None.

        num_pointsM: float
                Number of gridpoints for market resources grid.

        num_pointsP: float
                 Number of gridpoints for permanent income.
                 This grid will be exponentiated by the function make_grid_exp_mult.

        max_p_fac : float
                Factor that scales the maximum value of permanent income grid.
                Larger values increases the maximum value of permanent income grid.

        Returns
        -------
        None
        """

        # If true Use Harmenberg 2021's Neutral Measure. For more information, see https://econ-ark.org/materials/harmenberg-aggregation?launch
        if not hasattr(self, "neutral_measure"):
            self.neutral_measure = False

        if num_pointsM is None:
            m_points = self.mCount
        else:
            m_points = num_pointsM

        if not isinstance(timestonest, int):
            timestonest = self.mFac
        else:
            timestonest = timestonest

        if self.cycles == 0:
            if not hasattr(dist_mGrid, "__len__"):
                mGrid = make_grid_exp_mult(
                    ming=self.mMin,
                    maxg=self.mMax,
                    ng=m_points,
                    timestonest=timestonest,
                )  # Generate Market resources grid given density and number of points

                for i in range(m_density):
                    m_shifted = np.delete(mGrid, -1)
                    m_shifted = np.insert(m_shifted, 0, 1.00000000e-04)
                    dist_betw_pts = mGrid - m_shifted
                    dist_betw_pts_half = dist_betw_pts / 2
                    new_A_grid = m_shifted + dist_betw_pts_half
                    mGrid = np.concatenate((mGrid, new_A_grid))
                    mGrid = np.sort(mGrid)

                self.dist_mGrid = mGrid

            else:
                # If grid of market resources prespecified then use as mgrid
                self.dist_mGrid = dist_mGrid

            if not hasattr(dist_pGrid, "__len__"):
                num_points = num_pointsP  # Number of permanent income gridpoints
                # Dist_pGrid is taken to cover most of the ergodic distribution
                # set variance of permanent income shocks
                p_variance = self.PermShkStd[0] ** 2
                # Maximum Permanent income value
                max_p = max_p_fac * (p_variance / (1 - self.LivPrb[0])) ** 0.5
                one_sided_grid = make_grid_exp_mult(
                    1.05 + 1e-3, np.exp(max_p), num_points, 3
                )
                self.dist_pGrid = np.append(
                    np.append(1.0 / np.fliplr([one_sided_grid])[0], np.ones(1)),
                    one_sided_grid,
                )  # Compute permanent income grid
            else:
                # If grid of permanent income prespecified then use it as pgrid
                self.dist_pGrid = dist_pGrid

            if (
                self.neutral_measure is True
            ):  # If true Use Harmenberg 2021's Neutral Measure. For more information, see https://econ-ark.org/materials/harmenberg-aggregation?launch
                self.dist_pGrid = np.array([1])

        elif self.cycles > 1:
            raise Exception(
                "define_distribution_grid requires cycles = 0 or cycles = 1"
            )

        elif self.T_cycle != 0:
            if num_pointsM is None:
                m_points = self.mCount
            else:
                m_points = num_pointsM

            if not hasattr(dist_mGrid, "__len__"):
                mGrid = make_grid_exp_mult(
                    ming=self.mMin,
                    maxg=self.mMax,
                    ng=m_points,
                    timestonest=timestonest,
                )  # Generate Market resources grid given density and number of points

                for i in range(m_density):
                    m_shifted = np.delete(mGrid, -1)
                    m_shifted = np.insert(m_shifted, 0, 1.00000000e-04)
                    dist_betw_pts = mGrid - m_shifted
                    dist_betw_pts_half = dist_betw_pts / 2
                    new_A_grid = m_shifted + dist_betw_pts_half
                    mGrid = np.concatenate((mGrid, new_A_grid))
                    mGrid = np.sort(mGrid)

                self.dist_mGrid = mGrid

            else:
                # If grid of market resources prespecified then use as mgrid
                self.dist_mGrid = dist_mGrid

            if not hasattr(dist_pGrid, "__len__"):
                self.dist_pGrid = []  # list of grids of permanent income

                for i in range(self.T_cycle):
                    num_points = num_pointsP
                    # Dist_pGrid is taken to cover most of the ergodic distribution
                    # set variance of permanent income shocks this period
                    p_variance = self.PermShkStd[i] ** 2
                    # Consider probability of staying alive this period
                    max_p = max_p_fac * (p_variance / (1 - self.LivPrb[i])) ** 0.5
                    one_sided_grid = make_grid_exp_mult(
                        1.05 + 1e-3, np.exp(max_p), num_points, 2
                    )

                    # Compute permanent income grid this period. Grid of permanent income may differ dependent on PermShkStd
                    dist_pGrid = np.append(
                        np.append(1.0 / np.fliplr([one_sided_grid])[0], np.ones(1)),
                        one_sided_grid,
                    )
                    self.dist_pGrid.append(dist_pGrid)

            else:
                # If grid of permanent income prespecified then use as pgrid
                self.dist_pGrid = dist_pGrid

            if (
                self.neutral_measure is True
            ):  # If true Use Harmenberg 2021's Neutral Measure. For more information, see https://econ-ark.org/materials/harmenberg-aggregation?launch
                self.dist_pGrid = self.T_cycle * [np.array([1])]

    def calc_transition_matrix(self, shk_dstn=None):
        """
        Calculates how the distribution of agents across market resources
        transitions from one period to the next. If finite horizon problem, then calculates
        a list of transition matrices, consumption and asset policy grids for each period of the problem.
        The transition matrix/matrices and consumption and asset policy grid(s) are stored as attributes of self.


        Parameters
        ----------
            shk_dstn: list
                list of income shock distributions. Each Income Shock Distribution should be a DiscreteDistribution Object (see Distribution.py)
        Returns
        -------
        None

        """

        if self.cycles == 0:  # Infinite Horizon Problem
            if not hasattr(shk_dstn, "pmv"):
                shk_dstn = self.IncShkDstn

            dist_mGrid = self.dist_mGrid  # Grid of market resources
            dist_pGrid = self.dist_pGrid  # Grid of permanent incomes
            # assets next period
            aNext = dist_mGrid - self.solution[0].cFunc(dist_mGrid)

            self.aPol_Grid = aNext  # Steady State Asset Policy Grid
            # Steady State Consumption Policy Grid
            self.cPol_Grid = self.solution[0].cFunc(dist_mGrid)

            # Obtain shock values and shock probabilities from income distribution
            # Bank Balances next period (Interest rate * assets)
            bNext = self.Rfree * aNext
            shk_prbs = shk_dstn[0].pmv  # Probability of shocks
            tran_shks = shk_dstn[0].atoms[1]  # Transitory shocks
            perm_shks = shk_dstn[0].atoms[0]  # Permanent shocks
            LivPrb = self.LivPrb[0]  # Update probability of staying alive

            # New borns have this distribution (assumes start with no assets and permanent income=1)
            NewBornDist = jump_to_grid_2D(
                tran_shks, np.ones_like(tran_shks), shk_prbs, dist_mGrid, dist_pGrid
            )

            if len(dist_pGrid) == 1:
                NewBornDist = jump_to_grid_1D(
                    np.ones_like(tran_shks), shk_prbs, dist_mGrid
                )
                # Compute Transition Matrix given shocks and grids.
                self.tran_matrix = gen_tran_matrix_1D(
                    dist_mGrid,
                    bNext,
                    shk_prbs,
                    perm_shks,
                    tran_shks,
                    LivPrb,
                    NewBornDist,
                )

            else:
                NewBornDist = jump_to_grid_2D(
                    np.ones_like(tran_shks),
                    np.ones_like(tran_shks),
                    shk_prbs,
                    dist_mGrid,
                    dist_pGrid,
                )

                # Generate Transition Matrix
                # Compute Transition Matrix given shocks and grids.
                self.tran_matrix = gen_tran_matrix_2D(
                    dist_mGrid,
                    dist_pGrid,
                    bNext,
                    shk_prbs,
                    perm_shks,
                    tran_shks,
                    LivPrb,
                    NewBornDist,
                )

        elif self.cycles > 1:
            raise Exception("calc_transition_matrix requires cycles = 0 or cycles = 1")

        elif self.T_cycle != 0:  # finite horizon problem
            if not hasattr(shk_dstn, "pmv"):
                shk_dstn = self.IncShkDstn

            self.cPol_Grid = []
            # List of consumption policy grids for each period in T_cycle
            self.aPol_Grid = []
            # List of asset policy grids for each period in T_cycle
            self.tran_matrix = []  # List of transition matrices

            dist_mGrid = self.dist_mGrid

            for k in range(self.T_cycle):
                if type(self.dist_pGrid) == list:
                    # Permanent income grid this period
                    dist_pGrid = self.dist_pGrid[k]
                else:
                    dist_pGrid = (
                        self.dist_pGrid
                    )  # If here then use prespecified permanent income grid

                # Consumption policy grid in period k
                Cnow = self.solution[k].cFunc(dist_mGrid)
                self.cPol_Grid.append(Cnow)  # Add to list

                aNext = dist_mGrid - Cnow  # Asset policy grid in period k
                self.aPol_Grid.append(aNext)  # Add to list

                if type(self.Rfree) == list:
                    bNext = self.Rfree[k] * aNext
                else:
                    bNext = self.Rfree * aNext

                # Obtain shocks and shock probabilities from income distribution this period
                shk_prbs = shk_dstn[k].pmv  # Probability of shocks this period
                # Transitory shocks this period
                tran_shks = shk_dstn[k].atoms[1]
                # Permanent shocks this period
                perm_shks = shk_dstn[k].atoms[0]
                # Update probability of staying alive this period
                LivPrb = self.LivPrb[k]

                if len(dist_pGrid) == 1:
                    # New borns have this distribution (assumes start with no assets and permanent income=1)
                    NewBornDist = jump_to_grid_1D(
                        np.ones_like(tran_shks), shk_prbs, dist_mGrid
                    )
                    # Compute Transition Matrix given shocks and grids.
                    TranMatrix_M = gen_tran_matrix_1D(
                        dist_mGrid,
                        bNext,
                        shk_prbs,
                        perm_shks,
                        tran_shks,
                        LivPrb,
                        NewBornDist,
                    )
                    self.tran_matrix.append(TranMatrix_M)

                else:
                    NewBornDist = jump_to_grid_2D(
                        np.ones_like(tran_shks),
                        np.ones_like(tran_shks),
                        shk_prbs,
                        dist_mGrid,
                        dist_pGrid,
                    )
                    # Compute Transition Matrix given shocks and grids.
                    TranMatrix = gen_tran_matrix_2D(
                        dist_mGrid,
                        dist_pGrid,
                        bNext,
                        shk_prbs,
                        perm_shks,
                        tran_shks,
                        LivPrb,
                        NewBornDist,
                    )
                    self.tran_matrix.append(TranMatrix)

    def calc_ergodic_dist(self, transition_matrix=None):
        """
        Calculates the ergodic distribution across normalized market resources and
        permanent income as the eigenvector associated with the eigenvalue 1.
        The distribution is stored as attributes of self both as a vector and as a reshaped array with the ij'th element representing
        the probability of being at the i'th point on the mGrid and the j'th
        point on the pGrid.

        Parameters
        ----------
        transition_matrix: List
                    list with one transition matrix whose ergordic distribution is to be solved
        Returns
        -------
        None
        """

        if not isinstance(transition_matrix, list):
            transition_matrix = [self.tran_matrix]

        eigen, ergodic_distr = sp.linalg.eigs(
            transition_matrix[0], v0=np.ones(len(transition_matrix[0])), k=1, which="LM"
        )  # Solve for ergodic distribution
        ergodic_distr = ergodic_distr.real / np.sum(ergodic_distr.real)

        self.vec_erg_dstn = ergodic_distr  # distribution as a vector
        # distribution reshaped into len(mgrid) by len(pgrid) array
        self.erg_dstn = ergodic_distr.reshape(
            (len(self.dist_mGrid), len(self.dist_pGrid))
        )

    def compute_steady_state(self):
        # Compute steady state to perturb around
        self.cycles = 0
        self.solve()

        # Use Harmenberg Measure
        self.neutral_measure = True
        self.update_income_process()

        # Non stochastic simuation
        self.define_distribution_grid()
        self.calc_transition_matrix()

        self.c_ss = self.cPol_Grid  # Normalized Consumption Policy grid
        self.a_ss = self.aPol_Grid  # Normalized Asset Policy grid

        self.calc_ergodic_dist()  # Calculate ergodic distribution
        # Steady State Distribution as a vector (m*p x 1) where m is the number of gridpoints on the market resources grid
        ss_dstn = self.vec_erg_dstn

        self.A_ss = np.dot(self.a_ss, ss_dstn)[0]
        self.C_ss = np.dot(self.c_ss, ss_dstn)[0]

        return self.A_ss, self.C_ss

    def calc_jacobian(self, shk_param, T):
        """
        Calculates the Jacobians of aggregate consumption and aggregate assets.
        Parameters that can be shocked are LivPrb, PermShkStd,TranShkStd, DiscFac,
        UnempPrb, Rfree, IncUnemp, and DiscFac.

        Parameters:
        -----------

        shk_param: string
            name of variable to be shocked

        T: int
            dimension of Jacobian Matrix. Jacobian Matrix is a TxT square Matrix


        Returns
        ----------
        CJAC: numpy.array
            TxT Jacobian Matrix of Aggregate Consumption with respect to shk_param

        AJAC: numpy.array
            TxT Jacobian Matrix of Aggregate Assets with respect to shk_param

        """

        # Set up finite Horizon dictionary
        params = deepcopy(self.__dict__["parameters"])
        params["T_cycle"] = T  # Dimension of Jacobian Matrix

        # Specify a dictionary of lists because problem we are solving is
        # technically finite horizon so variables can be time varying (see
        # section on fake news algorithm in
        # https://onlinelibrary.wiley.com/doi/abs/10.3982/ECTA17434 )
        params["LivPrb"] = params["T_cycle"] * [self.LivPrb[0]]
        params["PermGroFac"] = params["T_cycle"] * [self.PermGroFac[0]]
        params["PermShkStd"] = params["T_cycle"] * [self.PermShkStd[0]]
        params["TranShkStd"] = params["T_cycle"] * [self.TranShkStd[0]]
        params["Rfree"] = params["T_cycle"] * [self.Rfree]
        params["UnempPrb"] = params["T_cycle"] * [self.UnempPrb]
        params["IncUnemp"] = params["T_cycle"] * [self.IncUnemp]

        # Create instance of a finite horizon agent
        FinHorizonAgent = IndShockConsumerType(**params)
        FinHorizonAgent.cycles = 1  # required

        # delete Rfree from time invariant list since it varies overtime
        FinHorizonAgent.del_from_time_inv("Rfree")
        # Add Rfree to time varying list to be able to introduce time varying interest rates
        FinHorizonAgent.add_to_time_vary("Rfree")

        # Set Terminal Solution as Steady State Consumption Function
        FinHorizonAgent.solution_terminal = deepcopy(self.solution[0])

        dx = 0.0001  # Size of perturbation
        # Period in which the change in the interest rate occurs (second to last period)
        i = params["T_cycle"] - 1

        FinHorizonAgent.IncShkDstn = params["T_cycle"] * [self.IncShkDstn[0]]

        # If parameter is in time invariant list then add it to time vary list
        FinHorizonAgent.del_from_time_inv(shk_param)
        FinHorizonAgent.add_to_time_vary(shk_param)

        # this condition is because some attributes are specified as lists while other as floats
        if type(getattr(self, shk_param)) == list:
            perturbed_list = (
                (i) * [getattr(self, shk_param)[0]]
                + [getattr(self, shk_param)[0] + dx]
                + (params["T_cycle"] - i - 1) * [getattr(self, shk_param)[0]]
            )  # Sequence of interest rates the agent faces
        else:
            perturbed_list = (
                (i) * [getattr(self, shk_param)]
                + [getattr(self, shk_param) + dx]
                + (params["T_cycle"] - i - 1) * [getattr(self, shk_param)]
            )  # Sequence of interest rates the agent faces
        setattr(FinHorizonAgent, shk_param, perturbed_list)
        self.parameters[shk_param] = perturbed_list

        # Update income process if perturbed parameter enters the income shock distribution
        FinHorizonAgent.update_income_process()

        # Solve
        FinHorizonAgent.solve(run_presolve=False)

        # Use Harmenberg Neutral Measure
        FinHorizonAgent.neutral_measure = True
        FinHorizonAgent.update_income_process()

        # Calculate Transition Matrices
        FinHorizonAgent.define_distribution_grid()
        FinHorizonAgent.calc_transition_matrix()

        # Normalized consumption Policy Grids across time
        c_t = FinHorizonAgent.cPol_Grid
        a_t = FinHorizonAgent.aPol_Grid

        # Append steady state policy grid into list of policy grids as HARK does not provide the initial policy
        c_t.append(self.c_ss)
        a_t.append(self.a_ss)

        # Fake News Algorithm begins below ( To find fake news algorithm See page 2388 of https://onlinelibrary.wiley.com/doi/abs/10.3982/ECTA17434  )

        ##########
        # STEP 1 # of fake news algorithm, As in the paper for Curly Y and Curly D. Here the policies are over assets and consumption so we denote them as curly C and curly D.
        ##########
        a_ss = self.aPol_Grid  # steady state Asset Policy
        c_ss = self.cPol_Grid  # steady state Consumption Policy
        tranmat_ss = self.tran_matrix  # Steady State Transition Matrix

        # List of asset policies grids where households expect the shock to occur in the second to last Period
        a_t = FinHorizonAgent.aPol_Grid
        # add steady state assets to list as it does not get appended in calc_transition_matrix method
        a_t.append(self.a_ss)

        # List of consumption policies grids where households expect the shock to occur in the second to last Period
        c_t = FinHorizonAgent.cPol_Grid
        # add steady state consumption to list as it does not get appended in calc_transition_matrix method
        c_t.append(self.c_ss)

        da0_s = []  # Deviation of asset policy from steady state policy
        dc0_s = []  # Deviation of Consumption policy from steady state policy
        for i in range(T):
            da0_s.append(a_t[T - i] - a_ss)
            dc0_s.append(c_t[T - i] - c_ss)

        da0_s = np.array(da0_s)
        dc0_s = np.array(dc0_s)

        # Steady state distribution of market resources (permanent income weighted distribution)
        D_ss = self.vec_erg_dstn.T[0]
        dA0_s = []
        dC0_s = []
        for i in range(T):
            dA0_s.append(np.dot(da0_s[i], D_ss))
            dC0_s.append(np.dot(dc0_s[i], D_ss))

        dA0_s = np.array(dA0_s)
        # This is equivalent to the curly Y scalar detailed in the first step of the algorithm
        A_curl_s = dA0_s / dx

        dC0_s = np.array(dC0_s)
        C_curl_s = dC0_s / dx

        # List of computed transition matrices for each period
        tranmat_t = FinHorizonAgent.tran_matrix
        tranmat_t.append(tranmat_ss)

        # List of change in transition matrix relative to the steady state transition matrix
        dlambda0_s = []
        for i in range(T):
            dlambda0_s.append(tranmat_t[T - i] - tranmat_ss)

        dlambda0_s = np.array(dlambda0_s)

        dD0_s = []
        for i in range(T):
            dD0_s.append(np.dot(dlambda0_s[i], D_ss))

        dD0_s = np.array(dD0_s)
        D_curl_s = dD0_s / dx  # Curly D in the sequence space jacobian

        ########
        # STEP2 # of fake news algorithm
        ########

        # Expectation Vectors
        exp_vecs_a = []
        exp_vecs_c = []

        # First expectation vector is the steady state policy
        exp_vec_a = a_ss
        exp_vec_c = c_ss
        for i in range(T):
            exp_vecs_a.append(exp_vec_a)
            exp_vec_a = np.dot(tranmat_ss.T, exp_vec_a)

            exp_vecs_c.append(exp_vec_c)
            exp_vec_c = np.dot(tranmat_ss.T, exp_vec_c)

        # Turn expectation vectors into arrays
        exp_vecs_a = np.array(exp_vecs_a)
        exp_vecs_c = np.array(exp_vecs_c)

        #########
        # STEP3 # of the algorithm. In particular equation 26 of the published paper.
        #########
        # Fake news matrices
        Curl_F_A = np.zeros((T, T))  # Fake news matrix for assets
        Curl_F_C = np.zeros((T, T))  # Fake news matrix for consumption

        # First row of Fake News Matrix
        Curl_F_A[0] = A_curl_s
        Curl_F_C[0] = C_curl_s

        for i in range(T - 1):
            for j in range(T):
                Curl_F_A[i + 1][j] = np.dot(exp_vecs_a[i], D_curl_s[j])
                Curl_F_C[i + 1][j] = np.dot(exp_vecs_c[i], D_curl_s[j])

        ########
        # STEP4 #  of the algorithm
        ########

        # Function to compute jacobian matrix from fake news matrix
        def J_from_F(F):
            J = F.copy()
            for t in range(1, F.shape[0]):
                J[1:, t] += J[:-1, t - 1]
            return J

        J_A = J_from_F(Curl_F_A)
        J_C = J_from_F(Curl_F_C)

        ########
        # Additional step due to compute Zeroth Column of the Jacobian
        ########

        params = deepcopy(self.__dict__["parameters"])
        params["T_cycle"] = 2  # Dimension of Jacobian Matrix

        params["LivPrb"] = params["T_cycle"] * [self.LivPrb[0]]
        params["PermGroFac"] = params["T_cycle"] * [self.PermGroFac[0]]
        params["PermShkStd"] = params["T_cycle"] * [self.PermShkStd[0]]
        params["TranShkStd"] = params["T_cycle"] * [self.TranShkStd[0]]
        params["Rfree"] = params["T_cycle"] * [self.Rfree]
        params["UnempPrb"] = params["T_cycle"] * [self.UnempPrb]
        params["IncUnemp"] = params["T_cycle"] * [self.IncUnemp]
        params["IncShkDstn"] = params["T_cycle"] * [self.IncShkDstn[0]]
        params["cFunc_terminal_"] = deepcopy(self.solution[0].cFunc)

        # Create instance of a finite horizon agent for calculation of zeroth
        ZerothColAgent = IndShockConsumerType(**params)
        ZerothColAgent.cycles = 1  # required

        # If parameter is in time invariant list then add it to time vary list
        ZerothColAgent.del_from_time_inv(shk_param)
        ZerothColAgent.add_to_time_vary(shk_param)

        # Update income process if perturbed parameter enters the income shock distribution
        ZerothColAgent.update_income_process()

        # Solve
        ZerothColAgent.solve()

        # this condition is because some attributes are specified as lists while other as floats
        if type(getattr(self, shk_param)) == list:
            perturbed_list = [getattr(self, shk_param)[0] + dx] + (
                params["T_cycle"] - 1
            ) * [
                getattr(self, shk_param)[0]
            ]  # Sequence of interest rates the agent faces
        else:
            perturbed_list = [getattr(self, shk_param) + dx] + (
                params["T_cycle"] - 1
            ) * [getattr(self, shk_param)]
            # Sequence of interest rates the agent

        setattr(ZerothColAgent, shk_param, perturbed_list)  # Set attribute to agent
        self.parameters[shk_param] = perturbed_list

        # Use Harmenberg Neutral Measure
        ZerothColAgent.neutral_measure = True
        ZerothColAgent.update_income_process()

        # Calculate Transition Matrices
        ZerothColAgent.define_distribution_grid()
        ZerothColAgent.calc_transition_matrix()

        tranmat_t_zeroth_col = ZerothColAgent.tran_matrix
        dstn_t_zeroth_col = self.vec_erg_dstn.T[0]

        C_t_no_sim = np.zeros(T)
        A_t_no_sim = np.zeros(T)

        for i in range(T):
            if i == 0:
                dstn_t_zeroth_col = np.dot(tranmat_t_zeroth_col[i], dstn_t_zeroth_col)
            else:
                dstn_t_zeroth_col = np.dot(tranmat_ss, dstn_t_zeroth_col)

            C_t_no_sim[i] = np.dot(self.cPol_Grid, dstn_t_zeroth_col)
            A_t_no_sim[i] = np.dot(self.aPol_Grid, dstn_t_zeroth_col)

        J_A.T[0] = (A_t_no_sim - self.A_ss) / dx
        J_C.T[0] = (C_t_no_sim - self.C_ss) / dx

        return J_C, J_A

>>>>>>> 37e49669
    def make_euler_error_func(self, mMax=100, approx_inc_dstn=True):
        """
        Creates a "normalized Euler error" function for this instance, mapping
        from market resources to "consumption error per dollar of consumption."
        Stores result in attribute eulerErrorFunc as an interpolated function.
        Has option to use approximate income distribution stored in self.IncShkDstn
        or to use a (temporary) very dense approximation.

        Only works on (one period) infinite horizon models at this time, will
        be generalized later.

        Parameters
        ----------
        mMax : float
            Maximum normalized market resources for the Euler error function.
        approx_inc_dstn : Boolean
            Indicator for whether to use the approximate discrete income distri-
            bution stored in self.IncShkDstn[0], or to use a very accurate
            discrete approximation instead.  When True, uses approximation in
            IncShkDstn; when False, makes and uses a very dense approximation.

        Returns
        -------
        None

        Notes
        -----
        This method is not used by any other code in the library. Rather, it is here
        for expository and benchmarking purposes.
        """
        # Get the income distribution (or make a very dense one)
        if approx_inc_dstn:
            IncShkDstn = self.IncShkDstn[0]
        else:
            TranShkDstn = MeanOneLogNormal(sigma=self.TranShkStd[0]).discretize(
                N=200,
                method="equiprobable",
                tail_N=50,
                tail_order=1.3,
                tail_bound=[0.05, 0.95],
            )
            TranShkDstn = add_discrete_outcome_constant_mean(
                TranShkDstn, self.UnempPrb, self.IncUnemp
            )
            PermShkDstn = MeanOneLogNormal(sigma=self.PermShkStd[0]).discretize(
                N=200,
                method="equiprobable",
                tail_N=50,
                tail_order=1.3,
                tail_bound=[0.05, 0.95],
            )
            IncShkDstn = combine_indep_dstns(PermShkDstn, TranShkDstn)

        # Make a grid of market resources
        mNowMin = self.solution[0].mNrmMin + 10 ** (
            -15
        )  # add tiny bit to get around 0/0 problem
        mNowMax = mMax
        mNowGrid = np.linspace(mNowMin, mNowMax, 1000)

        # Get the consumption function this period and the marginal value function
        # for next period.  Note that this part assumes a one period cycle.
        cFuncNow = self.solution[0].cFunc
        vPfuncNext = self.solution[0].vPfunc

        # Calculate consumption this period at each gridpoint (and assets)
        cNowGrid = cFuncNow(mNowGrid)
        aNowGrid = mNowGrid - cNowGrid

        # Tile the grids for fast computation
        ShkCount = IncShkDstn[0].size
        aCount = aNowGrid.size
        aNowGrid_tiled = np.tile(aNowGrid, (ShkCount, 1))
        PermShkVals_tiled = (np.tile(IncShkDstn[1], (aCount, 1))).transpose()
        TranShkVals_tiled = (np.tile(IncShkDstn[2], (aCount, 1))).transpose()
        ShkPrbs_tiled = (np.tile(IncShkDstn[0], (aCount, 1))).transpose()

        # Calculate marginal value next period for each gridpoint and each shock
        mNextArray = (
            self.Rfree / (self.PermGroFac[0] * PermShkVals_tiled) * aNowGrid_tiled
            + TranShkVals_tiled
        )
        vPnextArray = vPfuncNext(mNextArray)

        # Calculate expected marginal value and implied optimal consumption
        ExvPnextGrid = (
            self.DiscFac
            * self.Rfree
            * self.LivPrb[0]
            * self.PermGroFac[0] ** (-self.CRRA)
            * np.sum(
                PermShkVals_tiled ** (-self.CRRA) * vPnextArray * ShkPrbs_tiled, axis=0
            )
        )
        cOptGrid = ExvPnextGrid ** (
            -1.0 / self.CRRA
        )  # This is the 'Endogenous Gridpoints' step

        # Calculate Euler error and store an interpolated function
        EulerErrorNrmGrid = (cNowGrid - cOptGrid) / cOptGrid
        eulerErrorFunc = LinearInterp(mNowGrid, EulerErrorNrmGrid)
        self.eulerErrorFunc = eulerErrorFunc

    def pre_solve(self):
<<<<<<< HEAD
        #        AgentType.pre_solve(self)
        # Update all income process variables to match any attributes that might
        # have been changed since `__init__` or `solve()` was last called.
        #        self.update_income_process()
=======
        self.update_solution_terminal()
>>>>>>> 37e49669
        if not self.quiet:
            self.check_conditions(verbose=self.verbose)

    def describe_parameters(self):
        """
        Generate a string describing the primitive model parameters that will
        be used to calculating limiting values and factors.

        Parameters
        ----------
        None

        Returns
        -------
        param_desc : str
            Description of primitive parameters.
        """
        # Get parameter description from the perfect foresight model
        param_desc = super().describe_parameters()

        # Make a new entry for weierstrass-p (the weird formatting here is to
        # make it easier to adapt into the style of the superclass if we add more
        # parameter reports later)
        this_entry = [
            "WorstPrb",
            "probability of worst income shock realization",
            "℘",
            False,
        ]
        try:
            val = getattr(self, this_entry[0])
        except:
            val = self.bilt[this_entry[0]]
        this_line = (
            this_entry[2]
            + f"={val:.5f} : "
            + this_entry[1]
            + " ("
            + this_entry[0]
            + ")\n"
        )

        # Add in the new entry and return it
        param_desc += this_line
        return param_desc

    def calc_limiting_values(self):
        """
        Compute various scalar values that are relevant to characterizing the
        solution to an infinite horizon problem. This method should only be called
        when T_cycle=1 and cycles=0, otherwise the values generated are meaningless.
        This method adds the following values to this instance in the dictionary
        attribute called bilt.

        APFac : Absolute Patience Factor
        GPFacRaw : Growth Patience Factor
        GPFacMod : Risk-Modified Growth Patience Factor
        GPFacLiv : Mortality-Adjusted Growth Patience Factor
        GPFacLivMod : Modigliani Mortality-Adjusted Growth Patience Factor
        GPFacSdl : Szeidl Growth Patience Factor
        FHWFac : Finite Human Wealth Factor
        RPFac : Return Patience Factor
        WRPFac : Weak Return Patience Factor
        PFVAFac : Perfect Foresight Value of Autarky Factor
        VAFac : Value of Autarky Factor
        cNrmPDV : Present Discounted Value of Autarky Consumption
        MPCmin : Limiting minimum MPC as market resources go to infinity
        MPCmax : Limiting maximum MPC as market resources approach minimum level
        hNrm : Human wealth divided by permanent income.
        ELogPermShk : Expected log permanent income shock
        WorstPrb : Probability of worst income shock realization
        Delta_mNrm_ZeroFunc : Linear locus where expected change in market resource ratio is zero
        BalGroFunc : Linear consumption function where the level of market resources grows at the same rate as permanent income

        Returns
        -------
        None
        """
        super().calc_limiting_values()
        aux_dict = self.bilt

        # Calculate the risk-modified growth impatience factor
        PermShkDstn = self.PermShkDstn[0]
        inv_func = lambda x: x ** (-1.0)
        Ex_PermShkInv = expected(inv_func, PermShkDstn)[0]
        GroCompPermShk = Ex_PermShkInv ** (-1.0)
        aux_dict["GPFacMod"] = aux_dict["APFac"] / (self.PermGroFac[0] * GroCompPermShk)

        # Calculate the mortality-adjusted growth impatience factor (and version
        # with Modigiliani bequests)
        aux_dict["GPFacLiv"] = aux_dict["GPFacRaw"] * self.LivPrb[0]
        aux_dict["GPFacLivMod"] = aux_dict["GPFacLiv"] * self.LivPrb[0]

        # Calculate the risk-modified value of autarky factor
        if self.CRRA == 1.0:
            UtilCompPermShk = np.exp(expected(np.log, PermShkDstn)[0])
        else:
            CRRAfunc = lambda x: x ** (1.0 - self.CRRA)
            UtilCompPermShk = expected(CRRAfunc, PermShkDstn)[0] ** (
                1 / (1.0 - self.CRRA)
            )
        aux_dict["VAFac"] = self.DiscFac * (self.PermGroFac[0] * UtilCompPermShk) ** (
            1.0 - self.CRRA
        )

        # Calculate the expected log permanent income shock, which will be used
        # for the Szeidl variation of the Growth Impatience condition
        aux_dict["ELogPermShk"] = expected(np.log, PermShkDstn)[0]

        # Calculate the Harmenberg permanent income neutral expected log permanent
        # shock and the Harmenberg Growth Patience Factor
        Hrm_func = lambda x: x * np.log(x)
        PermShk_Hrm = np.exp(expected(Hrm_func, PermShkDstn)[0])
        aux_dict["GPFacHrm"] = aux_dict["GPFacRaw"] / PermShk_Hrm

        # Calculate the probability of the worst income shock realization
        PermShkValsNext = self.IncShkDstn[0].atoms[0]
        TranShkValsNext = self.IncShkDstn[0].atoms[1]
        ShkPrbsNext = self.IncShkDstn[0].pmv
        Ex_IncNext = np.dot(ShkPrbsNext, PermShkValsNext * TranShkValsNext)
        PermShkMinNext = np.min(PermShkValsNext)
        TranShkMinNext = np.min(TranShkValsNext)
        WorstIncNext = PermShkMinNext * TranShkMinNext
        WorstIncPrb = np.sum(
            ShkPrbsNext[(PermShkValsNext * TranShkValsNext) == WorstIncNext]
        )
        aux_dict["WorstPrb"] = WorstIncPrb

        # Calculate the weak return patience factor
        aux_dict["WRPFac"] = WorstIncPrb ** (1.0 / self.CRRA) * aux_dict["RPFac"]

        # Calculate human wealth and the infinite horizon natural borrowing constraint
        if aux_dict["FHWFac"] < 1.0:
            hNrm = Ex_IncNext / (1.0 - aux_dict["FHWFac"])
        else:
            hNrm = np.inf
        temp = PermShkMinNext * aux_dict["FHWFac"]
        BoroCnstNat = -TranShkMinNext * temp / (1.0 - temp)

        # Find the upper bound of the MPC as market resources approach the minimum
        BoroCnstArt = -np.inf if self.BoroCnstArt is None else self.BoroCnstArt
        if BoroCnstNat < BoroCnstArt:
            MPCmax = 1.0  # if natural borrowing constraint is overridden by artificial one, MPCmax is 1
        else:
            MPCmax = 1.0 - WorstIncPrb ** (1.0 / self.CRRA) * aux_dict["RPFac"]
            MPCmax = np.maximum(MPCmax, 0.0)

        # Store maximum MPC and human wealth
        aux_dict["hNrm"] = hNrm
        aux_dict["MPCmax"] = MPCmax

        # Generate the "Delta m = 0" function, which is used to find target market resources
        # This overwrites the function generated by the perfect foresight version
        Ex_Rnrm = self.Rfree / self.PermGroFac[0] * Ex_PermShkInv
        aux_dict["Delta_mNrm_ZeroFunc"] = (
            lambda m: (1.0 - 1.0 / Ex_Rnrm) * m + 1.0 / Ex_Rnrm
        )

        self.bilt = aux_dict

        self.bilt = aux_dict

    def check_GICMod(self, verbose=None):
        """
        Evaluate and report on the Risk-Modified Growth Impatience Condition.
        """
        name = "GICMod"
        GPFacMod = self.bilt["GPFacMod"]
        result = GPFacMod < 1.0

        messages = {
            True: f"GPFacMod={GPFacMod:.5f} : The Risk-Modified Growth Patience Factor satisfies the Risk-Modified Growth Impatience Condition (GICMod) Þ/(G‖Ψ‖_(-1)) < 1.",
            False: f"GPFacMod={GPFacMod:.5f} : The Risk-Modified Growth Patience Factor violates the Risk-Modified Growth Impatience Condition (GICMod) Þ/(G‖Ψ‖_(-1)) < 1.",
        }
        verbose = self.verbose if verbose is None else verbose
        self.log_condition_result(name, result, messages[result], verbose)

    def check_GICSdl(self, verbose=None):
        """
        Evaluate and report on the Szeidl variation of the Growth Impatience Condition.
        """
        name = "GICSdl"
        ELogPermShk = self.bilt["ELogPermShk"]
        result = np.log(self.bilt["GPFacRaw"]) < ELogPermShk

        messages = {
            True: f"E[log Ψ]={ELogPermShk:.5f} : The expected log permanent income shock satisfies the Szeidl Growth Impatience Condition (GICSdl) log(Þ/G) < E[log Ψ].",
            False: f"E[log Ψ]={ELogPermShk:.5f} : The expected log permanent income shock violates the Szeidl Growth Impatience Condition (GICSdl) log(Þ/G) < E[log Ψ].",
        }
        verbose = self.verbose if verbose is None else verbose
        self.log_condition_result(name, result, messages[result], verbose)

    def check_GICHrm(self, verbose=None):
        """
        Evaluate and report on the Harmenberg variation of the Growth Impatience Condition.
        """
        name = "GICHrm"
        GPFacHrm = self.bilt["GPFacHrm"]
        result = GPFacHrm < 1.0

        messages = {
            True: f"GPFacHrm={GPFacHrm:.5f} : The Harmenberg Expected Growth Patience Factor satisfies the Harmenberg Growth Normalized Impatience Condition (GICHrm) Þ/G < exp(E[Ψlog Ψ]).",
            False: f"GPFacHrm={GPFacHrm:.5f} : The Harmenberg Expected Growth Patience Factor violates the Harmenberg Growth Normalized Impatience Condition (GICHrm) Þ/G < exp(E[Ψlog Ψ]).",
        }
        verbose = self.verbose if verbose is None else verbose
        self.log_condition_result(name, result, messages[result], verbose)

    def check_GICLiv(self, verbose=None):
        """
        Evaluate and report on the Mortality-Adjusted Growth Impatience Condition.
        """
        name = "GICLiv"
        GPFacLiv = self.bilt["GPFacLiv"]
        result = GPFacLiv < 1.0

        messages = {
            True: f"GPFacLiv={GPFacLiv:.5f} : The Mortality-Adjusted Growth Patience Factor satisfies the Mortality-Adjusted Growth Impatience Condition (GICLiv) ℒÞ/G < 1.",
            False: f"GPFacLiv={GPFacLiv:.5f} : The Mortality-Adjusted Growth Patience Factor violates the Mortality-Adjusted Growth Impatience Condition (GICLiv) ℒÞ/G < 1.",
        }
        verbose = self.verbose if verbose is None else verbose
        self.log_condition_result(name, result, messages[result], verbose)

    def check_FVAC(self, verbose=None):
        """
        Evaluate and report on the Finite Value of Autarky condition in the presence of income risk.
        """
        name = "FVAC"
        VAFac = self.bilt["VAFac"]
        result = VAFac < 1.0

        messages = {
            True: f"VAFac={VAFac:.5f} : The Risk-Modified Finite Value of Autarky Factor satisfies the Risk-Modified Finite Value of Autarky Condition β(G‖Ψ‖_(1-ρ))^(1-ρ) < 1.",
            False: f"VAFac={VAFac:.5f} : The Risk-Modified Finite Value of Autarky Factor violates the Risk-Modified Finite Value of Autarky Condition β(G‖Ψ‖_(1-ρ))^(1-ρ) < 1.",
        }
        verbose = self.verbose if verbose is None else verbose
        self.log_condition_result(name, result, messages[result], verbose)

    def check_WRIC(self, verbose=None):
        """
        Evaluate and report on the Weak Return Impatience Condition.
        """
        name = "WRIC"
        WRPFac = self.bilt["WRPFac"]
        result = WRPFac < 1.0

        messages = {
            True: f"WRPFac={WRPFac:.5f} : The Weak Return Patience Factor satisfies the Weak Return Impatience Condition (WRIC) ℘ Þ/R < 1.",
            False: f"WRPFac={WRPFac:.5f} : The Weak Return Patience Factor violates the Weak Return Impatience Condition (WRIC) ℘ Þ/R < 1.",
        }
        verbose = self.verbose if verbose is None else verbose
        self.log_condition_result(name, result, messages[result], verbose)

    def check_conditions(self, verbose=None):
        """
        This method checks whether the instance's type satisfies various conditions.
        When combinations of these conditions are satisfied, the solution to the
        problem exhibits different characteristics.  (For an exposition of the
        conditions, see https://econ-ark.github.io/BufferStockTheory/)

        Parameters
        ----------
        verbose : boolean
            Specifies different levels of verbosity of feedback. When False, it only reports whether the
            instance's type fails to satisfy a particular condition. When True, it reports all results, i.e.
            the factor values for all conditions.

        Returns
        -------
        None
        """
        self.conditions = {}
        self.bilt["conditions_report"] = ""
        self.degenerate = False
        verbose = self.verbose if verbose is None else verbose

        # This method only checks for the conditions for infinite horizon models
        # with a 1 period cycle. If these conditions are not met, we exit early.
        if self.cycles != 0 or self.T_cycle > 1:
            trivial_message = "No conditions report was produced because this functionality is only supported for infinite horizon models with a cycle length of 1."
            self.log_condition_result(None, None, trivial_message, verbose)
            if not self.quiet:
                _log.info(self.bilt["conditions_report"])
            return

        # Calculate some useful quantities that will be used in the condition checks
        self.calc_limiting_values()
        param_desc = self.describe_parameters()
        self.log_condition_result(None, None, param_desc, verbose)

        # Check individual conditions and add their results to the report
        self.check_AIC(verbose)
        self.check_RIC(verbose)
        self.check_WRIC(verbose)
        self.check_GICRaw(verbose)
        self.check_GICMod(verbose)
        self.check_GICLiv(verbose)
        self.check_GICSdl(verbose)
        self.check_GICHrm(verbose)
        super().check_FVAC(verbose)
        self.check_FVAC(verbose)
        self.check_FHWC(verbose)

        # Exit now if verbose output was not requested.
        if not verbose:
            if not self.quiet:
                _log.info(self.bilt["conditions_report"])
            return

        # Report on the degeneracy of the consumption function solution
        if self.conditions["WRIC"] and self.conditions["FVAC"]:
            degen_message = "\nBecause both the WRIC and FVAC are satisfied, the recursive solution to the infinite horizon problem represents a contraction mapping on the consumption function. Thus a non-degenerate solution exists."
            degenerate = False
        elif not self.conditions["WRIC"]:
            degen_message = "\nBecause the WRIC is violated, the consumer is so pathologically patient that they will never consume at all. Thus the solution will be degenerate at c(m) = 0 for all m.\n"
            degenerate = True
        elif not self.conditions["FVAC"]:
            degen_message = "\nBecause the FVAC is violated, the recursive solution to the infinite horizon problem might not be a contraction mapping, so the produced solution might not be valid. Proceed with caution."
            degenerate = False
        self.log_condition_result(None, None, degen_message, verbose)
        self.degenerate = degenerate

        # Stop here if the solution is degenerate
        if degenerate:
            if not self.quiet:
                _log.info(self.bilt["conditions_report"])
            return

        # Report on the limiting behavior of the consumption function as m goes to infinity
        if self.conditions["RIC"]:
            if self.conditions["FHWC"]:
                RIC_message = "\nBecause both the RIC and FHWC condition are satisfied, the consumption function will approach the linear perfect foresight solution as m becomes arbitrarily large."
            else:
                RIC_message = "\nBecause the RIC is satisfied but the FHWC is violated, the GIC is satisfied."
        else:
            RIC_message = "\nBecause the RIC is violated, the FHWC condition is also violated. The consumer is pathologically impatient but has infinite expected future earnings. Thus the consumption function will not approach any linear limit as m becomes arbitrarily large, and the MPC will asymptote to zero."
        self.log_condition_result(None, None, RIC_message, verbose)

        # Report on whether a pseudo-steady-state exists at the individual level
        if self.conditions["GICRaw"]:
            GIC_message = "\nBecause the GICRaw is satisfied, there exists a pseudo-steady-state wealth ratio at which the level of wealth is expected to grow at the same rate as permanent income."
        else:
            GIC_message = "\nBecause the GICRaw is violated, there might not exist a pseudo-steady-state wealth ratio at which the level of wealth is expected to grow at the same rate as permanent income."
        self.log_condition_result(None, None, GIC_message, verbose)

        # Report on whether a target wealth ratio exists at the individual level
        if self.conditions["GICMod"]:
            GICMod_message = "\nBecause the GICMod is satisfied, expected growth of the ratio of market resources to permanent income is less than one as market resources become arbitrarily large. Hence the consumer has a target ratio of market resources to permanent income."
        else:
            GICMod_message = "\nBecause the GICMod is violated, expected growth of the ratio of market resources to permanent income exceeds one as market resources go to infinity. Hence the consumer might not have a target ratio of market resources to permanent income."
        self.log_condition_result(None, None, GICMod_message, verbose)

        # Report on whether a target level of wealth exists at the aggregate level
        if self.conditions["GICLiv"]:
            GICLiv_message = "\nBecause the GICLiv is satisfied, a target ratio of aggregate market resources to aggregate permanent income exists."
        else:
            GICLiv_message = "\nBecause the GICLiv is violated, a target ratio of aggregate market resources to aggregate permanent income might not exist."
        self.log_condition_result(None, None, GICLiv_message, verbose)

        # Report on whether invariant distributions exist
        if self.conditions["GICSdl"]:
            GICSdl_message = "\nBecause the GICSdl is satisfied, there exist invariant distributions of permanent income-normalized variables."
        else:
            GICSdl_message = "\nBecause the GICSdl is violated, there do not exist invariant distributions of permanent income-normalized variables."
        self.log_condition_result(None, None, GICSdl_message, verbose)

        # Report on whether blah blah
        if self.conditions["GICHrm"]:
            GICHrm_message = "\nBecause the GICHrm is satisfied, there exists a target ratio of the individual market resources to permanent income, under the permanent-income-neutral measure."
        else:
            GICHrm_message = "\nBecause the GICHrm is violated, there does not exist a target ratio of the individual market resources to permanent income, under the permanent-income-neutral measure.."
        self.log_condition_result(None, None, GICHrm_message, verbose)

        if not self.quiet:
            _log.info(self.bilt["conditions_report"])


###############################################################################

# Specify default parameters that differ in "kinked R" model compared to base IndShockConsumerType
kinked_R_different_params = {
    "Rboro": 1.20,  # Interest factor on assets when borrowing, a < 0
    "Rsave": 1.02,  # Interest factor on assets when saving, a > 0
    "BoroCnstArt": None,  # Kinked R only matters if borrowing is allowed
}

# Make a dictionary to specify a "kinked R" idiosyncratic shock consumer
init_kinked_R = init_idiosyncratic_shocks.copy()  # See base dictionary above
init_kinked_R.update(kinked_R_different_params)  # Update with some parameters
del init_kinked_R["Rfree"]  # Get rid of constant interest factor


class KinkedRconsumerType(IndShockConsumerType):
    """
    A consumer type that faces idiosyncratic shocks to income and has a different
    interest factor on saving vs borrowing.  Extends IndShockConsumerType, with
    very small changes.  Solver for this class is currently only compatible with
    linear spline interpolation.

    Same parameters as AgentType.


    Parameters
    ----------
    """

    time_inv_ = copy(IndShockConsumerType.time_inv_)
    time_inv_ += ["Rboro", "Rsave"]

    def __init__(self, **kwds):
        params = init_kinked_R.copy()
        params.update(kwds)

        # Initialize a basic AgentType
        super().__init__(**params)

        # Add consumer-type specific objects, copying to create independent versions
        self.solve_one_period = solve_one_period_ConsKinkedR

    def calc_bounding_values(self):
        """
        Calculate human wealth plus minimum and maximum MPC in an infinite
        horizon model with only one period repeated indefinitely.  Store results
        as attributes of self.  Human wealth is the present discounted value of
        expected future income after receiving income this period, ignoring mort-
        ality.  The maximum MPC is the limit of the MPC as m --> mNrmMin.  The
        minimum MPC is the limit of the MPC as m --> infty.  This version deals
        with the different interest rates on borrowing vs saving.

        Parameters
        ----------
        None

        Returns
        -------
        None
        """
        # Unpack the income distribution and get average and worst outcomes
        PermShkValsNext = self.IncShkDstn[0][1]
        TranShkValsNext = self.IncShkDstn[0][2]
        ShkPrbsNext = self.IncShkDstn[0][0]
        Ex_IncNext = expected(lambda trans, perm: trans * perm, self.IncShkDstn)
        PermShkMinNext = np.min(PermShkValsNext)
        TranShkMinNext = np.min(TranShkValsNext)
        WorstIncNext = PermShkMinNext * TranShkMinNext
        WorstIncPrb = np.sum(
            ShkPrbsNext[(PermShkValsNext * TranShkValsNext) == WorstIncNext]
        )

        # Calculate human wealth and the infinite horizon natural borrowing constraint
        hNrm = (Ex_IncNext * self.PermGroFac[0] / self.Rsave) / (
            1.0 - self.PermGroFac[0] / self.Rsave
        )
        temp = self.PermGroFac[0] * PermShkMinNext / self.Rboro
        BoroCnstNat = -TranShkMinNext * temp / (1.0 - temp)

        PatFacTop = (self.DiscFac * self.LivPrb[0] * self.Rsave) ** (
            1.0 / self.CRRA
        ) / self.Rsave
        PatFacBot = (self.DiscFac * self.LivPrb[0] * self.Rboro) ** (
            1.0 / self.CRRA
        ) / self.Rboro
        if BoroCnstNat < self.BoroCnstArt:
            MPCmax = 1.0  # if natural borrowing constraint is overridden by artificial one, MPCmax is 1
        else:
            MPCmax = 1.0 - WorstIncPrb ** (1.0 / self.CRRA) * PatFacBot
        MPCmin = 1.0 - PatFacTop

        # Store the results as attributes of self
        self.hNrm = hNrm
        self.MPCmin = MPCmin
        self.MPCmax = MPCmax

    def make_euler_error_func(self, mMax=100, approx_inc_dstn=True):
        """
        Creates a "normalized Euler error" function for this instance, mapping
        from market resources to "consumption error per dollar of consumption."
        Stores result in attribute eulerErrorFunc as an interpolated function.
        Has option to use approximate income distribution stored in self.IncShkDstn
        or to use a (temporary) very dense approximation.

        SHOULD BE INHERITED FROM ConsIndShockModel

        Parameters
        ----------
        mMax : float
            Maximum normalized market resources for the Euler error function.
        approx_inc_dstn : Boolean
            Indicator for whether to use the approximate discrete income distri-
            bution stored in self.IncShkDstn[0], or to use a very accurate
            discrete approximation instead.  When True, uses approximation in
            IncShkDstn; when False, makes and uses a very dense approximation.

        Returns
        -------
        None

        Notes
        -----
        This method is not used by any other code in the library. Rather, it is here
        for expository and benchmarking purposes.
        """
        raise NotImplementedError()

    def get_Rfree(self):
        """
        Returns an array of size self.AgentCount with self.Rboro or self.Rsave in each entry, based
        on whether self.aNrmNow >< 0.

        Parameters
        ----------
        None

        Returns
        -------
        RfreeNow : np.array
             Array of size self.AgentCount with risk free interest rate for each agent.
        """
        RfreeNow = self.Rboro * np.ones(self.AgentCount)
        RfreeNow[self.state_prev["aNrm"] > 0] = self.Rsave
        return RfreeNow

    def check_conditions(self, verbose):
        """
        This empty method overwrites the version inherited from its parent class,
        IndShockConsumerType. The condition checks are not appropriate when Rfree
        has multiple values.

        Parameters
        ----------
        None

        Returns
        -------
        None
        """
        # raise NotImplementedError()

        pass


def apply_flat_income_tax(
    IncShkDstn, tax_rate, T_retire, unemployed_indices=None, transitory_index=2
):
    """
    Applies a flat income tax rate to all employed income states during the working
    period of life (those before T_retire).  Time runs forward in this function.

    Parameters
    ----------
    IncShkDstn : [distribution.Distribution]
        The discrete approximation to the income distribution in each time period.
    tax_rate : float
        A flat income tax rate to be applied to all employed income.
    T_retire : int
        The time index after which the agent retires.
    unemployed_indices : [int]
        Indices of transitory shocks that represent unemployment states (no tax).
    transitory_index : int
        The index of each element of IncShkDstn representing transitory shocks.

    Returns
    -------
    IncShkDstn_new : [distribution.Distribution]
        The updated income distributions, after applying the tax.
    """
    unemployed_indices = (
        unemployed_indices if unemployed_indices is not None else list()
    )
    IncShkDstn_new = deepcopy(IncShkDstn)
    i = transitory_index
    for t in range(len(IncShkDstn)):
        if t < T_retire:
            for j in range((IncShkDstn[t][i]).size):
                if j not in unemployed_indices:
                    IncShkDstn_new[t][i][j] = IncShkDstn[t][i][j] * (1 - tax_rate)
    return IncShkDstn_new


# Make a dictionary to specify a lifecycle consumer with a finite horizon

# Main calibration characteristics
birth_age = 25
death_age = 90
adjust_infl_to = 1992
# Use income estimates from Cagetti (2003) for High-school graduates
education = "HS"
income_calib = Cagetti_income[education]

# Income specification
income_params = parse_income_spec(
    age_min=birth_age,
    age_max=death_age,
    adjust_infl_to=adjust_infl_to,
    **income_calib,
    SabelhausSong=True,
)

# Initial distribution of wealth and permanent income
dist_params = income_wealth_dists_from_scf(
    base_year=adjust_infl_to, age=birth_age, education=education, wave=1995
)

# We need survival probabilities only up to death_age-1, because survival
# probability at death_age is 1.
liv_prb = parse_ssa_life_table(
    female=False, cross_sec=True, year=2004, min_age=birth_age, max_age=death_age - 1
)

# Parameters related to the number of periods implied by the calibration
time_params = parse_time_params(age_birth=birth_age, age_death=death_age)

# Update all the new parameters
init_lifecycle = copy(init_idiosyncratic_shocks)
init_lifecycle.update(time_params)
init_lifecycle.update(dist_params)
# Note the income specification overrides the pLvlInitMean from the SCF.
init_lifecycle.update(income_params)
init_lifecycle.update({"LivPrb": liv_prb})

# Make a dictionary to specify an infinite consumer with a four period cycle
init_cyclical = copy(init_idiosyncratic_shocks)
init_cyclical["PermGroFac"] = [1.1, 1.082251, 2.8, 0.3]
init_cyclical["PermShkStd"] = [0.1, 0.1, 0.1, 0.1]
init_cyclical["TranShkStd"] = [0.1, 0.1, 0.1, 0.1]
init_cyclical["LivPrb"] = 4 * [0.98]
init_cyclical["T_cycle"] = 4<|MERGE_RESOLUTION|>--- conflicted
+++ resolved
@@ -57,18 +57,6 @@
     CRRAutilityPP,
     UtilityFuncCRRA,
 )
-from HARK.utilities import (
-<<<<<<< HEAD
-    construct_assets_grid,
-=======
-    make_assets_grid,
-    gen_tran_matrix_1D,
-    gen_tran_matrix_2D,
-    jump_to_grid_1D,
-    jump_to_grid_2D,
-    make_grid_exp_mult,
->>>>>>> 37e49669
-)
 from scipy.optimize import newton
 
 from HARK import (
@@ -2061,687 +2049,6 @@
         self.shocks["PermShk"] = PermShkNow
         self.shocks["TranShk"] = TranShkNow
 
-<<<<<<< HEAD
-=======
-    def define_distribution_grid(
-        self,
-        dist_mGrid=None,
-        dist_pGrid=None,
-        m_density=0,
-        num_pointsM=None,
-        timestonest=None,
-        num_pointsP=55,
-        max_p_fac=30.0,
-    ):
-        """
-        Defines the grid on which the distribution is defined. Stores the grid of market resources and permanent income as attributes of self.
-        Grid for normalized market resources and permanent income may be prespecified
-        as dist_mGrid and dist_pGrid, respectively. If not then default grid is computed based off given parameters.
-
-        Parameters
-        ----------
-        dist_mGrid : np.array
-                Prespecified grid for distribution over normalized market resources
-
-        dist_pGrid : np.array
-                Prespecified grid for distribution over permanent income.
-
-        m_density: float
-                Density of normalized market resources grid. Default value is mdensity = 0.
-                Only affects grid of market resources if dist_mGrid=None.
-
-        num_pointsM: float
-                Number of gridpoints for market resources grid.
-
-        num_pointsP: float
-                 Number of gridpoints for permanent income.
-                 This grid will be exponentiated by the function make_grid_exp_mult.
-
-        max_p_fac : float
-                Factor that scales the maximum value of permanent income grid.
-                Larger values increases the maximum value of permanent income grid.
-
-        Returns
-        -------
-        None
-        """
-
-        # If true Use Harmenberg 2021's Neutral Measure. For more information, see https://econ-ark.org/materials/harmenberg-aggregation?launch
-        if not hasattr(self, "neutral_measure"):
-            self.neutral_measure = False
-
-        if num_pointsM is None:
-            m_points = self.mCount
-        else:
-            m_points = num_pointsM
-
-        if not isinstance(timestonest, int):
-            timestonest = self.mFac
-        else:
-            timestonest = timestonest
-
-        if self.cycles == 0:
-            if not hasattr(dist_mGrid, "__len__"):
-                mGrid = make_grid_exp_mult(
-                    ming=self.mMin,
-                    maxg=self.mMax,
-                    ng=m_points,
-                    timestonest=timestonest,
-                )  # Generate Market resources grid given density and number of points
-
-                for i in range(m_density):
-                    m_shifted = np.delete(mGrid, -1)
-                    m_shifted = np.insert(m_shifted, 0, 1.00000000e-04)
-                    dist_betw_pts = mGrid - m_shifted
-                    dist_betw_pts_half = dist_betw_pts / 2
-                    new_A_grid = m_shifted + dist_betw_pts_half
-                    mGrid = np.concatenate((mGrid, new_A_grid))
-                    mGrid = np.sort(mGrid)
-
-                self.dist_mGrid = mGrid
-
-            else:
-                # If grid of market resources prespecified then use as mgrid
-                self.dist_mGrid = dist_mGrid
-
-            if not hasattr(dist_pGrid, "__len__"):
-                num_points = num_pointsP  # Number of permanent income gridpoints
-                # Dist_pGrid is taken to cover most of the ergodic distribution
-                # set variance of permanent income shocks
-                p_variance = self.PermShkStd[0] ** 2
-                # Maximum Permanent income value
-                max_p = max_p_fac * (p_variance / (1 - self.LivPrb[0])) ** 0.5
-                one_sided_grid = make_grid_exp_mult(
-                    1.05 + 1e-3, np.exp(max_p), num_points, 3
-                )
-                self.dist_pGrid = np.append(
-                    np.append(1.0 / np.fliplr([one_sided_grid])[0], np.ones(1)),
-                    one_sided_grid,
-                )  # Compute permanent income grid
-            else:
-                # If grid of permanent income prespecified then use it as pgrid
-                self.dist_pGrid = dist_pGrid
-
-            if (
-                self.neutral_measure is True
-            ):  # If true Use Harmenberg 2021's Neutral Measure. For more information, see https://econ-ark.org/materials/harmenberg-aggregation?launch
-                self.dist_pGrid = np.array([1])
-
-        elif self.cycles > 1:
-            raise Exception(
-                "define_distribution_grid requires cycles = 0 or cycles = 1"
-            )
-
-        elif self.T_cycle != 0:
-            if num_pointsM is None:
-                m_points = self.mCount
-            else:
-                m_points = num_pointsM
-
-            if not hasattr(dist_mGrid, "__len__"):
-                mGrid = make_grid_exp_mult(
-                    ming=self.mMin,
-                    maxg=self.mMax,
-                    ng=m_points,
-                    timestonest=timestonest,
-                )  # Generate Market resources grid given density and number of points
-
-                for i in range(m_density):
-                    m_shifted = np.delete(mGrid, -1)
-                    m_shifted = np.insert(m_shifted, 0, 1.00000000e-04)
-                    dist_betw_pts = mGrid - m_shifted
-                    dist_betw_pts_half = dist_betw_pts / 2
-                    new_A_grid = m_shifted + dist_betw_pts_half
-                    mGrid = np.concatenate((mGrid, new_A_grid))
-                    mGrid = np.sort(mGrid)
-
-                self.dist_mGrid = mGrid
-
-            else:
-                # If grid of market resources prespecified then use as mgrid
-                self.dist_mGrid = dist_mGrid
-
-            if not hasattr(dist_pGrid, "__len__"):
-                self.dist_pGrid = []  # list of grids of permanent income
-
-                for i in range(self.T_cycle):
-                    num_points = num_pointsP
-                    # Dist_pGrid is taken to cover most of the ergodic distribution
-                    # set variance of permanent income shocks this period
-                    p_variance = self.PermShkStd[i] ** 2
-                    # Consider probability of staying alive this period
-                    max_p = max_p_fac * (p_variance / (1 - self.LivPrb[i])) ** 0.5
-                    one_sided_grid = make_grid_exp_mult(
-                        1.05 + 1e-3, np.exp(max_p), num_points, 2
-                    )
-
-                    # Compute permanent income grid this period. Grid of permanent income may differ dependent on PermShkStd
-                    dist_pGrid = np.append(
-                        np.append(1.0 / np.fliplr([one_sided_grid])[0], np.ones(1)),
-                        one_sided_grid,
-                    )
-                    self.dist_pGrid.append(dist_pGrid)
-
-            else:
-                # If grid of permanent income prespecified then use as pgrid
-                self.dist_pGrid = dist_pGrid
-
-            if (
-                self.neutral_measure is True
-            ):  # If true Use Harmenberg 2021's Neutral Measure. For more information, see https://econ-ark.org/materials/harmenberg-aggregation?launch
-                self.dist_pGrid = self.T_cycle * [np.array([1])]
-
-    def calc_transition_matrix(self, shk_dstn=None):
-        """
-        Calculates how the distribution of agents across market resources
-        transitions from one period to the next. If finite horizon problem, then calculates
-        a list of transition matrices, consumption and asset policy grids for each period of the problem.
-        The transition matrix/matrices and consumption and asset policy grid(s) are stored as attributes of self.
-
-
-        Parameters
-        ----------
-            shk_dstn: list
-                list of income shock distributions. Each Income Shock Distribution should be a DiscreteDistribution Object (see Distribution.py)
-        Returns
-        -------
-        None
-
-        """
-
-        if self.cycles == 0:  # Infinite Horizon Problem
-            if not hasattr(shk_dstn, "pmv"):
-                shk_dstn = self.IncShkDstn
-
-            dist_mGrid = self.dist_mGrid  # Grid of market resources
-            dist_pGrid = self.dist_pGrid  # Grid of permanent incomes
-            # assets next period
-            aNext = dist_mGrid - self.solution[0].cFunc(dist_mGrid)
-
-            self.aPol_Grid = aNext  # Steady State Asset Policy Grid
-            # Steady State Consumption Policy Grid
-            self.cPol_Grid = self.solution[0].cFunc(dist_mGrid)
-
-            # Obtain shock values and shock probabilities from income distribution
-            # Bank Balances next period (Interest rate * assets)
-            bNext = self.Rfree * aNext
-            shk_prbs = shk_dstn[0].pmv  # Probability of shocks
-            tran_shks = shk_dstn[0].atoms[1]  # Transitory shocks
-            perm_shks = shk_dstn[0].atoms[0]  # Permanent shocks
-            LivPrb = self.LivPrb[0]  # Update probability of staying alive
-
-            # New borns have this distribution (assumes start with no assets and permanent income=1)
-            NewBornDist = jump_to_grid_2D(
-                tran_shks, np.ones_like(tran_shks), shk_prbs, dist_mGrid, dist_pGrid
-            )
-
-            if len(dist_pGrid) == 1:
-                NewBornDist = jump_to_grid_1D(
-                    np.ones_like(tran_shks), shk_prbs, dist_mGrid
-                )
-                # Compute Transition Matrix given shocks and grids.
-                self.tran_matrix = gen_tran_matrix_1D(
-                    dist_mGrid,
-                    bNext,
-                    shk_prbs,
-                    perm_shks,
-                    tran_shks,
-                    LivPrb,
-                    NewBornDist,
-                )
-
-            else:
-                NewBornDist = jump_to_grid_2D(
-                    np.ones_like(tran_shks),
-                    np.ones_like(tran_shks),
-                    shk_prbs,
-                    dist_mGrid,
-                    dist_pGrid,
-                )
-
-                # Generate Transition Matrix
-                # Compute Transition Matrix given shocks and grids.
-                self.tran_matrix = gen_tran_matrix_2D(
-                    dist_mGrid,
-                    dist_pGrid,
-                    bNext,
-                    shk_prbs,
-                    perm_shks,
-                    tran_shks,
-                    LivPrb,
-                    NewBornDist,
-                )
-
-        elif self.cycles > 1:
-            raise Exception("calc_transition_matrix requires cycles = 0 or cycles = 1")
-
-        elif self.T_cycle != 0:  # finite horizon problem
-            if not hasattr(shk_dstn, "pmv"):
-                shk_dstn = self.IncShkDstn
-
-            self.cPol_Grid = []
-            # List of consumption policy grids for each period in T_cycle
-            self.aPol_Grid = []
-            # List of asset policy grids for each period in T_cycle
-            self.tran_matrix = []  # List of transition matrices
-
-            dist_mGrid = self.dist_mGrid
-
-            for k in range(self.T_cycle):
-                if type(self.dist_pGrid) == list:
-                    # Permanent income grid this period
-                    dist_pGrid = self.dist_pGrid[k]
-                else:
-                    dist_pGrid = (
-                        self.dist_pGrid
-                    )  # If here then use prespecified permanent income grid
-
-                # Consumption policy grid in period k
-                Cnow = self.solution[k].cFunc(dist_mGrid)
-                self.cPol_Grid.append(Cnow)  # Add to list
-
-                aNext = dist_mGrid - Cnow  # Asset policy grid in period k
-                self.aPol_Grid.append(aNext)  # Add to list
-
-                if type(self.Rfree) == list:
-                    bNext = self.Rfree[k] * aNext
-                else:
-                    bNext = self.Rfree * aNext
-
-                # Obtain shocks and shock probabilities from income distribution this period
-                shk_prbs = shk_dstn[k].pmv  # Probability of shocks this period
-                # Transitory shocks this period
-                tran_shks = shk_dstn[k].atoms[1]
-                # Permanent shocks this period
-                perm_shks = shk_dstn[k].atoms[0]
-                # Update probability of staying alive this period
-                LivPrb = self.LivPrb[k]
-
-                if len(dist_pGrid) == 1:
-                    # New borns have this distribution (assumes start with no assets and permanent income=1)
-                    NewBornDist = jump_to_grid_1D(
-                        np.ones_like(tran_shks), shk_prbs, dist_mGrid
-                    )
-                    # Compute Transition Matrix given shocks and grids.
-                    TranMatrix_M = gen_tran_matrix_1D(
-                        dist_mGrid,
-                        bNext,
-                        shk_prbs,
-                        perm_shks,
-                        tran_shks,
-                        LivPrb,
-                        NewBornDist,
-                    )
-                    self.tran_matrix.append(TranMatrix_M)
-
-                else:
-                    NewBornDist = jump_to_grid_2D(
-                        np.ones_like(tran_shks),
-                        np.ones_like(tran_shks),
-                        shk_prbs,
-                        dist_mGrid,
-                        dist_pGrid,
-                    )
-                    # Compute Transition Matrix given shocks and grids.
-                    TranMatrix = gen_tran_matrix_2D(
-                        dist_mGrid,
-                        dist_pGrid,
-                        bNext,
-                        shk_prbs,
-                        perm_shks,
-                        tran_shks,
-                        LivPrb,
-                        NewBornDist,
-                    )
-                    self.tran_matrix.append(TranMatrix)
-
-    def calc_ergodic_dist(self, transition_matrix=None):
-        """
-        Calculates the ergodic distribution across normalized market resources and
-        permanent income as the eigenvector associated with the eigenvalue 1.
-        The distribution is stored as attributes of self both as a vector and as a reshaped array with the ij'th element representing
-        the probability of being at the i'th point on the mGrid and the j'th
-        point on the pGrid.
-
-        Parameters
-        ----------
-        transition_matrix: List
-                    list with one transition matrix whose ergordic distribution is to be solved
-        Returns
-        -------
-        None
-        """
-
-        if not isinstance(transition_matrix, list):
-            transition_matrix = [self.tran_matrix]
-
-        eigen, ergodic_distr = sp.linalg.eigs(
-            transition_matrix[0], v0=np.ones(len(transition_matrix[0])), k=1, which="LM"
-        )  # Solve for ergodic distribution
-        ergodic_distr = ergodic_distr.real / np.sum(ergodic_distr.real)
-
-        self.vec_erg_dstn = ergodic_distr  # distribution as a vector
-        # distribution reshaped into len(mgrid) by len(pgrid) array
-        self.erg_dstn = ergodic_distr.reshape(
-            (len(self.dist_mGrid), len(self.dist_pGrid))
-        )
-
-    def compute_steady_state(self):
-        # Compute steady state to perturb around
-        self.cycles = 0
-        self.solve()
-
-        # Use Harmenberg Measure
-        self.neutral_measure = True
-        self.update_income_process()
-
-        # Non stochastic simuation
-        self.define_distribution_grid()
-        self.calc_transition_matrix()
-
-        self.c_ss = self.cPol_Grid  # Normalized Consumption Policy grid
-        self.a_ss = self.aPol_Grid  # Normalized Asset Policy grid
-
-        self.calc_ergodic_dist()  # Calculate ergodic distribution
-        # Steady State Distribution as a vector (m*p x 1) where m is the number of gridpoints on the market resources grid
-        ss_dstn = self.vec_erg_dstn
-
-        self.A_ss = np.dot(self.a_ss, ss_dstn)[0]
-        self.C_ss = np.dot(self.c_ss, ss_dstn)[0]
-
-        return self.A_ss, self.C_ss
-
-    def calc_jacobian(self, shk_param, T):
-        """
-        Calculates the Jacobians of aggregate consumption and aggregate assets.
-        Parameters that can be shocked are LivPrb, PermShkStd,TranShkStd, DiscFac,
-        UnempPrb, Rfree, IncUnemp, and DiscFac.
-
-        Parameters:
-        -----------
-
-        shk_param: string
-            name of variable to be shocked
-
-        T: int
-            dimension of Jacobian Matrix. Jacobian Matrix is a TxT square Matrix
-
-
-        Returns
-        ----------
-        CJAC: numpy.array
-            TxT Jacobian Matrix of Aggregate Consumption with respect to shk_param
-
-        AJAC: numpy.array
-            TxT Jacobian Matrix of Aggregate Assets with respect to shk_param
-
-        """
-
-        # Set up finite Horizon dictionary
-        params = deepcopy(self.__dict__["parameters"])
-        params["T_cycle"] = T  # Dimension of Jacobian Matrix
-
-        # Specify a dictionary of lists because problem we are solving is
-        # technically finite horizon so variables can be time varying (see
-        # section on fake news algorithm in
-        # https://onlinelibrary.wiley.com/doi/abs/10.3982/ECTA17434 )
-        params["LivPrb"] = params["T_cycle"] * [self.LivPrb[0]]
-        params["PermGroFac"] = params["T_cycle"] * [self.PermGroFac[0]]
-        params["PermShkStd"] = params["T_cycle"] * [self.PermShkStd[0]]
-        params["TranShkStd"] = params["T_cycle"] * [self.TranShkStd[0]]
-        params["Rfree"] = params["T_cycle"] * [self.Rfree]
-        params["UnempPrb"] = params["T_cycle"] * [self.UnempPrb]
-        params["IncUnemp"] = params["T_cycle"] * [self.IncUnemp]
-
-        # Create instance of a finite horizon agent
-        FinHorizonAgent = IndShockConsumerType(**params)
-        FinHorizonAgent.cycles = 1  # required
-
-        # delete Rfree from time invariant list since it varies overtime
-        FinHorizonAgent.del_from_time_inv("Rfree")
-        # Add Rfree to time varying list to be able to introduce time varying interest rates
-        FinHorizonAgent.add_to_time_vary("Rfree")
-
-        # Set Terminal Solution as Steady State Consumption Function
-        FinHorizonAgent.solution_terminal = deepcopy(self.solution[0])
-
-        dx = 0.0001  # Size of perturbation
-        # Period in which the change in the interest rate occurs (second to last period)
-        i = params["T_cycle"] - 1
-
-        FinHorizonAgent.IncShkDstn = params["T_cycle"] * [self.IncShkDstn[0]]
-
-        # If parameter is in time invariant list then add it to time vary list
-        FinHorizonAgent.del_from_time_inv(shk_param)
-        FinHorizonAgent.add_to_time_vary(shk_param)
-
-        # this condition is because some attributes are specified as lists while other as floats
-        if type(getattr(self, shk_param)) == list:
-            perturbed_list = (
-                (i) * [getattr(self, shk_param)[0]]
-                + [getattr(self, shk_param)[0] + dx]
-                + (params["T_cycle"] - i - 1) * [getattr(self, shk_param)[0]]
-            )  # Sequence of interest rates the agent faces
-        else:
-            perturbed_list = (
-                (i) * [getattr(self, shk_param)]
-                + [getattr(self, shk_param) + dx]
-                + (params["T_cycle"] - i - 1) * [getattr(self, shk_param)]
-            )  # Sequence of interest rates the agent faces
-        setattr(FinHorizonAgent, shk_param, perturbed_list)
-        self.parameters[shk_param] = perturbed_list
-
-        # Update income process if perturbed parameter enters the income shock distribution
-        FinHorizonAgent.update_income_process()
-
-        # Solve
-        FinHorizonAgent.solve(run_presolve=False)
-
-        # Use Harmenberg Neutral Measure
-        FinHorizonAgent.neutral_measure = True
-        FinHorizonAgent.update_income_process()
-
-        # Calculate Transition Matrices
-        FinHorizonAgent.define_distribution_grid()
-        FinHorizonAgent.calc_transition_matrix()
-
-        # Normalized consumption Policy Grids across time
-        c_t = FinHorizonAgent.cPol_Grid
-        a_t = FinHorizonAgent.aPol_Grid
-
-        # Append steady state policy grid into list of policy grids as HARK does not provide the initial policy
-        c_t.append(self.c_ss)
-        a_t.append(self.a_ss)
-
-        # Fake News Algorithm begins below ( To find fake news algorithm See page 2388 of https://onlinelibrary.wiley.com/doi/abs/10.3982/ECTA17434  )
-
-        ##########
-        # STEP 1 # of fake news algorithm, As in the paper for Curly Y and Curly D. Here the policies are over assets and consumption so we denote them as curly C and curly D.
-        ##########
-        a_ss = self.aPol_Grid  # steady state Asset Policy
-        c_ss = self.cPol_Grid  # steady state Consumption Policy
-        tranmat_ss = self.tran_matrix  # Steady State Transition Matrix
-
-        # List of asset policies grids where households expect the shock to occur in the second to last Period
-        a_t = FinHorizonAgent.aPol_Grid
-        # add steady state assets to list as it does not get appended in calc_transition_matrix method
-        a_t.append(self.a_ss)
-
-        # List of consumption policies grids where households expect the shock to occur in the second to last Period
-        c_t = FinHorizonAgent.cPol_Grid
-        # add steady state consumption to list as it does not get appended in calc_transition_matrix method
-        c_t.append(self.c_ss)
-
-        da0_s = []  # Deviation of asset policy from steady state policy
-        dc0_s = []  # Deviation of Consumption policy from steady state policy
-        for i in range(T):
-            da0_s.append(a_t[T - i] - a_ss)
-            dc0_s.append(c_t[T - i] - c_ss)
-
-        da0_s = np.array(da0_s)
-        dc0_s = np.array(dc0_s)
-
-        # Steady state distribution of market resources (permanent income weighted distribution)
-        D_ss = self.vec_erg_dstn.T[0]
-        dA0_s = []
-        dC0_s = []
-        for i in range(T):
-            dA0_s.append(np.dot(da0_s[i], D_ss))
-            dC0_s.append(np.dot(dc0_s[i], D_ss))
-
-        dA0_s = np.array(dA0_s)
-        # This is equivalent to the curly Y scalar detailed in the first step of the algorithm
-        A_curl_s = dA0_s / dx
-
-        dC0_s = np.array(dC0_s)
-        C_curl_s = dC0_s / dx
-
-        # List of computed transition matrices for each period
-        tranmat_t = FinHorizonAgent.tran_matrix
-        tranmat_t.append(tranmat_ss)
-
-        # List of change in transition matrix relative to the steady state transition matrix
-        dlambda0_s = []
-        for i in range(T):
-            dlambda0_s.append(tranmat_t[T - i] - tranmat_ss)
-
-        dlambda0_s = np.array(dlambda0_s)
-
-        dD0_s = []
-        for i in range(T):
-            dD0_s.append(np.dot(dlambda0_s[i], D_ss))
-
-        dD0_s = np.array(dD0_s)
-        D_curl_s = dD0_s / dx  # Curly D in the sequence space jacobian
-
-        ########
-        # STEP2 # of fake news algorithm
-        ########
-
-        # Expectation Vectors
-        exp_vecs_a = []
-        exp_vecs_c = []
-
-        # First expectation vector is the steady state policy
-        exp_vec_a = a_ss
-        exp_vec_c = c_ss
-        for i in range(T):
-            exp_vecs_a.append(exp_vec_a)
-            exp_vec_a = np.dot(tranmat_ss.T, exp_vec_a)
-
-            exp_vecs_c.append(exp_vec_c)
-            exp_vec_c = np.dot(tranmat_ss.T, exp_vec_c)
-
-        # Turn expectation vectors into arrays
-        exp_vecs_a = np.array(exp_vecs_a)
-        exp_vecs_c = np.array(exp_vecs_c)
-
-        #########
-        # STEP3 # of the algorithm. In particular equation 26 of the published paper.
-        #########
-        # Fake news matrices
-        Curl_F_A = np.zeros((T, T))  # Fake news matrix for assets
-        Curl_F_C = np.zeros((T, T))  # Fake news matrix for consumption
-
-        # First row of Fake News Matrix
-        Curl_F_A[0] = A_curl_s
-        Curl_F_C[0] = C_curl_s
-
-        for i in range(T - 1):
-            for j in range(T):
-                Curl_F_A[i + 1][j] = np.dot(exp_vecs_a[i], D_curl_s[j])
-                Curl_F_C[i + 1][j] = np.dot(exp_vecs_c[i], D_curl_s[j])
-
-        ########
-        # STEP4 #  of the algorithm
-        ########
-
-        # Function to compute jacobian matrix from fake news matrix
-        def J_from_F(F):
-            J = F.copy()
-            for t in range(1, F.shape[0]):
-                J[1:, t] += J[:-1, t - 1]
-            return J
-
-        J_A = J_from_F(Curl_F_A)
-        J_C = J_from_F(Curl_F_C)
-
-        ########
-        # Additional step due to compute Zeroth Column of the Jacobian
-        ########
-
-        params = deepcopy(self.__dict__["parameters"])
-        params["T_cycle"] = 2  # Dimension of Jacobian Matrix
-
-        params["LivPrb"] = params["T_cycle"] * [self.LivPrb[0]]
-        params["PermGroFac"] = params["T_cycle"] * [self.PermGroFac[0]]
-        params["PermShkStd"] = params["T_cycle"] * [self.PermShkStd[0]]
-        params["TranShkStd"] = params["T_cycle"] * [self.TranShkStd[0]]
-        params["Rfree"] = params["T_cycle"] * [self.Rfree]
-        params["UnempPrb"] = params["T_cycle"] * [self.UnempPrb]
-        params["IncUnemp"] = params["T_cycle"] * [self.IncUnemp]
-        params["IncShkDstn"] = params["T_cycle"] * [self.IncShkDstn[0]]
-        params["cFunc_terminal_"] = deepcopy(self.solution[0].cFunc)
-
-        # Create instance of a finite horizon agent for calculation of zeroth
-        ZerothColAgent = IndShockConsumerType(**params)
-        ZerothColAgent.cycles = 1  # required
-
-        # If parameter is in time invariant list then add it to time vary list
-        ZerothColAgent.del_from_time_inv(shk_param)
-        ZerothColAgent.add_to_time_vary(shk_param)
-
-        # Update income process if perturbed parameter enters the income shock distribution
-        ZerothColAgent.update_income_process()
-
-        # Solve
-        ZerothColAgent.solve()
-
-        # this condition is because some attributes are specified as lists while other as floats
-        if type(getattr(self, shk_param)) == list:
-            perturbed_list = [getattr(self, shk_param)[0] + dx] + (
-                params["T_cycle"] - 1
-            ) * [
-                getattr(self, shk_param)[0]
-            ]  # Sequence of interest rates the agent faces
-        else:
-            perturbed_list = [getattr(self, shk_param) + dx] + (
-                params["T_cycle"] - 1
-            ) * [getattr(self, shk_param)]
-            # Sequence of interest rates the agent
-
-        setattr(ZerothColAgent, shk_param, perturbed_list)  # Set attribute to agent
-        self.parameters[shk_param] = perturbed_list
-
-        # Use Harmenberg Neutral Measure
-        ZerothColAgent.neutral_measure = True
-        ZerothColAgent.update_income_process()
-
-        # Calculate Transition Matrices
-        ZerothColAgent.define_distribution_grid()
-        ZerothColAgent.calc_transition_matrix()
-
-        tranmat_t_zeroth_col = ZerothColAgent.tran_matrix
-        dstn_t_zeroth_col = self.vec_erg_dstn.T[0]
-
-        C_t_no_sim = np.zeros(T)
-        A_t_no_sim = np.zeros(T)
-
-        for i in range(T):
-            if i == 0:
-                dstn_t_zeroth_col = np.dot(tranmat_t_zeroth_col[i], dstn_t_zeroth_col)
-            else:
-                dstn_t_zeroth_col = np.dot(tranmat_ss, dstn_t_zeroth_col)
-
-            C_t_no_sim[i] = np.dot(self.cPol_Grid, dstn_t_zeroth_col)
-            A_t_no_sim[i] = np.dot(self.aPol_Grid, dstn_t_zeroth_col)
-
-        J_A.T[0] = (A_t_no_sim - self.A_ss) / dx
-        J_C.T[0] = (C_t_no_sim - self.C_ss) / dx
-
-        return J_C, J_A
-
->>>>>>> 37e49669
     def make_euler_error_func(self, mMax=100, approx_inc_dstn=True):
         """
         Creates a "normalized Euler error" function for this instance, mapping
@@ -2846,14 +2153,10 @@
         self.eulerErrorFunc = eulerErrorFunc
 
     def pre_solve(self):
-<<<<<<< HEAD
         #        AgentType.pre_solve(self)
         # Update all income process variables to match any attributes that might
         # have been changed since `__init__` or `solve()` was last called.
         #        self.update_income_process()
-=======
-        self.update_solution_terminal()
->>>>>>> 37e49669
         if not self.quiet:
             self.check_conditions(verbose=self.verbose)
 
