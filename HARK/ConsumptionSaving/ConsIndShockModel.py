"""
Classes to solve canonical consumption-saving models with idiosyncratic shocks
to income.  All models here assume CRRA utility with geometric discounting, no
bequest motive, and income shocks that are fully transitory or fully permanent.

It currently solves three types of models:
   1) A very basic "perfect foresight" consumption-savings model with no uncertainty.
   2) A consumption-savings model with risk over transitory and permanent income shocks.
   3) The model described in (2), with an interest rate for debt that differs
      from the interest rate for savings.

See NARK https://github.com/econ-ark/HARK/blob/master/Documentation/NARK/NARK.pdf for information on variable naming conventions.
See HARK documentation for mathematical descriptions of the models being solved.
"""

from copy import copy, deepcopy

import numpy as np
<<<<<<< HEAD
from scipy.optimize import newton
from HARK import AgentType, NullFunc, MetricObject, make_one_period_oo_solver
from HARK.utilities import warnings  # Because of "patch" to warnings modules
from HARK.interpolation import CubicHermiteInterp as CubicInterp
=======
from HARK.Calibration.Income.IncomeTools import (
    Cagetti_income,
    parse_income_spec,
    parse_time_params,
)
from HARK.Calibration.Income.IncomeProcesses import (
    construct_lognormal_income_process_unemployment,
    get_PermShkDstn_from_IncShkDstn,
    get_TranShkDstn_from_IncShkDstn,
)
from HARK.Calibration.life_tables.us_ssa.SSATools import parse_ssa_life_table
from HARK.Calibration.SCF.WealthIncomeDist.SCFDistTools import (
    income_wealth_dists_from_scf,
)
from HARK.distributions import (
    Lognormal,
    MeanOneLogNormal,
    Uniform,
    add_discrete_outcome_constant_mean,
    combine_indep_dstns,
    expected,
)
>>>>>>> ed2eeff6
from HARK.interpolation import (
    CubicInterp,
    LinearInterp,
    LowerEnvelope,
    MargMargValueFuncCRRA,
    MargValueFuncCRRA,
    ValueFuncCRRA,
)
from HARK.metric import MetricObject
from HARK.rewards import (
    CRRAutility,
    CRRAutility_inv,
    CRRAutility_invP,
    CRRAutilityP,
    CRRAutilityP_inv,
    CRRAutilityP_invP,
    CRRAutilityPP,
    UtilityFuncCRRA,
)
from HARK.utilities import make_assets_grid
from scipy.optimize import newton

from HARK import (
    AgentType,
    NullFunc,
    _log,
    set_verbosity_level,
)

__all__ = [
    "ConsumerSolution",
    "PerfForesightConsumerType",
    "IndShockConsumerType",
    "KinkedRconsumerType",
    "init_perfect_foresight",
    "init_idiosyncratic_shocks",
    "init_kinked_R",
    "init_lifecycle",
    "init_cyclical",
]

utility = CRRAutility
utilityP = CRRAutilityP
utilityPP = CRRAutilityPP
utilityP_inv = CRRAutilityP_inv
utility_invP = CRRAutility_invP
utility_inv = CRRAutility_inv
utilityP_invP = CRRAutilityP_invP


# =====================================================================
# === Classes that help solve consumption-saving models ===
# =====================================================================


class ConsumerSolution(MetricObject):
    r"""
    A class representing the solution of a single period of a consumption-saving
    problem.  The solution must include a consumption function and marginal
    value function.

    Here and elsewhere in the code, Nrm indicates that variables are normalized
    by permanent income.

    Parameters
    ----------
    cFunc : function
        The consumption function for this period, defined over normalized market
        resources: cNrm = cFunc(mNrm).
    vFunc : function
        The beginning-of-period value function for this period, defined over
        normalized market resources: vNrm = vFunc(mNrm).
    vPfunc : function
        The beginning-of-period marginal value function for this period,
        defined over normalized market resources: vNrmP = vPfunc(mNrm).
    vPPfunc : function
        The beginning-of-period marginal marginal value function for this
        period, defined over normalized market resources: vNrmPP = vPPfunc(mNrm).
    mNrmMin : float
        The minimum allowable normalized market resources for this period; the consump-
        tion function (etc) are undefined for m < mNrmMin.
    hNrm : float
        Normalized human wealth after receiving income this period: PDV of all future
        income, ignoring mortality.
    MPCmin : float
        Infimum of the marginal propensity to consume this period.
        MPC --> MPCmin as m --> infinity.
    MPCmax : float
        Supremum of the marginal propensity to consume this period.
        MPC --> MPCmax as m --> mNrmMin.

    """

    distance_criteria = ["vPfunc"]

    def __init__(
        self,
        cFunc=None,
        vFunc=None,
        vPfunc=None,
        vPPfunc=None,
        mNrmMin=None,
        hNrm=None,
        MPCmin=None,
        MPCmax=None,
    ):
        # Change any missing function inputs to NullFunc
        self.cFunc = cFunc if cFunc is not None else NullFunc()
        self.vFunc = vFunc if vFunc is not None else NullFunc()
        self.vPfunc = vPfunc if vPfunc is not None else NullFunc()
        # vPFunc = NullFunc() if vPfunc is None else vPfunc
        self.vPPfunc = vPPfunc if vPPfunc is not None else NullFunc()
        self.mNrmMin = mNrmMin
        self.hNrm = hNrm
        self.MPCmin = MPCmin
        self.MPCmax = MPCmax

    def append_solution(self, new_solution):
        """
        Appends one solution to another to create a ConsumerSolution whose
        attributes are lists.  Used in ConsMarkovModel, where we append solutions
        *conditional* on a particular value of a Markov state to each other in
        order to get the entire solution.

        Parameters
        ----------
        new_solution : ConsumerSolution
            The solution to a consumption-saving problem; each attribute is a
            list representing state-conditional values or functions.

        Returns
        -------
        None
        """
        if type(self.cFunc) != list:
            # Then we assume that self is an empty initialized solution instance.
            # Begin by checking this is so.
            assert (
                NullFunc().distance(self.cFunc) == 0
            ), "append_solution called incorrectly!"

            # We will need the attributes of the solution instance to be lists.  Do that here.
            self.cFunc = [new_solution.cFunc]
            self.vFunc = [new_solution.vFunc]
            self.vPfunc = [new_solution.vPfunc]
            self.vPPfunc = [new_solution.vPPfunc]
            self.mNrmMin = [new_solution.mNrmMin]
        else:
            self.cFunc.append(new_solution.cFunc)
            self.vFunc.append(new_solution.vFunc)
            self.vPfunc.append(new_solution.vPfunc)
            self.vPPfunc.append(new_solution.vPPfunc)
            self.mNrmMin.append(new_solution.mNrmMin)


# =====================================================================
# === Classes and functions that solve consumption-saving models ===
# =====================================================================


def calc_human_wealth(h_nrm_next, perm_gro_fac, rfree, ex_inc_next):
    """Calculate human wealth this period given human wealth next period.

    Args:
        h_nrm_next (float): Normalized human wealth next period.
        perm_gro_fac (float): Permanent income growth factor.
        rfree (float): Risk free interest factor.
        ex_inc_next (float): Expected income next period.
    """
    return (perm_gro_fac / rfree) * (h_nrm_next + ex_inc_next)


def calc_patience_factor(rfree, disc_fac_eff, crra):
    """Calculate the patience factor for the agent.

    Args:
        rfree (float): Risk free interest factor.
        disc_fac_eff (float): Effective discount factor.
        crra (float): Coefficient of relative risk aversion.

    """
    return ((rfree * disc_fac_eff) ** (1.0 / crra)) / rfree


def calc_mpc_min(mpc_min_next, pat_fac):
    """Calculate the lower bound of the marginal propensity to consume.

    Args:
        mpc_min_next (float): Lower bound of the marginal propensity to
            consume next period.
        pat_fac (float): Patience factor.
    """
    return 1.0 / (1.0 + pat_fac / mpc_min_next)


def solve_one_period_ConsPF(
    solution_next,
    DiscFac,
    LivPrb,
    CRRA,
    Rfree,
    PermGroFac,
    BoroCnstArt,
    MaxKinks,
):
    """Solves one period of a basic perfect foresight consumption-saving model with
    a single risk free asset and permanent income growth.

    Parameters
    ----------
    solution_next : ConsumerSolution
        The solution to next period's one-period problem.
    DiscFac : float
        Intertemporal discount factor for future utility.
    LivPrb : float
        Survival probability; likelihood of being alive at the beginning of
        the next period.
    CRRA : float
        Coefficient of relative risk aversion.
    Rfree : float
        Risk free interest factor on end-of-period assets.
    PermGroFac : float
        Expected permanent income growth factor at the end of this period.
    BoroCnstArt : float or None
        Artificial borrowing constraint, as a multiple of permanent income.
        Can be None, indicating no artificial constraint.
    MaxKinks : int
        Maximum number of kink points to allow in the consumption function;
        additional points will be thrown out.  Only relevant in infinite
        horizon model with artificial borrowing constraint.

    Returns
    -------
    solution_now : ConsumerSolution
        Solution to the current period of a perfect foresight consumption-saving
        problem.

    """
    # Define the utility function and effective discount factor
    uFunc = UtilityFuncCRRA(CRRA)
    DiscFacEff = DiscFac * LivPrb  # Effective = pure x LivPrb

    # Prevent comparing None and float if there is no borrowing constraint
    # Can borrow as much as we want
    BoroCnstArt = -np.inf if BoroCnstArt is None else BoroCnstArt

    # Calculate human wealth this period
    hNrmNow = calc_human_wealth(solution_next.hNrm, PermGroFac, Rfree, 1.0)

    # Calculate the lower bound of the marginal propensity to consume
    PatFac = calc_patience_factor(Rfree, DiscFacEff, CRRA)
    MPCminNow = calc_mpc_min(solution_next.MPCmin, PatFac)

    # Extract the discrete kink points in next period's consumption function;
    # don't take the last one, as it only defines the extrapolation and is not a kink.
    mNrmNext = solution_next.cFunc.x_list[:-1]
    cNrmNext = solution_next.cFunc.y_list[:-1]
    vFuncNvrsNext = solution_next.vFunc.vFuncNvrs.y_list[:-1]
    EndOfPrdv = DiscFacEff * PermGroFac ** (1.0 - CRRA) * uFunc(vFuncNvrsNext)

    # Calculate the end-of-period asset values that would reach those kink points
    # next period, then invert the first order condition to get consumption. Then
    # find the endogenous gridpoint (kink point) today that corresponds to each kink
    aNrmNow = (PermGroFac / Rfree) * (mNrmNext - 1.0)
    cNrmNow = (DiscFacEff * Rfree) ** (-1.0 / CRRA) * (PermGroFac * cNrmNext)
    mNrmNow = aNrmNow + cNrmNow

    # Calculate (pseudo-inverse) value at each consumption kink point
    vNow = uFunc(cNrmNow) + EndOfPrdv
    vNvrsNow = uFunc.inverse(vNow)
    vNvrsSlopeMin = MPCminNow ** (-CRRA / (1.0 - CRRA))

    # Add an additional point to the list of gridpoints for the extrapolation,
    # using the new value of the lower bound of the MPC.
    mNrmNow = np.append(mNrmNow, mNrmNow[-1] + 1.0)
    cNrmNow = np.append(cNrmNow, cNrmNow[-1] + MPCminNow)
    vNvrsNow = np.append(vNvrsNow, vNvrsNow[-1] + vNvrsSlopeMin)

    # If the artificial borrowing constraint binds, combine the constrained and
    # unconstrained consumption functions.
    if BoroCnstArt > mNrmNow[0]:
        # Find the highest index where constraint binds
        cNrmCnst = mNrmNow - BoroCnstArt
        CnstBinds = cNrmCnst < cNrmNow
        idx = np.where(CnstBinds)[0][-1]

        if idx < (mNrmNow.size - 1):
            # If it is not the *very last* index, find the the critical level
            # of mNrm where the artificial borrowing contraint begins to bind.
            d0 = cNrmNow[idx] - cNrmCnst[idx]
            d1 = cNrmCnst[idx + 1] - cNrmNow[idx + 1]
            m0 = mNrmNow[idx]
            m1 = mNrmNow[idx + 1]
            alpha = d0 / (d0 + d1)
            mCrit = m0 + alpha * (m1 - m0)

            # Adjust the grids of mNrm and cNrm to account for the borrowing constraint.
            cCrit = mCrit - BoroCnstArt
            mNrmNow = np.concatenate(([BoroCnstArt, mCrit], mNrmNow[(idx + 1) :]))
            cNrmNow = np.concatenate(([0.0, cCrit], cNrmNow[(idx + 1) :]))

            # Adjust the vNvrs grid to account for the borrowing constraint
            v0 = vNvrsNow[idx]
            v1 = vNvrsNow[idx + 1]
            vNvrsCrit = v0 + alpha * (v1 - v0)
            vNvrsNow = np.concatenate(([0.0, vNvrsCrit], vNvrsNow[(idx + 1) :]))

        else:
            # If it *is* the very last index, then there are only three points
            # that characterize the consumption function: the artificial borrowing
            # constraint, the constraint kink, and the extrapolation point.
            mXtra = (cNrmNow[-1] - cNrmCnst[-1]) / (1.0 - MPCminNow)
            mCrit = mNrmNow[-1] + mXtra
            cCrit = mCrit - BoroCnstArt
            mNrmNow = np.array([BoroCnstArt, mCrit, mCrit + 1.0])
            cNrmNow = np.array([0.0, cCrit, cCrit + MPCminNow])

            # Adjust vNvrs grid for this three node structure
            mNextCrit = BoroCnstArt * Rfree + 1.0
            vNextCrit = PermGroFac ** (1.0 - CRRA) * solution_next.vFunc(mNextCrit)
            vCrit = uFunc(cCrit) + DiscFacEff * vNextCrit
            vNvrsCrit = uFunc.inverse(vCrit)
            vNvrsNow = np.array([0.0, vNvrsCrit, vNvrsCrit + vNvrsSlopeMin])

    # If the mNrm and cNrm grids have become too large, throw out the last
    # kink point, being sure to adjust the extrapolation.
    if mNrmNow.size > MaxKinks:
        mNrmNow = np.concatenate((mNrmNow[:-2], [mNrmNow[-3] + 1.0]))
        cNrmNow = np.concatenate((cNrmNow[:-2], [cNrmNow[-3] + MPCminNow]))
        vNvrsNow = np.concatenate((vNvrsNow[:-2], [vNvrsNow[-3] + vNvrsSlopeMin]))

    # Construct the consumption function as a linear interpolation.
    cFuncNow = LinearInterp(mNrmNow, cNrmNow)

    # Calculate the upper bound of the MPC as the slope of the bottom segment.
    MPCmaxNow = (cNrmNow[1] - cNrmNow[0]) / (mNrmNow[1] - mNrmNow[0])
    mNrmMinNow = mNrmNow[0]

    # Construct the (marginal) value function for this period
    # See the PerfForesightConsumerType.ipynb documentation notebook for the derivations
    vFuncNvrs = LinearInterp(mNrmNow, vNvrsNow)
    vFuncNow = ValueFuncCRRA(vFuncNvrs, CRRA)
    vPfuncNow = MargValueFuncCRRA(cFuncNow, CRRA)

    # Construct and return the solution
    solution_now = ConsumerSolution(
        cFunc=cFuncNow,
        vFunc=vFuncNow,
        vPfunc=vPfuncNow,
        mNrmMin=mNrmMinNow,
        hNrm=hNrmNow,
        MPCmin=MPCminNow,
        MPCmax=MPCmaxNow,
    )
    return solution_now


def calc_worst_inc_prob(inc_shk_dstn):
    """Calculate the probability of the worst income shock.

    Args:
        inc_shk_dstn (DiscreteDistribution): Distribution of shocks to income.
    """
    probs = inc_shk_dstn.pmv
    perm, tran = inc_shk_dstn.atoms
    income = perm * tran
    worst_inc = np.min(income)
    return np.sum(probs[income == worst_inc])


def calc_boro_const_nat(m_nrm_min_next, inc_shk_dstn, rfree, perm_gro_fac):
    """Calculate the natural borrowing constraint.

    Args:
        m_nrm_min_next (float): Minimum normalized market resources next period.
        inc_shk_dstn (DiscreteDstn): Distribution of shocks to income.
        rfree (float): Risk free interest factor.
        perm_gro_fac (float): Permanent income growth factor.
    """
    perm, tran = inc_shk_dstn.atoms
    temp_fac = (perm_gro_fac * np.min(perm)) / rfree
    return (m_nrm_min_next - np.min(tran)) * temp_fac


def calc_m_nrm_min(boro_const_art, boro_const_nat):
    """Calculate the minimum normalized market resources this period.

    Args:
        boro_const_art (float): Artificial borrowing constraint.
        boro_const_nat (float): Natural borrowing constraint.
    """
    return (
        boro_const_nat
        if boro_const_art is None
        else max(boro_const_nat, boro_const_art)
    )


def calc_mpc_max(
    mpc_max_next, worst_inc_prob, crra, pat_fac, boro_const_nat, boro_const_art
):
    """Calculate the upper bound of the marginal propensity to consume.

    Args:
        mpc_max_next (float): Upper bound of the marginal propensity to
            consume next period.
        worst_inc_prob (float): Probability of the worst income shock.
        crra (float): Coefficient of relative risk aversion.
        pat_fac (float): Patience factor.
        boro_const_nat (float): Natural borrowing constraint.
        boro_const_art (float): Artificial borrowing constraint.
    """
    temp_fac = (worst_inc_prob ** (1.0 / crra)) * pat_fac
    return 1.0 / (1.0 + temp_fac / mpc_max_next)


def calc_m_nrm_next(shock, a, rfree, perm_gro_fac):
    """Calculate normalized market resources next period.

    Args:
        shock (float): Realization of shocks to income.
        a (np.ndarray): Exogenous grid of end-of-period assets.
        rfree (float): Risk free interest factor.
        perm_gro_fac (float): Permanent income growth factor.
    """
    return rfree / (perm_gro_fac * shock["PermShk"]) * a + shock["TranShk"]


def calc_v_next(shock, a, rfree, crra, perm_gro_fac, vfunc_next):
    """Calculate continuation value function with respect to
    end-of-period assets.

    Args:
        shock (float): Realization of shocks to income.
        a (np.ndarray): Exogenous grid of end-of-period assets.
        rfree (float): Risk free interest factor.
        crra (float): Coefficient of relative risk aversion.
        perm_gro_fac (float): Permanent income growth factor.
        vfunc_next (Callable): Value function next period.
    """
    return (
        shock["PermShk"] ** (1.0 - crra) * perm_gro_fac ** (1.0 - crra)
    ) * vfunc_next(calc_m_nrm_next(shock, a, rfree, perm_gro_fac))


def calc_vp_next(shock, a, rfree, crra, perm_gro_fac, vp_func_next):
    """Calculate the continuation marginal value function with respect to
    end-of-period assets.

    Args:
        shock (float): Realization of shocks to income.
        a (np.ndarray): Exogenous grid of end-of-period assets.
        rfree (float): Risk free interest factor.
        crra (float): Coefficient of relative risk aversion.
        perm_gro_fac (float): Permanent income growth factor.
        vp_func_next (Callable): Marginal value function next period.
    """
    return shock["PermShk"] ** (-crra) * vp_func_next(
        calc_m_nrm_next(shock, a, rfree, perm_gro_fac),
    )


def calc_vpp_next(shock, a, rfree, crra, perm_gro_fac, vppfunc_next):
    """Calculate the continuation marginal marginal value function
    with respect to end-of-period assets.

    Args:
        shock (float): Realization of shocks to income.
        a (np.ndarray): Exogenous grid of end-of-period assets.
        rfree (float): Risk free interest factor.
        crra (float): Coefficient of relative risk aversion.
        perm_gro_fac (float): Permanent income growth factor.
        vppfunc_next (Callable): Marginal marginal value function next period.
    """
    return shock["PermShk"] ** (-crra - 1.0) * vppfunc_next(
        calc_m_nrm_next(shock, a, rfree, perm_gro_fac),
    )


def solve_one_period_ConsIndShock(
    solution_next,
    IncShkDstn,
    LivPrb,
    DiscFac,
    CRRA,
    Rfree,
    PermGroFac,
    BoroCnstArt,
    aXtraGrid,
    vFuncBool,
    CubicBool,
):
    """Solves one period of a consumption-saving model with idiosyncratic shocks to
    permanent and transitory income, with one risk free asset and CRRA utility.

    Parameters
    ----------
    solution_next : ConsumerSolution
        The solution to next period's one period problem.
    IncShkDstn : distribution.Distribution
        A discrete approximation to the income process between the period being
        solved and the one immediately following (in solution_next).
    LivPrb : float
        Survival probability; likelihood of being alive at the beginning of
        the succeeding period.
    DiscFac : float
        Intertemporal discount factor for future utility.
    CRRA : float
        Coefficient of relative risk aversion.
    Rfree : float
        Risk free interest factor on end-of-period assets.
    PermGroFac : float
        Expected permanent income growth factor at the end of this period.
    BoroCnstArt: float or None
        Borrowing constraint for the minimum allowable assets to end the
        period with.  If it is less than the natural borrowing constraint,
        then it is irrelevant; BoroCnstArt=None indicates no artificial bor-
        rowing constraint.
    aXtraGrid: np.array
        Array of "extra" end-of-period asset values-- assets above the
        absolute minimum acceptable level.
    vFuncBool: boolean
        An indicator for whether the value function should be computed and
        included in the reported solution.
    CubicBool: boolean
        An indicator for whether the solver should use cubic or linear interpolation.

    Returns
    -------
    solution_now : ConsumerSolution
        Solution to this period's consumption-saving problem with income risk.

    """
    # Define the current period utility function and effective discount factor
    uFunc = UtilityFuncCRRA(CRRA)
    DiscFacEff = DiscFac * LivPrb  # "effective" discount factor

    # Calculate the probability that we get the worst possible income draw
    WorstIncPrb = calc_worst_inc_prob(IncShkDstn)
    Ex_IncNext = expected(lambda x: x["PermShk"] * x["TranShk"], IncShkDstn)
    hNrmNow = calc_human_wealth(solution_next.hNrm, PermGroFac, Rfree, Ex_IncNext)

    # Unpack next period's (marginal) value function
    vFuncNext = solution_next.vFunc  # This is None when vFuncBool is False
    vPfuncNext = solution_next.vPfunc
    vPPfuncNext = solution_next.vPPfunc  # This is None when CubicBool is False

    # Calculate the minimum allowable value of money resources in this period
    BoroCnstNat = calc_boro_const_nat(
        solution_next.mNrmMin, IncShkDstn, Rfree, PermGroFac
    )
    # Set the minimum allowable (normalized) market resources based on the natural
    # and artificial borrowing constraints
    mNrmMinNow = calc_m_nrm_min(BoroCnstArt, BoroCnstNat)

    # Update the bounding MPCs and PDV of human wealth:
    PatFac = calc_patience_factor(Rfree, DiscFacEff, CRRA)
    MPCminNow = calc_mpc_min(solution_next.MPCmin, PatFac)
    # Set the upper limit of the MPC (at mNrmMinNow) based on whether the natural
    # or artificial borrowing constraint actually binds
    MPCmaxUnc = calc_mpc_max(
        solution_next.MPCmax, WorstIncPrb, CRRA, PatFac, BoroCnstNat, BoroCnstArt
    )
    MPCmaxNow = 1.0 if BoroCnstNat < mNrmMinNow else MPCmaxUnc

    cFuncLimitIntercept = MPCminNow * hNrmNow
    cFuncLimitSlope = MPCminNow

    # Define the borrowing-constrained consumption function
    cFuncNowCnst = LinearInterp(
        np.array([mNrmMinNow, mNrmMinNow + 1.0]),
        np.array([0.0, 1.0]),
    )

    # Construct the assets grid by adjusting aXtra by the natural borrowing constraint
    aNrmNow = np.asarray(aXtraGrid) + BoroCnstNat

    # Calculate end-of-period marginal value of assets at each gridpoint
    vPfacEff = DiscFacEff * Rfree * PermGroFac ** (-CRRA)
    EndOfPrdvP = vPfacEff * expected(
        calc_vp_next,
        IncShkDstn,
        args=(aNrmNow, Rfree, CRRA, PermGroFac, vPfuncNext),
    )

    # Invert the first order condition to find optimal cNrm from each aNrm gridpoint
    cNrmNow = uFunc.derinv(EndOfPrdvP, order=(1, 0))
    mNrmNow = cNrmNow + aNrmNow  # Endogenous mNrm gridpoints

    # Limiting consumption is zero as m approaches mNrmMin
    c_for_interpolation = np.insert(cNrmNow, 0, 0.0)
    m_for_interpolation = np.insert(mNrmNow, 0, BoroCnstNat)

    # Construct the consumption function as a cubic or linear spline interpolation
    if CubicBool:
        # Calculate end-of-period marginal marginal value of assets at each gridpoint
        vPPfacEff = DiscFacEff * Rfree * Rfree * PermGroFac ** (-CRRA - 1.0)
        EndOfPrdvPP = vPPfacEff * expected(
            calc_vpp_next,
            IncShkDstn,
            args=(aNrmNow, Rfree, CRRA, PermGroFac, vPPfuncNext),
        )
        dcda = EndOfPrdvPP / uFunc.der(np.array(cNrmNow), order=2)
        MPC = dcda / (dcda + 1.0)
        MPC_for_interpolation = np.insert(MPC, 0, MPCmaxUnc)

        # Construct the unconstrained consumption function as a cubic interpolation
        cFuncNowUnc = CubicInterp(
            m_for_interpolation,
            c_for_interpolation,
            MPC_for_interpolation,
            cFuncLimitIntercept,
            cFuncLimitSlope,
        )
    else:
        # Construct the unconstrained consumption function as a linear interpolation
        cFuncNowUnc = LinearInterp(
            m_for_interpolation,
            c_for_interpolation,
            cFuncLimitIntercept,
            cFuncLimitSlope,
        )

    # Combine the constrained and unconstrained functions into the true consumption function.
    # LowerEnvelope should only be used when BoroCnstArt is True
    cFuncNow = LowerEnvelope(cFuncNowUnc, cFuncNowCnst, nan_bool=False)

    # Make the marginal value function and the marginal marginal value function
    vPfuncNow = MargValueFuncCRRA(cFuncNow, CRRA)

    # Define this period's marginal marginal value function
    if CubicBool:
        vPPfuncNow = MargMargValueFuncCRRA(cFuncNow, CRRA)
    else:
        vPPfuncNow = NullFunc()  # Dummy object

    # Construct this period's value function if requested
    if vFuncBool:
        # Calculate end-of-period value, its derivative, and their pseudo-inverse
        EndOfPrdv = DiscFacEff * expected(
            calc_v_next,
            IncShkDstn,
            args=(aNrmNow, Rfree, CRRA, PermGroFac, vFuncNext),
        )
        EndOfPrdvNvrs = uFunc.inv(
            EndOfPrdv,
        )  # value transformed through inverse utility
        EndOfPrdvNvrsP = EndOfPrdvP * uFunc.derinv(EndOfPrdv, order=(0, 1))
        EndOfPrdvNvrs = np.insert(EndOfPrdvNvrs, 0, 0.0)
        EndOfPrdvNvrsP = np.insert(EndOfPrdvNvrsP, 0, EndOfPrdvNvrsP[0])
        # This is a very good approximation, vNvrsPP = 0 at the asset minimum

        # Construct the end-of-period value function
        aNrm_temp = np.insert(aNrmNow, 0, BoroCnstNat)
        EndOfPrd_vNvrsFunc = CubicInterp(aNrm_temp, EndOfPrdvNvrs, EndOfPrdvNvrsP)
        EndOfPrd_vFunc = ValueFuncCRRA(EndOfPrd_vNvrsFunc, CRRA)

        # Compute expected value and marginal value on a grid of market resources
        mNrm_temp = mNrmMinNow + aXtraGrid
        cNrm_temp = cFuncNow(mNrm_temp)
        aNrm_temp = mNrm_temp - cNrm_temp
        v_temp = uFunc(cNrm_temp) + EndOfPrd_vFunc(aNrm_temp)
        vP_temp = uFunc.der(cNrm_temp)

        # Construct the beginning-of-period value function
        vNvrs_temp = uFunc.inv(v_temp)  # value transformed through inv utility
        vNvrsP_temp = vP_temp * uFunc.derinv(v_temp, order=(0, 1))
        mNrm_temp = np.insert(mNrm_temp, 0, mNrmMinNow)
        vNvrs_temp = np.insert(vNvrs_temp, 0, 0.0)
        vNvrsP_temp = np.insert(vNvrsP_temp, 0, MPCmaxNow ** (-CRRA / (1.0 - CRRA)))
        MPCminNvrs = MPCminNow ** (-CRRA / (1.0 - CRRA))
        vNvrsFuncNow = CubicInterp(
            mNrm_temp,
            vNvrs_temp,
            vNvrsP_temp,
            MPCminNvrs * hNrmNow,
            MPCminNvrs,
        )
        vFuncNow = ValueFuncCRRA(vNvrsFuncNow, CRRA)
    else:
        vFuncNow = NullFunc()  # Dummy object

    # Create and return this period's solution
    solution_now = ConsumerSolution(
        cFunc=cFuncNow,
        vFunc=vFuncNow,
        vPfunc=vPfuncNow,
        vPPfunc=vPPfuncNow,
        mNrmMin=mNrmMinNow,
        hNrm=hNrmNow,
        MPCmin=MPCminNow,
        MPCmax=MPCmaxNow,
    )
    return solution_now


def solve_one_period_ConsKinkedR(
    solution_next,
    IncShkDstn,
    LivPrb,
    DiscFac,
    CRRA,
    Rboro,
    Rsave,
    PermGroFac,
    BoroCnstArt,
    aXtraGrid,
    vFuncBool,
    CubicBool,
):
    """Solves one period of a consumption-saving model with idiosyncratic shocks to
    permanent and transitory income, with a risk free asset and CRRA utility.
    In this variation, the interest rate on borrowing Rboro exceeds the interest
    rate on saving Rsave.

    Parameters
    ----------
    solution_next : ConsumerSolution
        The solution to next period's one period problem.
    IncShkDstn : distribution.Distribution
        A discrete approximation to the income process between the period being
        solved and the one immediately following (in solution_next).
    LivPrb : float
        Survival probability; likelihood of being alive at the beginning of
        the succeeding period.
    DiscFac : float
        Intertemporal discount factor for future utility.
    CRRA : float
        Coefficient of relative risk aversion.
    Rboro: float
        Interest factor on assets between this period and the succeeding
        period when assets are negative.
    Rsave: float
        Interest factor on assets between this period and the succeeding
        period when assets are positive.
    PermGroFac : float
        Expected permanent income growth factor at the end of this period.
    BoroCnstArt: float or None
        Borrowing constraint for the minimum allowable assets to end the
        period with.  If it is less than the natural borrowing constraint,
        then it is irrelevant; BoroCnstArt=None indicates no artificial bor-
        rowing constraint.
    aXtraGrid: np.array
        Array of "extra" end-of-period asset values-- assets above the
        absolute minimum acceptable level.
    vFuncBool: boolean
        An indicator for whether the value function should be computed and
        included in the reported solution.
    CubicBool: boolean
        An indicator for whether the solver should use cubic or linear inter-
        polation.

    Returns
    -------
    solution_now : ConsumerSolution
        Solution to this period's consumption-saving problem with income risk.

    """
    # Verifiy that there is actually a kink in the interest factor
    assert (
        Rboro >= Rsave
    ), "Interest factor on debt less than interest factor on savings!"
    # If the kink is in the wrong direction, code should break here. If there's
    # no kink at all, then just use the ConsIndShockModel solver.
    if Rboro == Rsave:
        solution_now = solve_one_period_ConsIndShock(
            solution_next,
            IncShkDstn,
            LivPrb,
            DiscFac,
            CRRA,
            Rboro,
            PermGroFac,
            BoroCnstArt,
            aXtraGrid,
            vFuncBool,
            CubicBool,
        )
        return solution_now

    # Define the current period utility function and effective discount factor
    uFunc = UtilityFuncCRRA(CRRA)
    DiscFacEff = DiscFac * LivPrb  # "effective" discount factor

    # Calculate the probability that we get the worst possible income draw
    WorstIncPrb = calc_worst_inc_prob(IncShkDstn)
    # WorstIncPrb is the "Weierstrass p" concept: the odds we get the WORST thing
    Ex_IncNext = expected(lambda x: x["PermShk"] * x["TranShk"], IncShkDstn)
    hNrmNow = calc_human_wealth(solution_next.hNrm, PermGroFac, Rsave, Ex_IncNext)

    # Unpack next period's (marginal) value function
    vFuncNext = solution_next.vFunc  # This is None when vFuncBool is False
    vPfuncNext = solution_next.vPfunc
    vPPfuncNext = solution_next.vPPfunc  # This is None when CubicBool is False

    # Calculate the minimum allowable value of money resources in this period
    BoroCnstNat = calc_boro_const_nat(
        solution_next.mNrmMin, IncShkDstn, Rboro, PermGroFac
    )
    # Set the minimum allowable (normalized) market resources based on the natural
    # and artificial borrowing constraints
    mNrmMinNow = calc_m_nrm_min(BoroCnstArt, BoroCnstNat)

    # Update the bounding MPCs and PDV of human wealth:
    PatFacSave = calc_patience_factor(Rsave, DiscFacEff, CRRA)
    PatFacBoro = calc_patience_factor(Rboro, DiscFacEff, CRRA)
    MPCminNow = calc_mpc_min(solution_next.MPCmin, PatFacSave)
    # Set the upper limit of the MPC (at mNrmMinNow) based on whether the natural
    # or artificial borrowing constraint actually binds
    MPCmaxUnc = calc_mpc_max(
        solution_next.MPCmax, WorstIncPrb, CRRA, PatFacBoro, BoroCnstNat, BoroCnstArt
    )
    MPCmaxNow = 1.0 if BoroCnstNat < mNrmMinNow else MPCmaxUnc

    cFuncLimitIntercept = MPCminNow * hNrmNow
    cFuncLimitSlope = MPCminNow

    # Define the borrowing-constrained consumption function
    cFuncNowCnst = LinearInterp(
        np.array([mNrmMinNow, mNrmMinNow + 1.0]),
        np.array([0.0, 1.0]),
    )

    # Construct the assets grid by adjusting aXtra by the natural borrowing constraint
    aNrmNow = np.sort(
        np.hstack((np.asarray(aXtraGrid) + mNrmMinNow, np.array([0.0, 0.0]))),
    )

    # Make a 1D array of the interest factor at each asset gridpoint
    Rfree = Rsave * np.ones_like(aNrmNow)
    Rfree[aNrmNow < 0] = Rboro
    i_kink = np.argwhere(aNrmNow == 0.0)[0][0]
    Rfree[i_kink] = Rboro

    # Calculate end-of-period marginal value of assets at each gridpoint
    vPfacEff = DiscFacEff * Rfree * PermGroFac ** (-CRRA)
    EndOfPrdvP = vPfacEff * expected(
        calc_vp_next,
        IncShkDstn,
        args=(aNrmNow, Rfree, CRRA, PermGroFac, vPfuncNext),
    )

    # Invert the first order condition to find optimal cNrm from each aNrm gridpoint
    cNrmNow = uFunc.derinv(EndOfPrdvP, order=(1, 0))
    mNrmNow = cNrmNow + aNrmNow  # Endogenous mNrm gridpoints

    # Limiting consumption is zero as m approaches mNrmMin
    c_for_interpolation = np.insert(cNrmNow, 0, 0.0)
    m_for_interpolation = np.insert(mNrmNow, 0, BoroCnstNat)

    # Construct the consumption function as a cubic or linear spline interpolation
    if CubicBool:
        # Calculate end-of-period marginal marginal value of assets at each gridpoint
        vPPfacEff = DiscFacEff * Rfree * Rfree * PermGroFac ** (-CRRA - 1.0)
        EndOfPrdvPP = vPPfacEff * expected(
            calc_vpp_next,
            IncShkDstn,
            args=(aNrmNow, Rfree, CRRA, PermGroFac, vPPfuncNext),
        )
        dcda = EndOfPrdvPP / uFunc.der(np.array(cNrmNow), order=2)
        MPC = dcda / (dcda + 1.0)
        MPC_for_interpolation = np.insert(MPC, 0, MPCmaxUnc)

        # Construct the unconstrained consumption function as a cubic interpolation
        cFuncNowUnc = CubicInterp(
            m_for_interpolation,
            c_for_interpolation,
            MPC_for_interpolation,
            cFuncLimitIntercept,
            cFuncLimitSlope,
        )
        # Adjust the coefficients on the kinked portion of the cFunc
        cFuncNowUnc.coeffs[i_kink + 2] = [
            c_for_interpolation[i_kink + 1],
            m_for_interpolation[i_kink + 2] - m_for_interpolation[i_kink + 1],
            0.0,
            0.0,
        ]
    else:
        # Construct the unconstrained consumption function as a linear interpolation
        cFuncNowUnc = LinearInterp(
            m_for_interpolation,
            c_for_interpolation,
            cFuncLimitIntercept,
            cFuncLimitSlope,
        )

    # Combine the constrained and unconstrained functions into the true consumption function.
    # LowerEnvelope should only be used when BoroCnstArt is True
    cFuncNow = LowerEnvelope(cFuncNowUnc, cFuncNowCnst, nan_bool=False)

    # Make the marginal value function and the marginal marginal value function
    vPfuncNow = MargValueFuncCRRA(cFuncNow, CRRA)

    # Define this period's marginal marginal value function
    if CubicBool:
        vPPfuncNow = MargMargValueFuncCRRA(cFuncNow, CRRA)
    else:
        vPPfuncNow = NullFunc()  # Dummy object

    # Construct this period's value function if requested
    if vFuncBool:
        # Calculate end-of-period value, its derivative, and their pseudo-inverse
        EndOfPrdv = DiscFacEff * expected(
            calc_v_next,
            IncShkDstn,
            args=(aNrmNow, Rfree, CRRA, PermGroFac, vFuncNext),
        )
        EndOfPrdvNvrs = uFunc.inv(
            EndOfPrdv,
        )  # value transformed through inverse utility
        EndOfPrdvNvrsP = EndOfPrdvP * uFunc.derinv(EndOfPrdv, order=(0, 1))
        EndOfPrdvNvrs = np.insert(EndOfPrdvNvrs, 0, 0.0)
        EndOfPrdvNvrsP = np.insert(EndOfPrdvNvrsP, 0, EndOfPrdvNvrsP[0])
        # This is a very good approximation, vNvrsPP = 0 at the asset minimum

        # Construct the end-of-period value function
        aNrm_temp = np.insert(aNrmNow, 0, BoroCnstNat)
        EndOfPrdvNvrsFunc = CubicInterp(aNrm_temp, EndOfPrdvNvrs, EndOfPrdvNvrsP)
        EndOfPrdvFunc = ValueFuncCRRA(EndOfPrdvNvrsFunc, CRRA)

        # Compute expected value and marginal value on a grid of market resources
        mNrm_temp = mNrmMinNow + aXtraGrid
        cNrm_temp = cFuncNow(mNrm_temp)
        aNrm_temp = mNrm_temp - cNrm_temp
        v_temp = uFunc(cNrm_temp) + EndOfPrdvFunc(aNrm_temp)
        vP_temp = uFunc.der(cNrm_temp)

        # Construct the beginning-of-period value function
        vNvrs_temp = uFunc.inv(v_temp)  # value transformed through inv utility
        vNvrsP_temp = vP_temp * uFunc.derinv(v_temp, order=(0, 1))
        mNrm_temp = np.insert(mNrm_temp, 0, mNrmMinNow)
        vNvrs_temp = np.insert(vNvrs_temp, 0, 0.0)
        vNvrsP_temp = np.insert(vNvrsP_temp, 0, MPCmaxNow ** (-CRRA / (1.0 - CRRA)))
        MPCminNvrs = MPCminNow ** (-CRRA / (1.0 - CRRA))
        vNvrsFuncNow = CubicInterp(
            mNrm_temp,
            vNvrs_temp,
            vNvrsP_temp,
            MPCminNvrs * hNrmNow,
            MPCminNvrs,
        )
        vFuncNow = ValueFuncCRRA(vNvrsFuncNow, CRRA)
    else:
        vFuncNow = NullFunc()  # Dummy object

    # Create and return this period's solution
    solution_now = ConsumerSolution(
        cFunc=cFuncNow,
        vFunc=vFuncNow,
        vPfunc=vPfuncNow,
        vPPfunc=vPPfuncNow,
        mNrmMin=mNrmMinNow,
        hNrm=hNrmNow,
        MPCmin=MPCminNow,
        MPCmax=MPCmaxNow,
    )
    return solution_now


def make_basic_CRRA_solution_terminal(CRRA):
    """
    Construct the terminal period solution for a consumption-saving model with
    CRRA utility and only one state variable.

    Parameters
    ----------
    CRRA : float
        Coefficient of relative risk aversion. This is the only relevant parameter.

    Returns
    -------
    solution_terminal : ConsumerSolution
        Terminal period solution for someone with the given CRRA.
    """
    cFunc_terminal = LinearInterp([0.0, 1.0], [0.0, 1.0])  # c=m at t=T
    vFunc_terminal = ValueFuncCRRA(cFunc_terminal, CRRA)
    vPfunc_terminal = MargValueFuncCRRA(cFunc_terminal, CRRA)
    vPPfunc_terminal = MargMargValueFuncCRRA(cFunc_terminal, CRRA)
    solution_terminal = ConsumerSolution(
        cFunc=cFunc_terminal,
        vFunc=vFunc_terminal,
        vPfunc=vPfunc_terminal,
        vPPfunc=vPPfunc_terminal,
        mNrmMin=0.0,
        hNrm=0.0,
        MPCmin=1.0,
        MPCmax=1.0,
    )
    return solution_terminal


# ============================================================================
# == Classes for representing types of consumer agents (and things they do) ==
# ============================================================================

# Make a dictionary of constructors (very simply for perfect foresight model)
PerfForesightConsumerType_constructors_default = {
    "solution_terminal": make_basic_CRRA_solution_terminal,
}

# Make a dictionary to specify a perfect foresight consumer type
PerfForesightConsumerType_solving_defaults = {
    # BASIC HARK PARAMETERS REQUIRED TO SOLVE THE MODEL
    "cycles": 1,  # Finite, non-cyclic model
    "T_cycle": 1,  # Number of periods in the cycle for this agent type
    "constructors": PerfForesightConsumerType_constructors_default,  # See dictionary above
    # PARAMETERS REQUIRED TO SOLVE THE MODEL
    "CRRA": 2.0,  # Coefficient of relative risk aversion
    "Rfree": 1.03,  # Interest factor on retained assets
    "DiscFac": 0.96,  # Intertemporal discount factor
    "LivPrb": [0.98],  # Survival probability after each period
    "PermGroFac": [1.01],  # Permanent income growth factor
    "BoroCnstArt": None,  # Artificial borrowing constraint
    "MaxKinks": 400,  # Maximum number of grid points to allow in cFunc
}
PerfForesightConsumerType_simulation_defaults = {
    # PARAMETERS REQUIRED TO SIMULATE THE MODEL
    "AgentCount": 10000,  # Number of agents of this type
    "T_age": None,  # Age after which simulated agents are automatically killed
    "aNrmInitMean": 0.0,  # Mean of log initial assets
    "aNrmInitStd": 1.0,  # Standard deviation of log initial assets
    "pLvlInitMean": 0.0,  # Mean of log initial permanent income
    "pLvlInitStd": 0.0,  # Standard deviation of log initial permanent income
    "PermGroFacAgg": 1.0,  # Aggregate permanent income growth factor
    # (The portion of PermGroFac attributable to aggregate productivity growth)
    # ADDITIONAL OPTIONAL PARAMETERS
    "PerfMITShk": False,  # Do Perfect Foresight MIT Shock
    # (Forces Newborns to follow solution path of the agent they replaced if True)
}
PerfForesightConsumerType_defaults = {}
PerfForesightConsumerType_defaults.update(PerfForesightConsumerType_solving_defaults)
PerfForesightConsumerType_defaults.update(PerfForesightConsumerType_simulation_defaults)
init_perfect_foresight = PerfForesightConsumerType_defaults


class PerfForesightConsumerType(AgentType):
    r"""
    A perfect foresight consumer type who has no uncertainty other than mortality.
    Their problem is defined by a coefficient of relative risk aversion (:math:`\rho`), intertemporal
    discount factor (:math:`\beta`), interest factor (:math:`\mathsf{R}`), an optional artificial borrowing constraint (:math:`\underline{a}`)
    and time sequences of the permanent income growth rate (:math:`\Gamma`) and survival probability (:math:`1-\mathsf{D}`).
    Their assets and income are normalized by permanent income.

    .. math::
        \newcommand{\CRRA}{\rho}
        \newcommand{\DiePrb}{\mathsf{D}}
        \newcommand{\PermGroFac}{\Gamma}
        \newcommand{\Rfree}{\mathsf{R}}
        \newcommand{\DiscFac}{\beta}
        \begin{align*}
        v_t(m_t) &= \max_{c_t}u(c_t) + \DiscFac (1 - \DiePrb_{t+1}) \PermGroFac_{t+1}^{1-\CRRA} v_{t+1}(m_{t+1}), \\
        & \text{s.t.}  \\
        a_t &= m_t - c_t, \\
        a_t &\geq \underline{a}, \\
        m_{t+1} &= \Rfree_{t+1} a_t/\PermGroFac_{t+1} + 1, \\
        u(c) &= \frac{c^{1-\CRRA}}{1-\CRRA}
        \end{align*}


    Solving Parameters
    ------------------
    cycles: int
        0 specifies an infinite horizon model, 1 specifies a finite model.
    T_cycle: int
        Number of periods in the cycle for this agent type.
    CRRA: float, :math:`\rho`
        Coefficient of Relative Risk Aversion.
    Rfree: float or list[float], time varying, :math:`\mathsf{R}`
        Risk Free interest rate. Pass a list of floats to make Rfree time varying.
    DiscFac: float, :math:`\beta`
        Intertemporal discount factor.
    LivPrb: list[float], time varying, :math:`1-\mathsf{D}`
        Survival probability after each period.
    PermGroFac: list[float], time varying, :math:`\Gamma`
        Permanent income growth factor.
    BoroCnstArt: float, :math:`\underline{a}`
        The minimum Asset/Perminant Income ratio, None to ignore.
    MaxKinks: int
        Maximum number of gridpoints to allow in cFunc.

    Simulation Parameters
    ---------------------
    AgentCount: int
        Number of agents of this kind that are created during simulations.
    T_age: int
        Age after which to automatically kill agents, None to ignore.
    T_sim: int, required for simulation
        Number of periods to simulate.
    track_vars: list[strings]
        List of variables that should be tracked when running the simulation.
        For this agent, the options are 'aLvl', 'aNrm', 'bNrm', 'cNrm', 'mNrm', 'pLvl', and 'who_dies'.

        aLvl is the nominal asset level

        aNrm is the normalized assets

        bNrm is the normalized resources without this period's labor income

        cNrm is the normalized consumption

        mNrm is the normalized market resources

        pLvl is the permanent income level

        who_dies is the array of which agents died
    aNrmInitMean: float
        Mean of Log initial Normalized Assets.
    aNrmInitStd: float
        Std of Log initial Normalized Assets.
    pLvlInitMean: float
        Mean of Log initial permanent income.
    pLvlInitStd: float
        Std of Log initial permanent income.
    PermGroFacAgg: float
        Aggregate permanent income growth factor (The portion of PermGroFac attributable to aggregate productivity growth).
    PerfMITShk: boolean
        Do Perfect Foresight MIT Shock (Forces Newborns to follow solution path of the agent they replaced if True).

    Attributes
    ----------
    solution: list[Consumer solution object]
        Created by the :func:`.solve` method. Finite horizon models create a list with T_cycle+1 elements, for each period in the solution.
        Infinite horizon solutions return a list with T_cycle elements for each period in the cycle.

        Visit :class:`HARK.ConsumptionSaving.ConsIndShockModel.ConsumerSolution` for more information about the solution.
    history: Dict[Array]
        Created by running the :func:`.simulate()` method.
        Contains the variables in track_vars. Each item in the dictionary is an array with the shape (T_sim,AgentCount).
        Visit :class:`HARK.core.AgentType.simulate` for more information.
    """

    solving_defaults = PerfForesightConsumerType_solving_defaults
    simulation_defaults = PerfForesightConsumerType_simulation_defaults

    # Define some universal values for all consumer types
    cFunc_terminal_ = LinearInterp([0.0, 1.0], [0.0, 1.0])  # c=m in terminal period
    vFunc_terminal_ = LinearInterp([0.0, 1.0], [0.0, 0.0])  # This is overwritten
    solution_terminal_ = ConsumerSolution(
        cFunc=cFunc_terminal_,
        vFunc=vFunc_terminal_,
        mNrmMin=0.0,
        hNrm=0.0,
        MPCmin=1.0,
        MPCmax=1.0,
    )
    time_vary_ = ["LivPrb", "PermGroFac"]
    time_inv_ = ["CRRA", "DiscFac", "MaxKinks", "BoroCnstArt"]
    state_vars = ["pLvl", "PlvlAgg", "bNrm", "mNrm", "aNrm", "aLvl"]
    shock_vars_ = []

    def __init__(self, verbose=1, quiet=False, **kwds):
        params = PerfForesightConsumerType_defaults.copy()
        params.update(kwds)
        kwds = params

        # Initialize a basic AgentType
        super().__init__(
            pseudo_terminal=False,
            **kwds,
        )

        # Add consumer-type specific objects, copying to create independent versions
        self.time_vary = deepcopy(self.time_vary_)
        self.time_inv = deepcopy(self.time_inv_)
        self.shock_vars = deepcopy(self.shock_vars_)
        self.verbose = verbose
        self.quiet = quiet
        self.solve_one_period = solve_one_period_ConsPF
        set_verbosity_level((4 - verbose) * 10)
        self.bilt = {}
        self.update_Rfree()  # update interest rate if time varying

    def pre_solve(self):
        """
        Method that is run automatically just before solution by backward iteration.
        Solves the (trivial) terminal period and does a quick check on the borrowing
        constraint and MaxKinks attribute (only relevant in constrained, infinite
        horizon problems).
        """
        self.update_solution_terminal()  # Solve the terminal period problem
        if not self.quiet:
            self.check_conditions(verbose=self.verbose)

        # Fill in BoroCnstArt and MaxKinks if they're not specified or are irrelevant.
        # If no borrowing constraint specified...
        if not hasattr(self, "BoroCnstArt"):
            self.BoroCnstArt = None  # ...assume the user wanted none

        if not hasattr(self, "MaxKinks"):
            if self.cycles > 0:  # If it's not an infinite horizon model...
                self.MaxKinks = np.inf  # ...there's no need to set MaxKinks
            elif self.BoroCnstArt is None:  # If there's no borrowing constraint...
                self.MaxKinks = np.inf  # ...there's no need to set MaxKinks
            else:
                raise (
                    AttributeError(
                        "PerfForesightConsumerType requires the attribute MaxKinks to be specified when BoroCnstArt is not None and cycles == 0."
                    )
                )

    def post_solve(self):
        """
        Method that is run automatically at the end of a call to solve. Here, it
        simply calls calc_stable_points() if appropriate: an infinite horizon
        problem with a single repeated period in its cycle.

        Parameters
        ----------
        None

        Returns
        -------
        None
        """
        if (self.cycles == 0) and (self.T_cycle == 1):
            self.calc_stable_points()

    def check_restrictions(self):
        """
        A method to check that various restrictions are met for the model class.
        """
        if self.DiscFac < 0:
            raise Exception("DiscFac is below zero with value: " + str(self.DiscFac))

        return

    def update_solution_terminal(self):
        """
        Update the terminal period solution.  This method should be run when a
        new AgentType is created or when CRRA changes.

        Parameters
        ----------
        none

        Returns
        -------
        none
        """
        self.construct("solution_terminal")

    def update_Rfree(self):
        """
        Determines whether Rfree is time-varying or fixed.

        Parameters
        ----------
        None

        Returns
        -------
        None
        """

        if isinstance(self.Rfree, (int, float)):
            self.add_to_time_inv("Rfree")
        elif isinstance(self.Rfree, list):
            if len(self.Rfree) == self.T_cycle:
                if len(self.Rfree) == 1:
                    self.Rfree = self.Rfree[0]
                    self.add_to_time_inv("Rfree")
                else:
                    self.add_to_time_vary("Rfree")
            else:
                raise AttributeError(
                    "If Rfree is time-varying, it should have a length of T_cycle!"
                )
        elif isinstance(self.Rfree, np.ndarray):
            self.add_to_time_inv("Rfree")

    def unpack_cFunc(self):
        """DEPRECATED: Use solution.unpack('cFunc') instead.
        "Unpacks" the consumption functions into their own field for easier access.
        After the model has been solved, the consumption functions reside in the
        attribute cFunc of each element of ConsumerType.solution.  This method
        creates a (time varying) attribute cFunc that contains a list of consumption
        functions.
        Parameters
        ----------
        none
        Returns
        -------
        none
        """
        _log.critical(
            "unpack_cFunc is deprecated and it will soon be removed, "
            "please use unpack('cFunc') instead."
        )
        self.unpack("cFunc")

    def initialize_sim(self):
        self.PermShkAggNow = self.PermGroFacAgg  # This never changes during simulation
        self.state_now["PlvlAgg"] = 1.0
        super().initialize_sim()

    def sim_birth(self, which_agents):
        """
        Makes new consumers for the given indices.  Initialized variables include aNrm and pLvl, as
        well as time variables t_age and t_cycle.  Normalized assets and permanent income levels
        are drawn from lognormal distributions given by aNrmInitMean and aNrmInitStd (etc).

        Parameters
        ----------
        which_agents : np.array(Bool)
            Boolean array of size self.AgentCount indicating which agents should be "born".

        Returns
        -------
        None
        """
        # Get and store states for newly born agents
        N = np.sum(which_agents)  # Number of new consumers to make
        self.state_now["aNrm"][which_agents] = Lognormal(
            mu=self.aNrmInitMean,
            sigma=self.aNrmInitStd,
            seed=self.RNG.integers(0, 2**31 - 1),
        ).draw(N)
        # why is a now variable set here? Because it's an aggregate.
        pLvlInitMeanNow = self.pLvlInitMean + np.log(
            self.state_now["PlvlAgg"]
        )  # Account for newer cohorts having higher permanent income
        self.state_now["pLvl"][which_agents] = Lognormal(
            pLvlInitMeanNow, self.pLvlInitStd, seed=self.RNG.integers(0, 2**31 - 1)
        ).draw(N)
        # How many periods since each agent was born
        self.t_age[which_agents] = 0

        if not hasattr(
            self, "PerfMITShk"
        ):  # If PerfMITShk not specified, let it be False
            self.PerfMITShk = False
        if not self.PerfMITShk:
            # If True, Newborns inherit t_cycle of agent they replaced (i.e. t_cycles are not reset).
            self.t_cycle[which_agents] = 0
            # Which period of the cycle each agent is currently in

        return None

    def sim_death(self):
        """
        Determines which agents die this period and must be replaced.  Uses the sequence in LivPrb
        to determine survival probabilities for each agent.

        Parameters
        ----------
        None

        Returns
        -------
        which_agents : np.array(bool)
            Boolean array of size AgentCount indicating which agents die.
        """
        # Determine who dies
        DiePrb_by_t_cycle = 1.0 - np.asarray(self.LivPrb)
        DiePrb = DiePrb_by_t_cycle[
            self.t_cycle - 1 if self.cycles == 1 else self.t_cycle
        ]  # Time has already advanced, so look back one

        # In finite-horizon problems the previous line gives newborns the
        # survival probability of the last non-terminal period. This is okay,
        # however, since they will be instantly replaced by new newborns if
        # they die.
        # See: https://github.com/econ-ark/HARK/pull/981

        DeathShks = Uniform(seed=self.RNG.integers(0, 2**31 - 1)).draw(
            N=self.AgentCount
        )
        which_agents = DeathShks < DiePrb
        if self.T_age is not None:  # Kill agents that have lived for too many periods
            too_old = self.t_age >= self.T_age
            which_agents = np.logical_or(which_agents, too_old)
        return which_agents

    def get_shocks(self):
        """
        Finds permanent and transitory income "shocks" for each agent this period.  As this is a
        perfect foresight model, there are no stochastic shocks: PermShkNow = PermGroFac for each
        agent (according to their t_cycle) and TranShkNow = 1.0 for all agents.

        Parameters
        ----------
        None

        Returns
        -------
        None
        """
        PermGroFac = np.array(self.PermGroFac)
        # Cycle time has already been advanced
        self.shocks["PermShk"] = PermGroFac[self.t_cycle - 1]
        # self.shocks["PermShk"][self.t_cycle == 0] = 1. # Add this at some point
        self.shocks["TranShk"] = np.ones(self.AgentCount)

    def get_Rfree(self):
        """
        Returns an array of size self.AgentCount with self.Rfree in every entry.

        Parameters
        ----------
        None

        Returns
        -------
        RfreeNow : np.array
             Array of size self.AgentCount with risk free interest rate for each agent.
        """
        RfreeNow = np.ones(self.AgentCount)
        if "Rfree" in self.time_inv:
            RfreeNow = RfreeNow * self.Rfree
        elif "Rfree" in self.time_vary:
            for t in range(self.T_cycle):
                these = t == self.t_cycle
                RfreeNow[these] = self.Rfree[t]
        return RfreeNow

    def transition(self):
        pLvlPrev = self.state_prev["pLvl"]
        aNrmPrev = self.state_prev["aNrm"]
        RfreeNow = self.get_Rfree()

        # Calculate new states: normalized market resources and permanent income level
        # Updated permanent income level
        pLvlNow = pLvlPrev * self.shocks["PermShk"]
        # Updated aggregate permanent productivity level
        PlvlAggNow = self.state_prev["PlvlAgg"] * self.PermShkAggNow
        # "Effective" interest factor on normalized assets
        ReffNow = RfreeNow / self.shocks["PermShk"]
        bNrmNow = ReffNow * aNrmPrev  # Bank balances before labor income
        # Market resources after income
        mNrmNow = bNrmNow + self.shocks["TranShk"]

        return pLvlNow, PlvlAggNow, bNrmNow, mNrmNow, None

    def get_controls(self):
        """
        Calculates consumption for each consumer of this type using the consumption functions.

        Parameters
        ----------
        None

        Returns
        -------
        None
        """
        cNrmNow = np.zeros(self.AgentCount) + np.nan
        MPCnow = np.zeros(self.AgentCount) + np.nan
        for t in range(self.T_cycle):
            these = t == self.t_cycle
            cNrmNow[these], MPCnow[these] = self.solution[t].cFunc.eval_with_derivative(
                self.state_now["mNrm"][these]
            )
        self.controls["cNrm"] = cNrmNow

        # MPCnow is not really a control
        self.MPCnow = MPCnow
        return None

    def get_poststates(self):
        """
        Calculates end-of-period assets for each consumer of this type.

        Parameters
        ----------
        None

        Returns
        -------
        None
        """
        # should this be "Now", or "Prev"?!?
        self.state_now["aNrm"] = self.state_now["mNrm"] - self.controls["cNrm"]
        # Useful in some cases to precalculate asset level
        self.state_now["aLvl"] = self.state_now["aNrm"] * self.state_now["pLvl"]

        # moves now to prev
        super().get_poststates()

        return None

    def log_condition_result(self, name, result, message, verbose):
        """
        Records the result of one condition check in the attribute condition_report
        of the bilt dictionary, and in the message log.

        Parameters
        ----------
        name : string or None
             Name for the condition; if None, no test result is added to conditions.
        result : bool
             An indicator for whether the condition was passed.
        message : str
            The messages to record about the condition check.
        verbose : bool
            Indicator for whether verbose messages should be included in the report.
        """
        if name is not None:
            self.conditions[name] = result
        set_verbosity_level((4 - verbose) * 10)
        _log.info(message)
        self.bilt["conditions_report"] += message + "\n"

    def check_AIC(self, verbose=None):
        """
        Evaluate and report on the Absolute Impatience Condition.
        """
        name = "AIC"
        APFac = self.bilt["APFac"]
        result = APFac < 1.0

        messages = {
            True: f"APFac={APFac:.5f} : The Absolute Patience Factor satisfies the Absolute Impatience Condition (AIC) Þ < 1.",
            False: f"APFac={APFac:.5f} : The Absolute Patience Factor violates the Absolute Impatience Condition (AIC) Þ < 1.",
        }
        verbose = self.verbose if verbose is None else verbose
        self.log_condition_result(name, result, messages[result], verbose)

    def check_GICRaw(self, verbose=None):
        """
        Evaluate and report on the Growth Impatience Condition for the Perfect Foresight model.
        """
        name = "GICRaw"
        GPFacRaw = self.bilt["GPFacRaw"]
        result = GPFacRaw < 1.0

        messages = {
            True: f"GPFacRaw={GPFacRaw:.5f} : The Growth Patience Factor satisfies the Growth Impatience Condition (GICRaw) Þ/G < 1.",
            False: f"GPFacRaw={GPFacRaw:.5f} : The Growth Patience Factor violates the Growth Impatience Condition (GICRaw) Þ/G < 1.",
        }
        verbose = self.verbose if verbose is None else verbose
        self.log_condition_result(name, result, messages[result], verbose)

    def check_RIC(self, verbose=None):
        """
        Evaluate and report on the Return Impatience Condition.
        """
        name = "RIC"
        RPFac = self.bilt["RPFac"]
        result = RPFac < 1.0

        messages = {
            True: f"RPFac={RPFac:.5f} : The Return Patience Factor satisfies the Return Impatience Condition (RIC) Þ/R < 1.",
            False: f"RPFac={RPFac:.5f} : The Return Patience Factor violates the Return Impatience Condition (RIC) Þ/R < 1.",
        }
        verbose = self.verbose if verbose is None else verbose
        self.log_condition_result(name, result, messages[result], verbose)

    def check_FHWC(self, verbose=None):
        """
        Evaluate and report on the Finite Human Wealth Condition.
        """
        name = "FHWC"
        FHWFac = self.bilt["FHWFac"]
        result = FHWFac < 1.0

        messages = {
            True: f"FHWFac={FHWFac:.5f} : The Finite Human Wealth Factor satisfies the Finite Human Wealth Condition (FHWC) G/R < 1.",
            False: f"FHWFac={FHWFac:.5f} : The Finite Human Wealth Factor violates the Finite Human Wealth Condition (FHWC) G/R < 1.",
        }
        verbose = self.verbose if verbose is None else verbose
        self.log_condition_result(name, result, messages[result], verbose)

    def check_FVAC(self, verbose=None):
        """
        Evaluate and report on the Finite Value of Autarky Condition under perfect foresight.
        """
        name = "PFFVAC"
        PFVAFac = self.bilt["PFVAFac"]
        result = PFVAFac < 1.0

        messages = {
            True: f"PFVAFac={PFVAFac:.5f} : The Finite Value of Autarky Factor satisfies the Finite Value of Autarky Condition βG^(1-ρ) < 1.",
            False: f"PFVAFac={PFVAFac:.5f} : The Finite Value of Autarky Factor violates the Finite Value of Autarky Condition βG^(1-ρ) < 1.",
        }
        verbose = self.verbose if verbose is None else verbose
        self.log_condition_result(name, result, messages[result], verbose)

    def describe_parameters(self):
        """
        Make a string describing this instance's parameter values, including their
        representation in code and symbolically.

        Returns
        -------
        param_desc : str
            Description of parameters as a unicode string.
        """
        params_to_describe = [
            # [name, description, symbol, time varying]
            ["DiscFac", "intertemporal discount factor", "β", False],
            ["Rfree", "risk free interest factor", "R", False],
            ["PermGroFac", "permanent income growth factor", "G", True],
            ["CRRA", "coefficient of relative risk aversion", "ρ", False],
            ["LivPrb", "survival probability", "ℒ", True],
            ["APFac", "absolute patience factor", "Þ=(βℒR)^(1/ρ)", False],
        ]

        param_desc = ""
        for j in range(len(params_to_describe)):
            this_entry = params_to_describe[j]
            if this_entry[3]:
                val = getattr(self, this_entry[0])[0]
            else:
                try:
                    val = getattr(self, this_entry[0])
                except:
                    val = self.bilt[this_entry[0]]
            this_line = (
                this_entry[2]
                + f"={val:.5f} : "
                + this_entry[1]
                + " ("
                + this_entry[0]
                + ")\n"
            )
            param_desc += this_line

        return param_desc

    def calc_limiting_values(self):
        """
        Compute various scalar values that are relevant to characterizing the
        solution to an infinite horizon problem. This method should only be called
        when T_cycle=1 and cycles=0, otherwise the values generated are meaningless.
        This method adds the following values to the instance in the dictionary
        attribute called bilt.

        APFac : Absolute Patience Factor
        GPFacRaw : Growth Patience Factor
        FHWFac : Finite Human Wealth Factor
        RPFac : Return Patience Factor
        PFVAFac : Perfect Foresight Value of Autarky Factor
        cNrmPDV : Present Discounted Value of Autarky Consumption
        MPCmin : Limiting minimum MPC as market resources go to infinity
        MPCmax : Limiting maximum MPC as market resources approach minimum level.
        hNrm : Human wealth divided by permanent income.
        Delta_mNrm_ZeroFunc : Linear consumption function where expected change in market resource ratio is zero
        BalGroFunc : Linear consumption function where the level of market resources grows at the same rate as permanent income

        Returns
        -------
        None
        """
        aux_dict = self.bilt
        aux_dict["APFac"] = (self.Rfree * self.DiscFac * self.LivPrb[0]) ** (
            1 / self.CRRA
        )
        aux_dict["GPFacRaw"] = aux_dict["APFac"] / self.PermGroFac[0]
        aux_dict["FHWFac"] = self.PermGroFac[0] / self.Rfree
        aux_dict["RPFac"] = aux_dict["APFac"] / self.Rfree
        aux_dict["PFVAFac"] = (self.DiscFac * self.LivPrb[0]) * self.PermGroFac[0] ** (
            1.0 - self.CRRA
        )
        aux_dict["cNrmPDV"] = 1.0 / (1.0 - aux_dict["RPFac"])
        aux_dict["MPCmin"] = np.maximum(1.0 - aux_dict["RPFac"], 0.0)
        constrained = (
            hasattr(self, "BoroCnstArt")
            and (self.BoroCnstArt is not None)
            and (self.BoroCnstArt > -np.inf)
        )

        if constrained:
            aux_dict["MPCmax"] = 1.0
        else:
            aux_dict["MPCmax"] = aux_dict["MPCmin"]
        if aux_dict["FHWFac"] < 1.0:
            aux_dict["hNrm"] = 1.0 / (1.0 - aux_dict["FHWFac"])
        else:
            aux_dict["hNrm"] = np.inf

        # Generate the "Delta m = 0" function, which is used to find target market resources
        Ex_Rnrm = self.Rfree / self.PermGroFac[0]
        aux_dict["Delta_mNrm_ZeroFunc"] = (
            lambda m: (1.0 - 1.0 / Ex_Rnrm) * m + 1.0 / Ex_Rnrm
        )

        # Generate the "E[M_tp1 / M_t] = G" function, which is used to find balanced growth market resources
        PF_Rnrm = self.Rfree / self.PermGroFac[0]
        aux_dict["BalGroFunc"] = lambda m: (1.0 - 1.0 / PF_Rnrm) * m + 1.0 / PF_Rnrm

        self.bilt = aux_dict

    def check_conditions(self, verbose=None):
        """
        This method checks whether the instance's type satisfies the
        Absolute Impatience Condition (AIC), the Return Impatience Condition (RIC),
        the Finite Human Wealth Condition (FHWC), the perfect foresight model's
        Growth Impatience Condition (GICRaw) and Perfect Foresight Finite Value
        of Autarky Condition (FVACPF). Depending on the configuration of parameter
        values, somecombination of these conditions must be satisfied in order
        for the problem to have a nondegenerate solution. To check which conditions
        are required, in the verbose mode a reference to the relevant theoretical
        literature is made.

        Parameters
        ----------
        verbose : boolean
            Specifies different levels of verbosity of feedback. When False, it
            only reports whether the instance's type fails to satisfy a particular
            condition. When True, it reports all results, i.e. the factor values
            for all conditions.

        Returns
        -------
        None
        """
        self.conditions = {}
        self.bilt["conditions_report"] = ""
        self.degenerate = False
        verbose = self.verbose if verbose is None else verbose

        # This method only checks for the conditions for infinite horizon models
        # with a 1 period cycle. If these conditions are not met, we exit early.
        if self.cycles != 0 or self.T_cycle > 1:
            trivial_message = "No conditions report was produced because this functionality is only supported for infinite horizon models with a cycle length of 1."
            self.log_condition_result(None, None, trivial_message, verbose)
            if not self.quiet:
                _log.info(self.bilt["conditions_report"])
            return

        # Calculate some useful quantities that will be used in the condition checks
        self.calc_limiting_values()
        param_desc = self.describe_parameters()
        self.log_condition_result(None, None, param_desc, verbose)

        # Check individual conditions and add their results to the report
        self.check_AIC(verbose)
        self.check_RIC(verbose)
        self.check_GICRaw(verbose)
        self.check_FVAC(verbose)
        self.check_FHWC(verbose)
        constrained = (
            hasattr(self, "BoroCnstArt")
            and (self.BoroCnstArt is not None)
            and (self.BoroCnstArt > -np.inf)
        )

        # Exit now if verbose output was not requested.
        if not verbose:
            if not self.quiet:
                _log.info(self.bilt["conditions_report"])
            return

        # Report on the degeneracy of the consumption function solution
        if not constrained:
            if self.conditions["FHWC"]:
                RIC_message = "\nBecause the FHWC is satisfied, the solution is not c(m)=Infinity."
                if self.conditions["RIC"]:
                    RIC_message += " Because the RIC is also satisfied, the solution is also not c(m)=0 for all m, so a non-degenerate linear solution exists."
                    degenerate = False
                else:
                    RIC_message += " However, because the RIC is violated, the solution is degenerate at c(m) = 0 for all m."
                    degenerate = True
            else:
                RIC_message = "\nBecause the FHWC condition is violated and the consumer is not constrained, the solution is degenerate at c(m)=Infinity."
                degenerate = True
        else:
            if self.conditions["RIC"]:
                RIC_message = "\nBecause the RIC is satisfied and the consumer is constrained, the solution is not c(m)=0 for all m."
                if self.conditions["GICRaw"]:
                    RIC_message += " Because the GICRaw is also satisfied, the solution is non-degenerate. It is piecewise linear with an infinite number of kinks, approaching the unconstrained solution as m goes to infinity."
                    degenerate = False
                else:
                    RIC_message += " Because the GICRaw is violated, the solution is non-degenerate. It is piecewise linear with a single kink at some 0 < m < 1; it equals the unconstrained solution above that kink point and has c(m) = m below it."
                    degenerate = False
            else:
                if self.conditions["GICRaw"]:
                    RIC_message = "\nBecause the RIC is violated but the GIC is satisfied, the FHWC is necessarily also violated. In this case, the consumer's pathological patience is offset by his infinite human wealth, against which he cannot borrow arbitrarily; a non-degenerate solution exists."
                    degenerate = False
                else:
                    RIC_message = "\nBecause the RIC is violated but the FHWC is satisfied, the solution is degenerate at c(m)=0 for all m."
                    degenerate = True
        self.log_condition_result(None, None, RIC_message, verbose)

        if (
            degenerate
        ):  # All of the other checks are meaningless if the solution is degenerate
            if not self.quiet:
                _log.info(self.bilt["conditions_report"])
            return

        # Report on the consequences of the Absolute Impatience Condition
        if self.conditions["AIC"]:
            AIC_message = "\nBecause the AIC is satisfied, the absolute amount of consumption is expected to fall over time."
        else:
            AIC_message = "\nBecause the AIC is violated, the absolute amount of consumption is expected to grow over time."
        self.log_condition_result(None, None, AIC_message, verbose)

        # Report on the consequences of the Growth Impatience Condition
        if self.conditions["GICRaw"]:
            GIC_message = "\nBecause the GICRaw is satisfed, the ratio of individual wealth to permanent income is expected to fall indefinitely."
        elif self.conditions["FHWC"]:
            GIC_message = "\nBecause the GICRaw is violated but the FHWC is satisfied, the ratio of individual wealth to permanent income is expected to rise toward infinity."
        else:
            pass
            # This can never be reached! If GICRaw and FHWC both fail, then the RIC also fails, and we would have exited by this point.
        self.log_condition_result(None, None, GIC_message, verbose)

        if not self.quiet:
            _log.info(self.bilt["conditions_report"])

    def calc_stable_points(self):
        """
        If the problem is one that satisfies the conditions required for target ratios of different
        variables to permanent income to exist, and has been solved to within the self-defined
        tolerance, this method calculates the target values of market resources.

        Parameters
        ----------
        None

        Returns
        -------
        None
        """
        # Child classes should not run this method
        is_perf_foresight = type(self) is PerfForesightConsumerType
        is_ind_shock = type(self) is IndShockConsumerType
        if not (is_perf_foresight or is_ind_shock):
            return

        infinite_horizon = self.cycles == 0
        single_period = self.T_cycle = 1
        if not infinite_horizon:
            _log.warning(
                "The calc_stable_points method works only for infinite horizon models."
            )
            return
        if not single_period:
            _log.warning(
                "The calc_stable_points method works only with a single infinitely repeated period."
            )
            return
        if not hasattr(self, "conditions"):
            _log.warning(
                "The calc_limiting_values method must be run before the calc_stable_points method."
            )
            return
        if not hasattr(self, "solution"):
            _log.warning(
                "The solve method must be run before the calc_stable_points method."
            )
            return

        # Extract balanced growth and delta m_t+1 = 0 functions
        BalGroFunc = self.bilt["BalGroFunc"]
        Delta_mNrm_ZeroFunc = self.bilt["Delta_mNrm_ZeroFunc"]

        # If the GICRaw holds, then there is a balanced growth market resources ratio
        if self.conditions["GICRaw"]:
            cFunc = self.solution[0].cFunc
            func_to_zero = lambda m: BalGroFunc(m) - cFunc(m)
            m0 = 1.0
            try:
                mNrmStE = newton(func_to_zero, m0)
            except:
                mNrmStE = np.nan

            # A target level of assets *might* exist even if the GICMod fails, so check no matter what
            func_to_zero = lambda m: Delta_mNrm_ZeroFunc(m) - cFunc(m)
            m0 = 1.0 if np.isnan(mNrmStE) else mNrmStE
            try:
                mNrmTrg = newton(func_to_zero, m0, maxiter=200)
            except:
                mNrmTrg = np.nan
        else:
            mNrmStE = np.nan
            mNrmTrg = np.nan

        self.solution[0].mNrmStE = mNrmStE
        self.solution[0].mNrmTrg = mNrmTrg
        self.bilt["mNrmStE"] = mNrmStE
        self.bilt["mNrmTrg"] = mNrmTrg


###############################################################################

# Make a dictionary of constructors for the idiosyncratic income shocks model
IndShockConsumerType_constructors_default = {
    "IncShkDstn": construct_lognormal_income_process_unemployment,
    "PermShkDstn": get_PermShkDstn_from_IncShkDstn,
    "TranShkDstn": get_TranShkDstn_from_IncShkDstn,
    "aXtraGrid": make_assets_grid,
    "solution_terminal": make_basic_CRRA_solution_terminal,
}

# Default parameters to make IncShkDstn using construct_lognormal_income_process_unemployment
IndShockConsumerType_IncShkDstn_default = {
    "PermShkStd": [0.1],  # Standard deviation of log permanent income shocks
    "PermShkCount": 7,  # Number of points in discrete approximation to permanent income shocks
    "TranShkStd": [0.1],  # Standard deviation of log transitory income shocks
    "TranShkCount": 7,  # Number of points in discrete approximation to transitory income shocks
    "UnempPrb": 0.05,  # Probability of unemployment while working
    "IncUnemp": 0.3,  # Unemployment benefits replacement rate while working
    "T_retire": 0,  # Period of retirement (0 --> no retirement)
    "UnempPrbRet": 0.005,  # Probability of "unemployment" while retired
    "IncUnempRet": 0.0,  # "Unemployment" benefits when retired
}

# Default parameters to make aXtraGrid using make_assets_grid
IndShockConsumerType_aXtraGrid_default = {
    "aXtraMin": 0.001,  # Minimum end-of-period "assets above minimum" value
    "aXtraMax": 20,  # Maximum end-of-period "assets above minimum" value
    "aXtraNestFac": 3,  # Exponential nesting factor for aXtraGrid
    "aXtraCount": 48,  # Number of points in the grid of "assets above minimum"
    "aXtraExtra": None,  # Additional other values to add in grid (optional)
}

# Make a dictionary to specify an idiosyncratic income shocks consumer type
IndShockConsumerType_solving_default = {
    # BASIC HARK PARAMETERS REQUIRED TO SOLVE THE MODEL
    "cycles": 1,  # Finite, non-cyclic model
    "T_cycle": 1,  # Number of periods in the cycle for this agent type
    "constructors": IndShockConsumerType_constructors_default,  # See dictionary above
    # PRIMITIVE RAW PARAMETERS REQUIRED TO SOLVE THE MODEL
    "CRRA": 2.0,  # Coefficient of relative risk aversion
    "Rfree": 1.03,  # Interest factor on retained assets
    "DiscFac": 0.96,  # Intertemporal discount factor
    "LivPrb": [0.98],  # Survival probability after each period
    "PermGroFac": [1.01],  # Permanent income growth factor
    "BoroCnstArt": 0.0,  # Artificial borrowing constraint
    "vFuncBool": False,  # Whether to calculate the value function during solution
    "CubicBool": False,  # Whether to use cubic spline interpolation when True
    # (Uses linear spline interpolation for cFunc when False)
}
IndShockConsumerType_simulation_default = {
    # PARAMETERS REQUIRED TO SIMULATE THE MODEL
    "AgentCount": 10000,  # Number of agents of this type
    "T_age": None,  # Age after which simulated agents are automatically killed
    "aNrmInitMean": 0.0,  # Mean of log initial assets
    "aNrmInitStd": 1.0,  # Standard deviation of log initial assets
    "pLvlInitMean": 0.0,  # Mean of log initial permanent income
    "pLvlInitStd": 0.0,  # Standard deviation of log initial permanent income
    "PermGroFacAgg": 1.0,  # Aggregate permanent income growth factor
    # (The portion of PermGroFac attributable to aggregate productivity growth)
    "NewbornTransShk": False,  # Whether Newborns have transitory shock
    # ADDITIONAL OPTIONAL PARAMETERS
    "PerfMITShk": False,  # Do Perfect Foresight MIT Shock
    # (Forces Newborns to follow solution path of the agent they replaced if True)
    "neutral_measure": False,  # Whether to use permanent income neutral measure (see Harmenberg 2021)
}

IndShockConsumerType_defaults = {}
IndShockConsumerType_defaults.update(IndShockConsumerType_IncShkDstn_default)
IndShockConsumerType_defaults.update(IndShockConsumerType_aXtraGrid_default)
IndShockConsumerType_defaults.update(IndShockConsumerType_solving_default)
IndShockConsumerType_defaults.update(IndShockConsumerType_simulation_default)
init_idiosyncratic_shocks = IndShockConsumerType_defaults  # Here so that other models which use the old convention don't break


class IndShockConsumerType(PerfForesightConsumerType):
    r"""
    A consumer type with idiosyncratic shocks to permanent and transitory income.
    Their problem is defined by a sequence of income distributions, survival probabilities
    (:math:`1-\mathsf{D}`), and permanent income growth rates (:math:`\Gamma`), as well
    as time invariant values for risk aversion (:math:`\rho`), discount factor (:math:`\beta`),
    the interest rate (:math:`\mathsf{R}`), the grid of end-of-period assets, and an artificial
    borrowing constraint (:math:`\underline{a}`).

    .. math::
        \newcommand{\CRRA}{\rho}
        \newcommand{\DiePrb}{\mathsf{D}}
        \newcommand{\PermGroFac}{\Gamma}
        \newcommand{\Rfree}{\mathsf{R}}
        \newcommand{\DiscFac}{\beta}
        \begin{align*}
        v_t(m_t) &= \max_{c_t}u(c_t) + \DiscFac (1 - \DiePrb_{t+1}) \mathbb{E}_{t} \left[ (\PermGroFac_{t+1} \psi_{t+1})^{1-\CRRA} v_{t+1}(m_{t+1}) \right], \\
        & \text{s.t.}  \\
        a_t &= m_t - c_t, \\
        a_t &\geq \underline{a}, \\
        m_{t+1} &= a_t \Rfree_{t+1}/(\PermGroFac_{t+1} \psi_{t+1}) + \theta_{t+1}, \\
        (\psi_{t+1},\theta_{t+1}) &\sim F_{t+1}, \\
        \mathbb{E}[\psi]=\mathbb{E}[\theta] &= 1, \\
        u(c) &= \frac{c^{1-\CRRA}}{1-\CRRA}
        \end{align*}


    Constructors
    ------------
    IncShkDstn: Constructor, :math:`\psi`, :math:`\theta`
        The agent's income shock distributions.

        It's default constructor is :func:`HARK.Calibration.Income.IncomeProcesses.construct_lognormal_income_process_unemployment`
    aXtraGrid: Constructor
        The agent's asset grid.

        It's default constructor is :func:`HARK.utilities.make_assets_grid`

    Solving Parameters
    ------------------
    cycles: int
        0 specifies an infinite horizon model, 1 specifies a finite model.
    T_cycle: int
        Number of periods in the cycle for this agent type.
    CRRA: float, :math:`\rho`
        Coefficient of Relative Risk Aversion.
    Rfree: float or list[float], time varying, :math:`\mathsf{R}`
        Risk Free interest rate. Pass a list of floats to make Rfree time varying.
    DiscFac: float, :math:`\beta`
        Intertemporal discount factor.
    LivPrb: list[float], time varying, :math:`1-\mathsf{D}`
        Survival probability after each period.
    PermGroFac: list[float], time varying, :math:`\Gamma`
        Permanent income growth factor.
    BoroCnstArt: float, :math:`\underline{a}`
        The minimum Asset/Perminant Income ratio, None to ignore.
    vFuncBool: bool
        Whether to calculate the value function during solution.
    CubicBool: bool
        Whether to use cubic spline interpoliation.

    Simulation Parameters
    ---------------------
    AgentCount: int
        Number of agents of this kind that are created during simulations.
    T_age: int
        Age after which to automatically kill agents, None to ignore.
    T_sim: int, required for simulation
        Number of periods to simulate.
    track_vars: list[strings]
        List of variables that should be tracked when running the simulation.
        For this agent, the options are 'PermShk', 'TranShk', 'aLvl', 'aNrm', 'bNrm', 'cNrm', 'mNrm', 'pLvl', and 'who_dies'.

        PermShk is the agent's permanent income shock

        TranShk is the agent's transitory income shock

        aLvl is the nominal asset level

        aNrm is the normalized assets

        bNrm is the normalized resources without this period's labor income

        cNrm is the normalized consumption

        mNrm is the normalized market resources

        pLvl is the permanent income level

        who_dies is the array of which agents died
    aNrmInitMean: float
        Mean of Log initial Normalized Assets.
    aNrmInitStd: float
        Std of Log initial Normalized Assets.
    pLvlInitMean: float
        Mean of Log initial permanent income.
    pLvlInitStd: float
        Std of Log initial permanent income.
    PermGroFacAgg: float
        Aggregate permanent income growth factor (The portion of PermGroFac attributable to aggregate productivity growth).
    PerfMITShk: boolean
        Do Perfect Foresight MIT Shock (Forces Newborns to follow solution path of the agent they replaced if True).
    NewbornTransShk: boolean
        Whether Newborns have transitory shock.

    Attributes
    ----------
    solution: list[Consumer solution object]
        Created by the :func:`.solve` method. Finite horizon models create a list with T_cycle+1 elements, for each period in the solution.
        Infinite horizon solutions return a list with T_cycle elements for each period in the cycle.

        Visit :class:`HARK.ConsumptionSaving.ConsIndShockModel.ConsumerSolution` for more information about the solution.
    history: Dict[Array]
        Created by running the :func:`.simulate()` method.
        Contains the variables in track_vars. Each item in the dictionary is an array with the shape (T_sim,AgentCount).
        Visit :class:`HARK.core.AgentType.simulate` for more information.
    """

    IncShkDstn_defaults = IndShockConsumerType_IncShkDstn_default
    aXtraGrid_defaults = IndShockConsumerType_aXtraGrid_default
    solving_defaults = IndShockConsumerType_solving_default
    simulation_defaults = IndShockConsumerType_simulation_default

    time_inv_ = PerfForesightConsumerType.time_inv_ + [
        "BoroCnstArt",
        "vFuncBool",
        "CubicBool",
    ]
    # This is in the PerfForesight model but not ConsIndShock
    time_inv_.remove("MaxKinks")
    shock_vars_ = ["PermShk", "TranShk"]

    def __init__(self, verbose=1, quiet=False, **kwds):
        params = IndShockConsumerType_defaults.copy()
        params.update(kwds)

        # Initialize a basic PerfForesightConsumerType
        super().__init__(verbose=verbose, quiet=quiet, **params)

        # Add consumer-type specific objects, copying to create independent versions
        self.solve_one_period = solve_one_period_ConsIndShock
        self.update()  # Make assets grid, income process, terminal solution

    def update_income_process(self):
        """
        Updates this agent's income process based on his own attributes.

        Parameters
        ----------
        none

        Returns:
        -----------
        none
        """
        self.construct("IncShkDstn", "PermShkDstn", "TranShkDstn")
        self.add_to_time_vary("IncShkDstn", "PermShkDstn", "TranShkDstn")

    def update_assets_grid(self):
        """
        Updates this agent's end-of-period assets grid by constructing a multi-
        exponentially spaced grid of aXtra values.

        Parameters
        ----------
        none

        Returns
        -------
        none
        """
        self.construct("aXtraGrid")
        self.add_to_time_inv("aXtraGrid")

    def update(self):
        """
        Update the income process, the assets grid, and the terminal solution.

        Parameters
        ----------
        None

        Returns
        -------
        None
        """
        self.update_income_process()
        self.update_assets_grid()
        self.update_solution_terminal()

    def reset_rng(self):
        """
        Reset the RNG behavior of this type.  This method is called automatically
        by initialize_sim(), ensuring that each simulation run uses the same sequence
        of random shocks; this is necessary for structural estimation to work.
        This method extends AgentType.reset_rng() to also reset elements of IncShkDstn.

        Parameters
        ----------
        None

        Returns
        -------
        None
        """
        super().reset_rng()

        # Reset IncShkDstn if it exists (it might not because reset_rng is called at init)
        if hasattr(self, "IncShkDstn"):
            for dstn in self.IncShkDstn:
                dstn.reset()

    def get_shocks(self):
        """
        Gets permanent and transitory income shocks for this period.  Samples from IncShkDstn for
        each period in the cycle.

        Parameters
        ----------
        NewbornTransShk : boolean, optional
            Whether Newborns have transitory shock. The default is False.

        Returns
        -------
        None
        """
        NewbornTransShk = (
            self.NewbornTransShk
        )  # Whether Newborns have transitory shock. The default is False.

        PermShkNow = np.zeros(self.AgentCount)  # Initialize shock arrays
        TranShkNow = np.zeros(self.AgentCount)
        newborn = self.t_age == 0
        for t in range(self.T_cycle):
            these = t == self.t_cycle

            # temporary, see #1022
            if self.cycles == 1:
                t = t - 1

            N = np.sum(these)
            if N > 0:
                # set current income distribution
                IncShkDstnNow = self.IncShkDstn[t]
                # and permanent growth factor
                PermGroFacNow = self.PermGroFac[t]
                # Get random draws of income shocks from the discrete distribution
                IncShks = IncShkDstnNow.draw(N)

                PermShkNow[these] = (
                    IncShks[0, :] * PermGroFacNow
                )  # permanent "shock" includes expected growth
                TranShkNow[these] = IncShks[1, :]

        # That procedure used the *last* period in the sequence for newborns, but that's not right
        # Redraw shocks for newborns, using the *first* period in the sequence.  Approximation.
        N = np.sum(newborn)
        if N > 0:
            these = newborn
            # set current income distribution
            IncShkDstnNow = self.IncShkDstn[0]
            PermGroFacNow = self.PermGroFac[0]  # and permanent growth factor

            # Get random draws of income shocks from the discrete distribution
            EventDraws = IncShkDstnNow.draw_events(N)
            PermShkNow[these] = (
                IncShkDstnNow.atoms[0][EventDraws] * PermGroFacNow
            )  # permanent "shock" includes expected growth
            TranShkNow[these] = IncShkDstnNow.atoms[1][EventDraws]
        #        PermShkNow[newborn] = 1.0
        #  Whether Newborns have transitory shock. The default is False.
        if not NewbornTransShk:
            TranShkNow[newborn] = 1.0

        # Store the shocks in self
        self.shocks["PermShk"] = PermShkNow
        self.shocks["TranShk"] = TranShkNow

    def make_euler_error_func(self, mMax=100, approx_inc_dstn=True):
        """
        Creates a "normalized Euler error" function for this instance, mapping
        from market resources to "consumption error per dollar of consumption."
        Stores result in attribute eulerErrorFunc as an interpolated function.
        Has option to use approximate income distribution stored in self.IncShkDstn
        or to use a (temporary) very dense approximation.

        Only works on (one period) infinite horizon models at this time, will
        be generalized later.

        Parameters
        ----------
        mMax : float
            Maximum normalized market resources for the Euler error function.
        approx_inc_dstn : Boolean
            Indicator for whether to use the approximate discrete income distri-
            bution stored in self.IncShkDstn[0], or to use a very accurate
            discrete approximation instead.  When True, uses approximation in
            IncShkDstn; when False, makes and uses a very dense approximation.

        Returns
        -------
        None

        Notes
        -----
        This method is not used by any other code in the library. Rather, it is here
        for expository and benchmarking purposes.
        """
        # Get the income distribution (or make a very dense one)
        if approx_inc_dstn:
            IncShkDstn = self.IncShkDstn[0]
        else:
            TranShkDstn = MeanOneLogNormal(sigma=self.TranShkStd[0]).discretize(
                N=200,
                method="equiprobable",
                tail_N=50,
                tail_order=1.3,
                tail_bound=[0.05, 0.95],
            )
            TranShkDstn = add_discrete_outcome_constant_mean(
                TranShkDstn, p=self.UnempPrb, x=self.IncUnemp
            )
            PermShkDstn = MeanOneLogNormal(sigma=self.PermShkStd[0]).discretize(
                N=200,
                method="equiprobable",
                tail_N=50,
                tail_order=1.3,
                tail_bound=[0.05, 0.95],
            )
            IncShkDstn = combine_indep_dstns(PermShkDstn, TranShkDstn)

        # Make a grid of market resources
        mNowMin = self.solution[0].mNrmMin + 10 ** (
            -15
        )  # add tiny bit to get around 0/0 problem
        mNowMax = mMax
        mNowGrid = np.linspace(mNowMin, mNowMax, 1000)

        # Get the consumption function this period and the marginal value function
        # for next period.  Note that this part assumes a one period cycle.
        cFuncNow = self.solution[0].cFunc
        vPfuncNext = self.solution[0].vPfunc

        # Calculate consumption this period at each gridpoint (and assets)
        cNowGrid = cFuncNow(mNowGrid)
        aNowGrid = mNowGrid - cNowGrid

        # Tile the grids for fast computation
        ShkCount = IncShkDstn.pmv.size
        aCount = aNowGrid.size
        aNowGrid_tiled = np.tile(aNowGrid, (ShkCount, 1))
        PermShkVals_tiled = (np.tile(IncShkDstn.atoms[0], (aCount, 1))).transpose()
        TranShkVals_tiled = (np.tile(IncShkDstn.atoms[1], (aCount, 1))).transpose()
        ShkPrbs_tiled = (np.tile(IncShkDstn.pmv, (aCount, 1))).transpose()

        # Calculate marginal value next period for each gridpoint and each shock
        mNextArray = (
            self.Rfree / (self.PermGroFac[0] * PermShkVals_tiled) * aNowGrid_tiled
            + TranShkVals_tiled
        )
        vPnextArray = vPfuncNext(mNextArray)

        # Calculate expected marginal value and implied optimal consumption
        ExvPnextGrid = (
            self.DiscFac
            * self.Rfree
            * self.LivPrb[0]
            * self.PermGroFac[0] ** (-self.CRRA)
            * np.sum(
                PermShkVals_tiled ** (-self.CRRA) * vPnextArray * ShkPrbs_tiled, axis=0
            )
        )
        cOptGrid = ExvPnextGrid ** (
            -1.0 / self.CRRA
        )  # This is the 'Endogenous Gridpoints' step

        # Calculate Euler error and store an interpolated function
        EulerErrorNrmGrid = (cNowGrid - cOptGrid) / cOptGrid
        eulerErrorFunc = LinearInterp(mNowGrid, EulerErrorNrmGrid)
        self.eulerErrorFunc = eulerErrorFunc

    def pre_solve(self):
        self.update_solution_terminal()
        if not self.quiet:
            self.check_conditions(verbose=self.verbose)

    def describe_parameters(self):
        """
        Generate a string describing the primitive model parameters that will
        be used to calculating limiting values and factors.

        Parameters
        ----------
        None

        Returns
        -------
        param_desc : str
            Description of primitive parameters.
        """
        # Get parameter description from the perfect foresight model
        param_desc = super().describe_parameters()

        # Make a new entry for weierstrass-p (the weird formatting here is to
        # make it easier to adapt into the style of the superclass if we add more
        # parameter reports later)
        this_entry = [
            "WorstPrb",
            "probability of worst income shock realization",
            "℘",
            False,
        ]
        try:
            val = getattr(self, this_entry[0])
        except:
            val = self.bilt[this_entry[0]]
        this_line = (
            this_entry[2]
            + f"={val:.5f} : "
            + this_entry[1]
            + " ("
            + this_entry[0]
            + ")\n"
        )

        # Add in the new entry and return it
        param_desc += this_line
        return param_desc

    def calc_limiting_values(self):
        """
        Compute various scalar values that are relevant to characterizing the
        solution to an infinite horizon problem. This method should only be called
        when T_cycle=1 and cycles=0, otherwise the values generated are meaningless.
        This method adds the following values to this instance in the dictionary
        attribute called bilt.

        APFac : Absolute Patience Factor
        GPFacRaw : Growth Patience Factor
        GPFacMod : Risk-Modified Growth Patience Factor
        GPFacLiv : Mortality-Adjusted Growth Patience Factor
        GPFacLivMod : Modigliani Mortality-Adjusted Growth Patience Factor
        GPFacSdl : Szeidl Growth Patience Factor
        FHWFac : Finite Human Wealth Factor
        RPFac : Return Patience Factor
        WRPFac : Weak Return Patience Factor
        PFVAFac : Perfect Foresight Value of Autarky Factor
        VAFac : Value of Autarky Factor
        cNrmPDV : Present Discounted Value of Autarky Consumption
        MPCmin : Limiting minimum MPC as market resources go to infinity
        MPCmax : Limiting maximum MPC as market resources approach minimum level
        hNrm : Human wealth divided by permanent income.
        ELogPermShk : Expected log permanent income shock
        WorstPrb : Probability of worst income shock realization
        Delta_mNrm_ZeroFunc : Linear locus where expected change in market resource ratio is zero
        BalGroFunc : Linear consumption function where the level of market resources grows at the same rate as permanent income

        Returns
        -------
        None
        """
        super().calc_limiting_values()
        aux_dict = self.bilt

        # Calculate the risk-modified growth impatience factor
        PermShkDstn = self.PermShkDstn[0]
        inv_func = lambda x: x ** (-1.0)
        Ex_PermShkInv = expected(inv_func, PermShkDstn)[0]
        GroCompPermShk = Ex_PermShkInv ** (-1.0)
        aux_dict["GPFacMod"] = aux_dict["APFac"] / (self.PermGroFac[0] * GroCompPermShk)

        # Calculate the mortality-adjusted growth impatience factor (and version
        # with Modigiliani bequests)
        aux_dict["GPFacLiv"] = aux_dict["GPFacRaw"] * self.LivPrb[0]
        aux_dict["GPFacLivMod"] = aux_dict["GPFacLiv"] * self.LivPrb[0]

        # Calculate the risk-modified value of autarky factor
        if self.CRRA == 1.0:
            UtilCompPermShk = np.exp(expected(np.log, PermShkDstn)[0])
        else:
            CRRAfunc = lambda x: x ** (1.0 - self.CRRA)
            UtilCompPermShk = expected(CRRAfunc, PermShkDstn)[0] ** (
                1 / (1.0 - self.CRRA)
            )
        aux_dict["VAFac"] = self.DiscFac * (self.PermGroFac[0] * UtilCompPermShk) ** (
            1.0 - self.CRRA
        )

        # Calculate the expected log permanent income shock, which will be used
        # for the Szeidl variation of the Growth Impatience condition
        aux_dict["ELogPermShk"] = expected(np.log, PermShkDstn)[0]

        # Calculate the Harmenberg permanent income neutral expected log permanent
        # shock and the Harmenberg Growth Patience Factor
        Hrm_func = lambda x: x * np.log(x)
        PermShk_Hrm = np.exp(expected(Hrm_func, PermShkDstn)[0])
        aux_dict["GPFacHrm"] = aux_dict["GPFacRaw"] / PermShk_Hrm

        # Calculate the probability of the worst income shock realization
        PermShkValsNext = self.IncShkDstn[0].atoms[0]
        TranShkValsNext = self.IncShkDstn[0].atoms[1]
        ShkPrbsNext = self.IncShkDstn[0].pmv
        Ex_IncNext = np.dot(ShkPrbsNext, PermShkValsNext * TranShkValsNext)
        PermShkMinNext = np.min(PermShkValsNext)
        TranShkMinNext = np.min(TranShkValsNext)
        WorstIncNext = PermShkMinNext * TranShkMinNext
        WorstIncPrb = np.sum(
            ShkPrbsNext[(PermShkValsNext * TranShkValsNext) == WorstIncNext]
        )
        aux_dict["WorstPrb"] = WorstIncPrb

        # Calculate the weak return patience factor
        aux_dict["WRPFac"] = WorstIncPrb ** (1.0 / self.CRRA) * aux_dict["RPFac"]

        # Calculate human wealth and the infinite horizon natural borrowing constraint
        if aux_dict["FHWFac"] < 1.0:
            hNrm = Ex_IncNext / (1.0 - aux_dict["FHWFac"])
        else:
            hNrm = np.inf
        temp = PermShkMinNext * aux_dict["FHWFac"]
        BoroCnstNat = -TranShkMinNext * temp / (1.0 - temp)

        # Find the upper bound of the MPC as market resources approach the minimum
        BoroCnstArt = -np.inf if self.BoroCnstArt is None else self.BoroCnstArt
        if BoroCnstNat < BoroCnstArt:
            MPCmax = 1.0  # if natural borrowing constraint is overridden by artificial one, MPCmax is 1
        else:
            MPCmax = 1.0 - WorstIncPrb ** (1.0 / self.CRRA) * aux_dict["RPFac"]
            MPCmax = np.maximum(MPCmax, 0.0)

        # Store maximum MPC and human wealth
        aux_dict["hNrm"] = hNrm
        aux_dict["MPCmax"] = MPCmax

        # Generate the "Delta m = 0" function, which is used to find target market resources
        # This overwrites the function generated by the perfect foresight version
        Ex_Rnrm = self.Rfree / self.PermGroFac[0] * Ex_PermShkInv
        aux_dict["Delta_mNrm_ZeroFunc"] = (
            lambda m: (1.0 - 1.0 / Ex_Rnrm) * m + 1.0 / Ex_Rnrm
        )

        self.bilt = aux_dict

        self.bilt = aux_dict

    def check_GICMod(self, verbose=None):
        """
        Evaluate and report on the Risk-Modified Growth Impatience Condition.
        """
        name = "GICMod"
        GPFacMod = self.bilt["GPFacMod"]
        result = GPFacMod < 1.0

        messages = {
            True: f"GPFacMod={GPFacMod:.5f} : The Risk-Modified Growth Patience Factor satisfies the Risk-Modified Growth Impatience Condition (GICMod) Þ/(G‖Ψ‖_(-1)) < 1.",
            False: f"GPFacMod={GPFacMod:.5f} : The Risk-Modified Growth Patience Factor violates the Risk-Modified Growth Impatience Condition (GICMod) Þ/(G‖Ψ‖_(-1)) < 1.",
        }
        verbose = self.verbose if verbose is None else verbose
        self.log_condition_result(name, result, messages[result], verbose)

    def check_GICSdl(self, verbose=None):
        """
        Evaluate and report on the Szeidl variation of the Growth Impatience Condition.
        """
        name = "GICSdl"
        ELogPermShk = self.bilt["ELogPermShk"]
        result = np.log(self.bilt["GPFacRaw"]) < ELogPermShk

        messages = {
            True: f"E[log Ψ]={ELogPermShk:.5f} : The expected log permanent income shock satisfies the Szeidl Growth Impatience Condition (GICSdl) log(Þ/G) < E[log Ψ].",
            False: f"E[log Ψ]={ELogPermShk:.5f} : The expected log permanent income shock violates the Szeidl Growth Impatience Condition (GICSdl) log(Þ/G) < E[log Ψ].",
        }
        verbose = self.verbose if verbose is None else verbose
        self.log_condition_result(name, result, messages[result], verbose)

    def check_GICHrm(self, verbose=None):
        """
        Evaluate and report on the Harmenberg variation of the Growth Impatience Condition.
        """
        name = "GICHrm"
        GPFacHrm = self.bilt["GPFacHrm"]
        result = GPFacHrm < 1.0

        messages = {
            True: f"GPFacHrm={GPFacHrm:.5f} : The Harmenberg Expected Growth Patience Factor satisfies the Harmenberg Growth Normalized Impatience Condition (GICHrm) Þ/G < exp(E[Ψlog Ψ]).",
            False: f"GPFacHrm={GPFacHrm:.5f} : The Harmenberg Expected Growth Patience Factor violates the Harmenberg Growth Normalized Impatience Condition (GICHrm) Þ/G < exp(E[Ψlog Ψ]).",
        }
        verbose = self.verbose if verbose is None else verbose
        self.log_condition_result(name, result, messages[result], verbose)

    def check_GICLiv(self, verbose=None):
        """
        Evaluate and report on the Mortality-Adjusted Growth Impatience Condition.
        """
        name = "GICLiv"
        GPFacLiv = self.bilt["GPFacLiv"]
        result = GPFacLiv < 1.0

        messages = {
            True: f"GPFacLiv={GPFacLiv:.5f} : The Mortality-Adjusted Growth Patience Factor satisfies the Mortality-Adjusted Growth Impatience Condition (GICLiv) ℒÞ/G < 1.",
            False: f"GPFacLiv={GPFacLiv:.5f} : The Mortality-Adjusted Growth Patience Factor violates the Mortality-Adjusted Growth Impatience Condition (GICLiv) ℒÞ/G < 1.",
        }
        verbose = self.verbose if verbose is None else verbose
        self.log_condition_result(name, result, messages[result], verbose)

    def check_FVAC(self, verbose=None):
        """
        Evaluate and report on the Finite Value of Autarky condition in the presence of income risk.
        """
        name = "FVAC"
        VAFac = self.bilt["VAFac"]
        result = VAFac < 1.0

        messages = {
            True: f"VAFac={VAFac:.5f} : The Risk-Modified Finite Value of Autarky Factor satisfies the Risk-Modified Finite Value of Autarky Condition β(G‖Ψ‖_(1-ρ))^(1-ρ) < 1.",
            False: f"VAFac={VAFac:.5f} : The Risk-Modified Finite Value of Autarky Factor violates the Risk-Modified Finite Value of Autarky Condition β(G‖Ψ‖_(1-ρ))^(1-ρ) < 1.",
        }
        verbose = self.verbose if verbose is None else verbose
        self.log_condition_result(name, result, messages[result], verbose)

    def check_WRIC(self, verbose=None):
        """
        Evaluate and report on the Weak Return Impatience Condition.
        """
        name = "WRIC"
        WRPFac = self.bilt["WRPFac"]
        result = WRPFac < 1.0

        messages = {
            True: f"WRPFac={WRPFac:.5f} : The Weak Return Patience Factor satisfies the Weak Return Impatience Condition (WRIC) ℘ Þ/R < 1.",
            False: f"WRPFac={WRPFac:.5f} : The Weak Return Patience Factor violates the Weak Return Impatience Condition (WRIC) ℘ Þ/R < 1.",
        }
        verbose = self.verbose if verbose is None else verbose
        self.log_condition_result(name, result, messages[result], verbose)

    def check_conditions(self, verbose=None):
        """
        This method checks whether the instance's type satisfies various conditions.
        When combinations of these conditions are satisfied, the solution to the
        problem exhibits different characteristics.  (For an exposition of the
        conditions, see https://econ-ark.github.io/BufferStockTheory/)

        Parameters
        ----------
        verbose : boolean
            Specifies different levels of verbosity of feedback. When False, it only reports whether the
            instance's type fails to satisfy a particular condition. When True, it reports all results, i.e.
            the factor values for all conditions.

        Returns
        -------
        None
        """
        self.conditions = {}
        self.bilt["conditions_report"] = ""
        self.degenerate = False
        verbose = self.verbose if verbose is None else verbose

        # This method only checks for the conditions for infinite horizon models
        # with a 1 period cycle. If these conditions are not met, we exit early.
        if self.cycles != 0 or self.T_cycle > 1:
            trivial_message = "No conditions report was produced because this functionality is only supported for infinite horizon models with a cycle length of 1."
            self.log_condition_result(None, None, trivial_message, verbose)
            if not self.quiet:
                _log.info(self.bilt["conditions_report"])
            return

        # Calculate some useful quantities that will be used in the condition checks
        self.calc_limiting_values()
        param_desc = self.describe_parameters()
        self.log_condition_result(None, None, param_desc, verbose)

        # Check individual conditions and add their results to the report
        self.check_AIC(verbose)
        self.check_RIC(verbose)
        self.check_WRIC(verbose)
        self.check_GICRaw(verbose)
        self.check_GICMod(verbose)
        self.check_GICLiv(verbose)
        self.check_GICSdl(verbose)
        self.check_GICHrm(verbose)
        super().check_FVAC(verbose)
        self.check_FVAC(verbose)
        self.check_FHWC(verbose)

        # Exit now if verbose output was not requested.
        if not verbose:
            if not self.quiet:
                _log.info(self.bilt["conditions_report"])
            return

        # Report on the degeneracy of the consumption function solution
        if self.conditions["WRIC"] and self.conditions["FVAC"]:
            degen_message = "\nBecause both the WRIC and FVAC are satisfied, the recursive solution to the infinite horizon problem represents a contraction mapping on the consumption function. Thus a non-degenerate solution exists."
            degenerate = False
        elif not self.conditions["WRIC"]:
            degen_message = "\nBecause the WRIC is violated, the consumer is so pathologically patient that they will never consume at all. Thus the solution will be degenerate at c(m) = 0 for all m.\n"
            degenerate = True
        elif not self.conditions["FVAC"]:
            degen_message = "\nBecause the FVAC is violated, the recursive solution to the infinite horizon problem might not be a contraction mapping, so the produced solution might not be valid. Proceed with caution."
            degenerate = False
        self.log_condition_result(None, None, degen_message, verbose)
        self.degenerate = degenerate

        # Stop here if the solution is degenerate
        if degenerate:
            if not self.quiet:
                _log.info(self.bilt["conditions_report"])
            return

        # Report on the limiting behavior of the consumption function as m goes to infinity
        if self.conditions["RIC"]:
            if self.conditions["FHWC"]:
                RIC_message = "\nBecause both the RIC and FHWC condition are satisfied, the consumption function will approach the linear perfect foresight solution as m becomes arbitrarily large."
            else:
                RIC_message = "\nBecause the RIC is satisfied but the FHWC is violated, the GIC is satisfied."
        else:
            RIC_message = "\nBecause the RIC is violated, the FHWC condition is also violated. The consumer is pathologically impatient but has infinite expected future earnings. Thus the consumption function will not approach any linear limit as m becomes arbitrarily large, and the MPC will asymptote to zero."
        self.log_condition_result(None, None, RIC_message, verbose)

        # Report on whether a pseudo-steady-state exists at the individual level
        if self.conditions["GICRaw"]:
            GIC_message = "\nBecause the GICRaw is satisfied, there exists a pseudo-steady-state wealth ratio at which the level of wealth is expected to grow at the same rate as permanent income."
        else:
            GIC_message = "\nBecause the GICRaw is violated, there might not exist a pseudo-steady-state wealth ratio at which the level of wealth is expected to grow at the same rate as permanent income."
        self.log_condition_result(None, None, GIC_message, verbose)

        # Report on whether a target wealth ratio exists at the individual level
        if self.conditions["GICMod"]:
            GICMod_message = "\nBecause the GICMod is satisfied, expected growth of the ratio of market resources to permanent income is less than one as market resources become arbitrarily large. Hence the consumer has a target ratio of market resources to permanent income."
        else:
            GICMod_message = "\nBecause the GICMod is violated, expected growth of the ratio of market resources to permanent income exceeds one as market resources go to infinity. Hence the consumer might not have a target ratio of market resources to permanent income."
        self.log_condition_result(None, None, GICMod_message, verbose)

        # Report on whether a target level of wealth exists at the aggregate level
        if self.conditions["GICLiv"]:
            GICLiv_message = "\nBecause the GICLiv is satisfied, a target ratio of aggregate market resources to aggregate permanent income exists."
        else:
            GICLiv_message = "\nBecause the GICLiv is violated, a target ratio of aggregate market resources to aggregate permanent income might not exist."
        self.log_condition_result(None, None, GICLiv_message, verbose)

        # Report on whether invariant distributions exist
        if self.conditions["GICSdl"]:
            GICSdl_message = "\nBecause the GICSdl is satisfied, there exist invariant distributions of permanent income-normalized variables."
        else:
            GICSdl_message = "\nBecause the GICSdl is violated, there do not exist invariant distributions of permanent income-normalized variables."
        self.log_condition_result(None, None, GICSdl_message, verbose)

        # Report on whether blah blah
        if self.conditions["GICHrm"]:
            GICHrm_message = "\nBecause the GICHrm is satisfied, there exists a target ratio of the individual market resources to permanent income, under the permanent-income-neutral measure."
        else:
            GICHrm_message = "\nBecause the GICHrm is violated, there does not exist a target ratio of the individual market resources to permanent income, under the permanent-income-neutral measure.."
        self.log_condition_result(None, None, GICHrm_message, verbose)

        if not self.quiet:
            _log.info(self.bilt["conditions_report"])


###############################################################################

# Specify default parameters used in "kinked R" model

KinkedRconsumerType_IncShkDstn_default = IndShockConsumerType_IncShkDstn_default.copy()

KinkedRconsumerType_aXtraGrid_default = IndShockConsumerType_aXtraGrid_default.copy()

KinkedRconsumerType_solving_default = IndShockConsumerType_solving_default.copy()
KinkedRconsumerType_solving_default.update(
    {
        "Rboro": 1.20,  # Interest factor on assets when borrowing, a < 0
        "Rsave": 1.02,  # Interest factor on assets when saving, a > 0
        "BoroCnstArt": None,  # Kinked R only matters if borrowing is allowed
    }
)
del KinkedRconsumerType_solving_default["Rfree"]

KinkedRconsumerType_simulation_default = IndShockConsumerType_simulation_default.copy()

KinkedRconsumerType_defaults = {}
KinkedRconsumerType_defaults.update(
    KinkedRconsumerType_IncShkDstn_default
)  # Fill with some parameters
KinkedRconsumerType_defaults.update(KinkedRconsumerType_aXtraGrid_default)
KinkedRconsumerType_defaults.update(KinkedRconsumerType_solving_default)
KinkedRconsumerType_defaults.update(KinkedRconsumerType_simulation_default)
init_kinked_R = KinkedRconsumerType_defaults


class KinkedRconsumerType(IndShockConsumerType):
    r"""
    A consumer type based on IndShockConsumerType, with different
    interest rates for saving (:math:`\mathsf{R}_{save}`) and borrowing
    (:math:`\mathsf{R}_{boro}`).

    Solver for this class is currently only compatible with linear spline interpolation.

    .. math::
        \newcommand{\CRRA}{\rho}
        \newcommand{\DiePrb}{\mathsf{D}}
        \newcommand{\PermGroFac}{\Gamma}
        \newcommand{\Rfree}{\mathsf{R}}
        \newcommand{\DiscFac}{\beta}
        \begin{align*}
        v_t(m_t) &= \max_{c_t} u(c_t) + \DiscFac (1-\DiePrb_{t+1})  \mathbb{E}_{t} \left[(\PermGroFac_{t+1}\psi_{t+1})^{1-\CRRA} v_{t+1}(m_{t+1}) \right], \\
        & \text{s.t.}  \\
        a_t &= m_t - c_t, \\
        a_t &\geq \underline{a}, \\
        m_{t+1} &= \Rfree_t/(\PermGroFac_{t+1} \psi_{t+1}) a_t + \theta_{t+1}, \\
        \Rfree_t &= \begin{cases}
        \Rfree_{boro} & \text{if } a_t < 0\\
        \Rfree_{save} & \text{if } a_t \geq 0,
        \end{cases}\\
        \Rfree_{boro} &> \Rfree_{save}, \\
        (\psi_{t+1},\theta_{t+1}) &\sim F_{t+1}, \\
        \mathbb{E}[\psi]=\mathbb{E}[\theta] &= 1.\\
        u(c) &= \frac{c^{1-\CRRA}}{1-\CRRA} \\
        \end{align*}


    Constructors
    ------------
    IncShkDstn: Constructor, :math:`\psi`, :math:`\theta`
        The agent's income shock distributions.

        It's default constructor is :func:`HARK.Calibration.Income.IncomeProcesses.construct_lognormal_income_process_unemployment`
    aXtraGrid: Constructor
        The agent's asset grid.

        It's default constructor is :func:`HARK.utilities.make_assets_grid`

    Solving Parameters
    ------------------
    cycles: int
        0 specifies an infinite horizon model, 1 specifies a finite model.
    T_cycle: int
        Number of periods in the cycle for this agent type.
    CRRA: float, :math:`\rho`
        Coefficient of Relative Risk Aversion.
    Rboro: float, :math:`\mathsf{R}_{boro}`
        Risk Free interest rate when assets are negative.
    Rsave: float, :math:`\mathsf{R}_{save}`
        Risk Free interest rate when assets are positive.
    DiscFac: float, :math:`\beta`
        Intertemporal discount factor.
    LivPrb: list[float], time varying, :math:`1-\mathsf{D}`
        Survival probability after each period.
    PermGroFac: list[float], time varying, :math:`\Gamma`
        Permanent income growth factor.
    BoroCnstArt: float, :math:`\underline{a}`
        The minimum Asset/Perminant Income ratio, None to ignore.
    vFuncBool: bool
        Whether to calculate the value function during solution.
    CubicBool: bool
        Whether to use cubic spline interpoliation.

    Simulation Parameters
    ---------------------
    AgentCount: int
        Number of agents of this kind that are created during simulations.
    T_age: int
        Age after which to automatically kill agents, None to ignore.
    T_sim: int, required for simulation
        Number of periods to simulate.
    track_vars: list[strings]
        List of variables that should be tracked when running the simulation.
        For this agent, the options are 'PermShk', 'TranShk', 'aLvl', 'aNrm', 'bNrm', 'cNrm', 'mNrm', 'pLvl', and 'who_dies'.

        PermShk is the agent's permanent income shock

        TranShk is the agent's transitory income shock

        aLvl is the nominal asset level

        aNrm is the normalized assets

        bNrm is the normalized resources without this period's labor income

        cNrm is the normalized consumption

        mNrm is the normalized market resources

        pLvl is the permanent income level

        who_dies is the array of which agents died
    aNrmInitMean: float
        Mean of Log initial Normalized Assets.
    aNrmInitStd: float
        Std of Log initial Normalized Assets.
    pLvlInitMean: float
        Mean of Log initial permanent income.
    pLvlInitStd: float
        Std of Log initial permanent income.
    PermGroFacAgg: float
        Aggregate permanent income growth factor (The portion of PermGroFac attributable to aggregate productivity growth).
    PerfMITShk: boolean
        Do Perfect Foresight MIT Shock (Forces Newborns to follow solution path of the agent they replaced if True).
    NewbornTransShk: boolean
        Whether Newborns have transitory shock.

    Attributes
    ----------
    solution: list[Consumer solution object]
        Created by the :func:`.solve` method. Finite horizon models create a list with T_cycle+1 elements, for each period in the solution.
        Infinite horizon solutions return a list with T_cycle elements for each period in the cycle.

        Visit :class:`HARK.ConsumptionSaving.ConsIndShockModel.ConsumerSolution` for more information about the solution.
    history: Dict[Array]
        Created by running the :func:`.simulate()` method.
        Contains the variables in track_vars. Each item in the dictionary is an array with the shape (T_sim,AgentCount).
        Visit :class:`HARK.core.AgentType.simulate` for more information.
    """

    IncShkDstn_defaults = KinkedRconsumerType_IncShkDstn_default
    aXtraGrid_defualts = KinkedRconsumerType_aXtraGrid_default
    solving_defaults = KinkedRconsumerType_solving_default
    simulation_defualts = KinkedRconsumerType_simulation_default

    time_inv_ = copy(IndShockConsumerType.time_inv_)
    time_inv_ += ["Rboro", "Rsave"]

    def __init__(self, **kwds):
        params = KinkedRconsumerType_defaults.copy()
        params.update(kwds)

        # Initialize a basic AgentType
        super().__init__(**params)

        # Add consumer-type specific objects, copying to create independent versions
        self.solve_one_period = solve_one_period_ConsKinkedR

    def calc_bounding_values(self):
        """
        Calculate human wealth plus minimum and maximum MPC in an infinite
        horizon model with only one period repeated indefinitely.  Store results
        as attributes of self.  Human wealth is the present discounted value of
        expected future income after receiving income this period, ignoring mort-
        ality.  The maximum MPC is the limit of the MPC as m --> mNrmMin.  The
        minimum MPC is the limit of the MPC as m --> infty.  This version deals
        with the different interest rates on borrowing vs saving.

        Parameters
        ----------
        None

        Returns
        -------
        None
        """
        # Unpack the income distribution and get average and worst outcomes
        PermShkValsNext = self.IncShkDstn[0][1]
        TranShkValsNext = self.IncShkDstn[0][2]
        ShkPrbsNext = self.IncShkDstn[0][0]
        Ex_IncNext = expected(lambda trans, perm: trans * perm, self.IncShkDstn)
        PermShkMinNext = np.min(PermShkValsNext)
        TranShkMinNext = np.min(TranShkValsNext)
        WorstIncNext = PermShkMinNext * TranShkMinNext
        WorstIncPrb = np.sum(
            ShkPrbsNext[(PermShkValsNext * TranShkValsNext) == WorstIncNext]
        )

        # Calculate human wealth and the infinite horizon natural borrowing constraint
        hNrm = (Ex_IncNext * self.PermGroFac[0] / self.Rsave) / (
            1.0 - self.PermGroFac[0] / self.Rsave
        )
        temp = self.PermGroFac[0] * PermShkMinNext / self.Rboro
        BoroCnstNat = -TranShkMinNext * temp / (1.0 - temp)

        PatFacTop = (self.DiscFac * self.LivPrb[0] * self.Rsave) ** (
            1.0 / self.CRRA
        ) / self.Rsave
        PatFacBot = (self.DiscFac * self.LivPrb[0] * self.Rboro) ** (
            1.0 / self.CRRA
        ) / self.Rboro
        if BoroCnstNat < self.BoroCnstArt:
            MPCmax = 1.0  # if natural borrowing constraint is overridden by artificial one, MPCmax is 1
        else:
            MPCmax = 1.0 - WorstIncPrb ** (1.0 / self.CRRA) * PatFacBot
        MPCmin = 1.0 - PatFacTop

        # Store the results as attributes of self
        self.hNrm = hNrm
        self.MPCmin = MPCmin
        self.MPCmax = MPCmax

    def make_euler_error_func(self, mMax=100, approx_inc_dstn=True):
        """
        Creates a "normalized Euler error" function for this instance, mapping
        from market resources to "consumption error per dollar of consumption."
        Stores result in attribute eulerErrorFunc as an interpolated function.
        Has option to use approximate income distribution stored in self.IncShkDstn
        or to use a (temporary) very dense approximation.

        SHOULD BE INHERITED FROM ConsIndShockModel

        Parameters
        ----------
        mMax : float
            Maximum normalized market resources for the Euler error function.
        approx_inc_dstn : Boolean
            Indicator for whether to use the approximate discrete income distri-
            bution stored in self.IncShkDstn[0], or to use a very accurate
            discrete approximation instead.  When True, uses approximation in
            IncShkDstn; when False, makes and uses a very dense approximation.

        Returns
        -------
        None

        Notes
        -----
        This method is not used by any other code in the library. Rather, it is here
        for expository and benchmarking purposes.
        """
        raise NotImplementedError()

    def get_Rfree(self):
        """
        Returns an array of size self.AgentCount with self.Rboro or self.Rsave in each entry, based
        on whether self.aNrmNow >< 0.

        Parameters
        ----------
        None

        Returns
        -------
        RfreeNow : np.array
             Array of size self.AgentCount with risk free interest rate for each agent.
        """
        RfreeNow = self.Rboro * np.ones(self.AgentCount)
        RfreeNow[self.state_prev["aNrm"] > 0] = self.Rsave
        return RfreeNow

    def check_conditions(self, verbose):
        """
        This empty method overwrites the version inherited from its parent class,
        IndShockConsumerType. The condition checks are not appropriate when Rfree
        has multiple values.

        Parameters
        ----------
        None

        Returns
        -------
        None
        """
        # raise NotImplementedError()

        pass


def apply_flat_income_tax(
    IncShkDstn, tax_rate, T_retire, unemployed_indices=None, transitory_index=2
):
    """
    Applies a flat income tax rate to all employed income states during the working
    period of life (those before T_retire).  Time runs forward in this function.

    Parameters
    ----------
    IncShkDstn : [distribution.Distribution]
        The discrete approximation to the income distribution in each time period.
    tax_rate : float
        A flat income tax rate to be applied to all employed income.
    T_retire : int
        The time index after which the agent retires.
    unemployed_indices : [int]
        Indices of transitory shocks that represent unemployment states (no tax).
    transitory_index : int
        The index of each element of IncShkDstn representing transitory shocks.

    Returns
    -------
    IncShkDstn_new : [distribution.Distribution]
        The updated income distributions, after applying the tax.
    """
    unemployed_indices = (
        unemployed_indices if unemployed_indices is not None else list()
    )
    IncShkDstn_new = deepcopy(IncShkDstn)
    i = transitory_index
    for t in range(len(IncShkDstn)):
        if t < T_retire:
            for j in range((IncShkDstn[t][i]).size):
                if j not in unemployed_indices:
                    IncShkDstn_new[t][i][j] = IncShkDstn[t][i][j] * (1 - tax_rate)
    return IncShkDstn_new


# Make a dictionary to specify a lifecycle consumer with a finite horizon

# Main calibration characteristics
birth_age = 25
death_age = 90
adjust_infl_to = 1992
# Use income estimates from Cagetti (2003) for High-school graduates
education = "HS"
income_calib = Cagetti_income[education]

# Income specification
income_params = parse_income_spec(
    age_min=birth_age,
    age_max=death_age,
    adjust_infl_to=adjust_infl_to,
    **income_calib,
    SabelhausSong=True,
)

# Initial distribution of wealth and permanent income
dist_params = income_wealth_dists_from_scf(
    base_year=adjust_infl_to, age=birth_age, education=education, wave=1995
)

# We need survival probabilities only up to death_age-1, because survival
# probability at death_age is 1.
liv_prb = parse_ssa_life_table(
    female=False, cross_sec=True, year=2004, min_age=birth_age, max_age=death_age - 1
)

# Parameters related to the number of periods implied by the calibration
time_params = parse_time_params(age_birth=birth_age, age_death=death_age)

# Update all the new parameters
init_lifecycle = copy(init_idiosyncratic_shocks)
init_lifecycle.update(time_params)
init_lifecycle.update(dist_params)
# Note the income specification overrides the pLvlInitMean from the SCF.
init_lifecycle.update(income_params)
init_lifecycle.update({"LivPrb": liv_prb})

# Make a dictionary to specify an infinite consumer with a four period cycle
init_cyclical = copy(init_idiosyncratic_shocks)
init_cyclical["PermGroFac"] = [1.1, 1.082251, 2.8, 0.3]
init_cyclical["PermShkStd"] = [0.1, 0.1, 0.1, 0.1]
init_cyclical["TranShkStd"] = [0.1, 0.1, 0.1, 0.1]
init_cyclical["LivPrb"] = 4 * [0.98]
init_cyclical["T_cycle"] = 4<|MERGE_RESOLUTION|>--- conflicted
+++ resolved
@@ -16,12 +16,6 @@
 from copy import copy, deepcopy
 
 import numpy as np
-<<<<<<< HEAD
-from scipy.optimize import newton
-from HARK import AgentType, NullFunc, MetricObject, make_one_period_oo_solver
-from HARK.utilities import warnings  # Because of "patch" to warnings modules
-from HARK.interpolation import CubicHermiteInterp as CubicInterp
-=======
 from HARK.Calibration.Income.IncomeTools import (
     Cagetti_income,
     parse_income_spec,
@@ -44,15 +38,14 @@
     combine_indep_dstns,
     expected,
 )
->>>>>>> ed2eeff6
 from HARK.interpolation import (
-    CubicInterp,
     LinearInterp,
     LowerEnvelope,
     MargMargValueFuncCRRA,
     MargValueFuncCRRA,
     ValueFuncCRRA,
 )
+from HARK.interpolation import CubicHermiteInterp as CubicInterp
 from HARK.metric import MetricObject
 from HARK.rewards import (
     CRRAutility,
@@ -70,6 +63,7 @@
 from HARK import (
     AgentType,
     NullFunc,
+    MetricObject,
     _log,
     set_verbosity_level,
 )
