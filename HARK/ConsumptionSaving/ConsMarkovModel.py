"""
Classes to solve and simulate consumption-savings model with a discrete, exogenous,
stochastic Markov state.  The only solver here extends ConsIndShockModel to
include a Markov state; the interest factor, permanent growth factor, and income
distribution can vary with the discrete state.
"""
from __future__ import division, print_function
from __future__ import absolute_import
from builtins import range
from copy import deepcopy
import numpy as np
from HARK import AgentType
from HARK.ConsumptionSaving.ConsIndShockModel import (
    ConsIndShockSolver,
    ConsumerSolution,
    IndShockConsumerType,
    PerfForesightConsumerType,
)

from HARK.distribution import (
    DiscreteDistribution,
    MarkovProcess,
    Uniform,
    calcExpectation
)
from HARK.interpolation import (
    CubicInterp,
    LowerEnvelope,
    LinearInterp,
    ValueFuncCRRA,MargValueFuncCRRA
)

from HARK.utilities import (
    CRRAutility,
    CRRAutilityP,
    CRRAutilityPP,
    CRRAutilityP_inv,
    CRRAutility_invP,
    CRRAutility_inv,
    CRRAutilityP_invP,
)

__all__ = ["ConsMarkovSolver", "MarkovConsumerType"]

utility = CRRAutility
utilityP = CRRAutilityP
utilityPP = CRRAutilityPP
utilityP_inv = CRRAutilityP_inv
utility_invP = CRRAutility_invP
utility_inv = CRRAutility_inv
utilityP_invP = CRRAutilityP_invP


class ConsMarkovSolver(ConsIndShockSolver):
    """
    A class to solve a single period consumption-saving problem with risky income
    and stochastic transitions between discrete states, in a Markov fashion.
    Extends ConsIndShockSolver, with identical inputs but for a discrete
    Markov state, whose transition rule is summarized in MrkvArray.  Markov
    states can differ in their interest factor, permanent growth factor, live probability, and
    income distribution, so the inputs Rfree, PermGroFac, IncShkDstn, and LivPrb are
    now arrays or lists specifying those values in each (succeeding) Markov state.
    """

    def __init__(
        self,
        solution_next,
        IncShkDstn_list,
        LivPrb,
        DiscFac,
        CRRA,
        Rfree_list,
        PermGroFac_list,
        MrkvArray,
        BoroCnstArt,
        aXtraGrid,
        vFuncBool,
        CubicBool,
    ):
        """
        Constructor for a new solver for a one period problem with risky income
        and transitions between discrete Markov states.  In the descriptions below,
        N is the number of discrete states.

        Parameters
        ----------
        solution_next : ConsumerSolution
            The solution to next period's one period problem.
        IncShkDstn_list : [[np.array]]
            A length N list of income distributions in each succeeding Markov
            state.  Each income distribution contains three arrays of floats,
            representing a discrete approximation to the income process at the
            beginning of the succeeding period. Order: event probabilities,
            permanent shocks, transitory shocks.
        LivPrb : np.array
            Survival probability; likelihood of being alive at the beginning of
            the succeeding period for each Markov state.
        DiscFac : float
            Intertemporal discount factor for future utility.
        CRRA : float
            Coefficient of relative risk aversion.
        Rfree_list : np.array
            Risk free interest factor on end-of-period assets for each Markov
            state in the succeeding period.
        PermGroFac_list : np.array
            Expected permanent income growth factor at the end of this period
            for each Markov state in the succeeding period.
        MrkvArray : np.array
            An NxN array representing a Markov transition matrix between discrete
            states.  The i,j-th element of MrkvArray is the probability of
            moving from state i in period t to state j in period t+1.
        BoroCnstArt: float or None
            Borrowing constraint for the minimum allowable assets to end the
            period with.  If it is less than the natural borrowing constraint,
            then it is irrelevant; BoroCnstArt=None indicates no artificial bor-
            rowing constraint.
        aXtraGrid: np.array
            Array of "extra" end-of-period asset values-- assets above the
            absolute minimum acceptable level.
        vFuncBool: boolean
            An indicator for whether the value function should be computed and
            included in the reported solution.
        CubicBool: boolean
            An indicator for whether the solver should use cubic or linear inter-
            polation.

        Returns
        -------
        None
        """
        # Set basic attributes of the problem

<<<<<<< HEAD
        self.solution_next = solution_next
        self.IncomeDstn_list = IncomeDstn_list
        self.LivPrb = LivPrb
        self.DiscFac = DiscFac
        self.CRRA = CRRA
        self.BoroCnstArt = BoroCnstArt
        self.aXtraGrid = aXtraGrid
        self.vFuncBool = vFuncBool
        self.CubicBool = CubicBool
        self.Rfree_list=Rfree_list
        self.PermGroFac_list=PermGroFac_list
        self.MrkvArray=MrkvArray
        self.StateCount=MrkvArray.shape[0]
=======
        self.assignParameters(
            solution_next=solution_next,
            IncShkDstn_list=IncShkDstn_list,
            LivPrb=LivPrb,
            DiscFac=DiscFac,
            CRRA=CRRA,
            BoroCnstArt=BoroCnstArt,
            aXtraGrid=aXtraGrid,
            vFuncBool=vFuncBool,
            CubicBool=CubicBool,
            Rfree_list=Rfree_list,
            PermGroFac_list=PermGroFac_list,
            MrkvArray=MrkvArray,
            StateCount=MrkvArray.shape[0],
        )
>>>>>>> e2fe6cfa
        self.defUtilityFuncs()

    def solve(self):
        """
        Solve the one period problem of the consumption-saving model with a Markov state.

        Parameters
        ----------
        none

        Returns
        -------
        solution : ConsumerSolution
            The solution to the single period consumption-saving problem. Includes
            a consumption function cFunc (using cubic or linear splines), a marg-
            inal value function vPfunc, a minimum acceptable level of normalized
            market resources mNrmMin, normalized human wealth hNrm, and bounding
            MPCs MPCmin and MPCmax.  It might also have a value function vFunc
            and marginal marginal value function vPPfunc.  All of these attributes
            are lists or arrays, with elements corresponding to the current
            Markov state.  E.g. solution.cFunc[0] is the consumption function
            when in the i=0 Markov state this period.
        """
        # Find the natural borrowing constraint in each current state
        self.defBoundary()

        # Initialize end-of-period (marginal) value functions
        self.EndOfPrdvFunc_list = []
        self.EndOfPrdvPfunc_list = []
        self.ExIncNextAll = (
            np.zeros(self.StateCount) + np.nan
        )  # expected income conditional on the next state
        self.WorstIncPrbAll = (
            np.zeros(self.StateCount) + np.nan
        )  # probability of getting the worst income shock in each next period state

        # Loop through each next-period-state and calculate the end-of-period
        # (marginal) value function
        for j in range(self.StateCount):
            # Condition values on next period's state (and record a couple for later use)
            self.conditionOnState(j)
            self.ExIncNextAll[j] = np.dot(
                self.ShkPrbsNext, self.PermShkValsNext * self.TranShkValsNext
            )
            self.WorstIncPrbAll[j] = self.WorstIncPrb

            # Construct the end-of-period marginal value function conditional
            # on next period's state and add it to the list of value functions
            EndOfPrdvPfunc_cond = self.makeEndOfPrdvPfuncCond()
            self.EndOfPrdvPfunc_list.append(EndOfPrdvPfunc_cond)

            # Construct the end-of-period value functional conditional on next
            # period's state and add it to the list of value functions
            if self.vFuncBool:
                EndOfPrdvFunc_cond = self.makeEndOfPrdvFuncCond()
                self.EndOfPrdvFunc_list.append(EndOfPrdvFunc_cond)

        # EndOfPrdvP_cond is EndOfPrdvP conditional on *next* period's state.
        # Take expectations to get EndOfPrdvP conditional on *this* period's state.
        self.calcEndOfPrdvP()

        # Calculate the bounding MPCs and PDV of human wealth for each state
        self.calcHumWealthAndBoundingMPCs()

        # Find consumption and market resources corresponding to each end-of-period
        # assets point for each state (and add an additional point at the lower bound)
        aNrm = (
            np.asarray(self.aXtraGrid)[np.newaxis, :]
            + np.array(self.BoroCnstNat_list)[:, np.newaxis]
        )
        self.getPointsForInterpolation(self.EndOfPrdvP, aNrm)
        cNrm = np.hstack((np.zeros((self.StateCount, 1)), self.cNrmNow))
        mNrm = np.hstack(
            (np.reshape(self.mNrmMin_list, (self.StateCount, 1)), self.mNrmNow)
        )

        # Package and return the solution for this period
        self.BoroCnstNat = self.BoroCnstNat_list
        solution = self.makeSolution(cNrm, mNrm)
        return solution

    def defBoundary(self):
        """
        Find the borrowing constraint for each current state and save it as an
        attribute of self for use by other methods.

        Parameters
        ----------
        none

        Returns
        -------
        none
        """
        self.BoroCnstNatAll = np.zeros(self.StateCount) + np.nan
        # Find the natural borrowing constraint conditional on next period's state
        for j in range(self.StateCount):
            PermShkMinNext = np.min(self.IncShkDstn_list[j].X[0])
            TranShkMinNext = np.min(self.IncShkDstn_list[j].X[1])
            self.BoroCnstNatAll[j] = (
                (self.solution_next.mNrmMin[j] - TranShkMinNext)
                * (self.PermGroFac_list[j] * PermShkMinNext)
                / self.Rfree_list[j]
            )

        self.BoroCnstNat_list = np.zeros(self.StateCount) + np.nan
        self.mNrmMin_list = np.zeros(self.StateCount) + np.nan
        self.BoroCnstDependency = np.zeros((self.StateCount, self.StateCount)) + np.nan
        # The natural borrowing constraint in each current state is the *highest*
        # among next-state-conditional natural borrowing constraints that could
        # occur from this current state.
        for i in range(self.StateCount):
            possible_next_states = self.MrkvArray[i, :] > 0
            self.BoroCnstNat_list[i] = np.max(self.BoroCnstNatAll[possible_next_states])

            # Explicitly handle the "None" case:
            if self.BoroCnstArt is None:
                self.mNrmMin_list[i] = self.BoroCnstNat_list[i]
            else:
                self.mNrmMin_list[i] = np.max(
                    [self.BoroCnstNat_list[i], self.BoroCnstArt]
                )
            self.BoroCnstDependency[i, :] = (
                self.BoroCnstNat_list[i] == self.BoroCnstNatAll
            )
        # Also creates a Boolean array indicating whether the natural borrowing
        # constraint *could* be hit when transitioning from i to j.

    def conditionOnState(self, state_index):
        """
        Temporarily assume that a particular Markov state will occur in the
        succeeding period, and condition solver attributes on this assumption.
        Allows the solver to construct the future-state-conditional marginal
        value function (etc) for that future state.

        Parameters
        ----------
        state_index : int
            Index of the future Markov state to condition on.

        Returns
        -------
        none
        """
        # Set future-state-conditional values as attributes of self
        self.IncShkDstn = self.IncShkDstn_list[state_index]
        self.Rfree = self.Rfree_list[state_index]
        self.PermGroFac = self.PermGroFac_list[state_index]
        self.vPfuncNext = self.solution_next.vPfunc[state_index]
        self.mNrmMinNow = self.mNrmMin_list[state_index]
        self.BoroCnstNat = self.BoroCnstNatAll[state_index]
        self.setAndUpdateValues(
            self.solution_next, self.IncShkDstn, self.LivPrb, self.DiscFac
        )
        self.DiscFacEff = (
            self.DiscFac
        )  # survival probability LivPrb represents probability from
        # *current* state, so DiscFacEff is just DiscFac for now

        # These lines have to come after setAndUpdateValues to override the definitions there
        self.vPfuncNext = self.solution_next.vPfunc[state_index]
        if self.CubicBool:
            self.vPPfuncNext = self.solution_next.vPPfunc[state_index]
        if self.vFuncBool:
            self.vFuncNext = self.solution_next.vFunc[state_index]

    def calcEndOfPrdvPP(self):
        """
        Calculates end-of-period marginal marginal value using a pre-defined
        array of next period market resources in self.mNrmNext.

        Parameters
        ----------
        none

        Returns
        -------
        EndOfPrdvPP : np.array
            End-of-period marginal marginal value of assets at each value in
            the grid of assets.
        """
        def vpp_next(shocks, a_nrm):
            return shocks[0] ** (- self.CRRA - 1.0) \
                * self.vPPfuncNext(self.m_nrm_next(shocks, a_nrm))

        EndOfPrdvPP = (
            self.DiscFacEff
            * self.Rfree
            * self.Rfree
            * self.PermGroFac ** (-self.CRRA - 1.0)
            * calcExpectation(
                self.IncShkDstn,
                vpp_next,
                self.aNrmNow
            )
        )
        return EndOfPrdvPP

    def makeEndOfPrdvFuncCond(self):
        """
        Construct the end-of-period value function conditional on next period's
        state.  NOTE: It might be possible to eliminate this method and replace
        it with ConsIndShockSolver.makeEndOfPrdvFunc, but the self.X_cond
        variables must be renamed.

        Parameters
        ----------
        none

        Returns
        -------
        EndofPrdvFunc_cond : ValueFuncCRRA
            The end-of-period value function conditional on a particular state
            occuring in the next period.
        """
        VLvlNext = (
            self.PermShkVals_temp ** (1.0 - self.CRRA)
            * self.PermGroFac ** (1.0 - self.CRRA)
        ) * self.vFuncNext(self.mNrmNext)
        EndOfPrdv_cond = self.DiscFacEff * np.sum(VLvlNext * self.ShkPrbs_temp, axis=0)
        EndOfPrdvNvrs_cond = self.uinv(EndOfPrdv_cond)
        EndOfPrdvNvrsP_cond = self.EndOfPrdvP_cond * self.uinvP(EndOfPrdv_cond)
        EndOfPrdvNvrs_cond = np.insert(EndOfPrdvNvrs_cond, 0, 0.0)
        EndOfPrdvNvrsP_cond = np.insert(EndOfPrdvNvrsP_cond, 0, EndOfPrdvNvrsP_cond[0])
        aNrm_temp = np.insert(self.aNrm_cond, 0, self.BoroCnstNat)
        EndOfPrdvNvrsFunc_cond = CubicInterp(
            aNrm_temp, EndOfPrdvNvrs_cond, EndOfPrdvNvrsP_cond
        )
        EndofPrdvFunc_cond = ValueFuncCRRA(EndOfPrdvNvrsFunc_cond, self.CRRA)
        return EndofPrdvFunc_cond

    def calcEndOfPrdvPcond(self):
        """
        Calculate end-of-period marginal value of assets at each point in aNrmNow
        conditional on a particular state occuring in the next period.

        Parameters
        ----------
        None

        Returns
        -------
        EndOfPrdvP : np.array
            A 1D array of end-of-period marginal value of assets.
        """
        EndOfPrdvPcond = ConsIndShockSolver.calcEndOfPrdvP(self)
        return EndOfPrdvPcond

    def makeEndOfPrdvPfuncCond(self):
        """
        Construct the end-of-period marginal value function conditional on next
        period's state.

        Parameters
        ----------
        None

        Returns
        -------
        EndofPrdvPfunc_cond : MargValueFuncCRRA
            The end-of-period marginal value function conditional on a particular
            state occuring in the succeeding period.
        """
        # Get data to construct the end-of-period marginal value function (conditional on next state)
        self.aNrm_cond = self.prepareToCalcEndOfPrdvP()
        self.EndOfPrdvP_cond = self.calcEndOfPrdvPcond()
        EndOfPrdvPnvrs_cond = self.uPinv(
            self.EndOfPrdvP_cond
        )  # "decurved" marginal value
        if self.CubicBool:
            EndOfPrdvPP_cond = self.calcEndOfPrdvPP()
            EndOfPrdvPnvrsP_cond = EndOfPrdvPP_cond * self.uPinvP(
                self.EndOfPrdvP_cond
            )  # "decurved" marginal marginal value

        # Construct the end-of-period marginal value function conditional on the next state.
        if self.CubicBool:
            EndOfPrdvPnvrsFunc_cond = CubicInterp(
                self.aNrm_cond,
                EndOfPrdvPnvrs_cond,
                EndOfPrdvPnvrsP_cond,
                lower_extrap=True,
            )
        else:
            EndOfPrdvPnvrsFunc_cond = LinearInterp(
                self.aNrm_cond, EndOfPrdvPnvrs_cond, lower_extrap=True
            )
        EndofPrdvPfunc_cond = MargValueFuncCRRA(
            EndOfPrdvPnvrsFunc_cond, self.CRRA
        )  # "recurve" the interpolated marginal value function
        return EndofPrdvPfunc_cond

    def calcEndOfPrdvP(self):
        """
        Calculates end of period marginal value (and marginal marginal) value
        at each aXtra gridpoint for each current state, unconditional on the
        future Markov state (i.e. weighting conditional end-of-period marginal
        value by transition probabilities).

        Parameters
        ----------
        none

        Returns
        -------
        none
        """
        # Find unique values of minimum acceptable end-of-period assets (and the
        # current period states for which they apply).
        aNrmMin_unique, state_inverse = np.unique(
            self.BoroCnstNat_list, return_inverse=True
        )
        self.possible_transitions = self.MrkvArray > 0

        # Calculate end-of-period marginal value (and marg marg value) at each
        # asset gridpoint for each current period state
        EndOfPrdvP = np.zeros((self.StateCount, self.aXtraGrid.size))
        EndOfPrdvPP = np.zeros((self.StateCount, self.aXtraGrid.size))
        for k in range(aNrmMin_unique.size):
            aNrmMin = aNrmMin_unique[k]  # minimum assets for this pass
            which_states = (
                state_inverse == k
            )  # the states for which this minimum applies
            aGrid = aNrmMin + self.aXtraGrid  # assets grid for this pass
            EndOfPrdvP_all = np.zeros((self.StateCount, self.aXtraGrid.size))
            EndOfPrdvPP_all = np.zeros((self.StateCount, self.aXtraGrid.size))
            for j in range(self.StateCount):
                if np.any(
                    np.logical_and(self.possible_transitions[:, j], which_states)
                ):  # only consider a future state if one of the relevant states could transition to it
                    EndOfPrdvP_all[j, :] = self.EndOfPrdvPfunc_list[j](aGrid)
                    if (
                        self.CubicBool
                    ):  # Add conditional end-of-period (marginal) marginal value to the arrays
                        EndOfPrdvPP_all[j, :] = self.EndOfPrdvPfunc_list[j].derivativeX(
                            aGrid
                        )
            # Weight conditional marginal (marginal) values by transition probs
            # to get unconditional marginal (marginal) value at each gridpoint.
            EndOfPrdvP_temp = np.dot(self.MrkvArray, EndOfPrdvP_all)
            EndOfPrdvP[which_states, :] = EndOfPrdvP_temp[
                which_states, :
            ]  # only take the states for which this asset minimum applies
            if self.CubicBool:
                EndOfPrdvPP_temp = np.dot(self.MrkvArray, EndOfPrdvPP_all)
                EndOfPrdvPP[which_states, :] = EndOfPrdvPP_temp[which_states, :]

        # Store the results as attributes of self, scaling end of period marginal value by survival probability from each current state
        LivPrb_tiled = np.tile(
            np.reshape(self.LivPrb, (self.StateCount, 1)), (1, self.aXtraGrid.size)
        )
        self.EndOfPrdvP = LivPrb_tiled * EndOfPrdvP
        if self.CubicBool:
            self.EndOfPrdvPP = LivPrb_tiled * EndOfPrdvPP

    def calcHumWealthAndBoundingMPCs(self):
        """
        Calculates human wealth and the maximum and minimum MPC for each current
        period state, then stores them as attributes of self for use by other methods.

        Parameters
        ----------
        none

        Returns
        -------
        none
        """
        # Upper bound on MPC at lower m-bound
        WorstIncPrb_array = self.BoroCnstDependency * np.tile(
            np.reshape(self.WorstIncPrbAll, (1, self.StateCount)), (self.StateCount, 1)
        )
        temp_array = self.MrkvArray * WorstIncPrb_array
        WorstIncPrbNow = np.sum(
            temp_array, axis=1
        )  # Probability of getting the "worst" income shock and transition from each current state
        ExMPCmaxNext = (
            np.dot(
                temp_array,
                self.Rfree_list ** (1.0 - self.CRRA)
                * self.solution_next.MPCmax ** (-self.CRRA),
            )
            / WorstIncPrbNow
        ) ** (-1.0 / self.CRRA)
        DiscFacEff_temp = self.DiscFac * self.LivPrb
        self.MPCmaxNow = 1.0 / (
            1.0
            + ((DiscFacEff_temp * WorstIncPrbNow) ** (1.0 / self.CRRA)) / ExMPCmaxNext
        )
        self.MPCmaxEff = self.MPCmaxNow
        self.MPCmaxEff[self.BoroCnstNat_list < self.mNrmMin_list] = 1.0
        # State-conditional PDV of human wealth
        hNrmPlusIncNext = self.ExIncNextAll + self.solution_next.hNrm
        self.hNrmNow = np.dot(
            self.MrkvArray, (self.PermGroFac_list / self.Rfree_list) * hNrmPlusIncNext
        )
        # Lower bound on MPC as m gets arbitrarily large
        temp = (
            DiscFacEff_temp
            * np.dot(
                self.MrkvArray,
                self.solution_next.MPCmin ** (-self.CRRA)
                * self.Rfree_list ** (1.0 - self.CRRA),
            )
        ) ** (1.0 / self.CRRA)
        self.MPCminNow = 1.0 / (1.0 + temp)

    def makeSolution(self, cNrm, mNrm):
        """
        Construct an object representing the solution to this period's problem.

        Parameters
        ----------
        cNrm : np.array
            Array of normalized consumption values for interpolation.  Each row
            corresponds to a Markov state for this period.
        mNrm : np.array
            Array of normalized market resource values for interpolation.  Each
            row corresponds to a Markov state for this period.

        Returns
        -------
        solution : ConsumerSolution
            The solution to the single period consumption-saving problem. Includes
            a consumption function cFunc (using cubic or linear splines), a marg-
            inal value function vPfunc, a minimum acceptable level of normalized
            market resources mNrmMin, normalized human wealth hNrm, and bounding
            MPCs MPCmin and MPCmax.  It might also have a value function vFunc
            and marginal marginal value function vPPfunc.  All of these attributes
            are lists or arrays, with elements corresponding to the current
            Markov state.  E.g. solution.cFunc[0] is the consumption function
            when in the i=0 Markov state this period.
        """
        solution = (
            ConsumerSolution()
        )  # An empty solution to which we'll add state-conditional solutions
        # Calculate the MPC at each market resource gridpoint in each state (if desired)
        if self.CubicBool:
            dcda = self.EndOfPrdvPP / self.uPP(np.array(self.cNrmNow))
            MPC = dcda / (dcda + 1.0)
            self.MPC_temp = np.hstack(
                (np.reshape(self.MPCmaxNow, (self.StateCount, 1)), MPC)
            )
            interpfunc = self.makeCubiccFunc
        else:
            interpfunc = self.makeLinearcFunc

        # Loop through each current period state and add its solution to the overall solution
        for i in range(self.StateCount):
            # Set current-period-conditional human wealth and MPC bounds
            self.hNrmNow_j = self.hNrmNow[i]
            self.MPCminNow_j = self.MPCminNow[i]
            if self.CubicBool:
                self.MPC_temp_j = self.MPC_temp[i, :]

            # Construct the consumption function by combining the constrained and unconstrained portions
            self.cFuncNowCnst = LinearInterp(
                [self.mNrmMin_list[i], self.mNrmMin_list[i] + 1.0], [0.0, 1.0]
            )
            cFuncNowUnc = interpfunc(mNrm[i, :], cNrm[i, :])
            cFuncNow = LowerEnvelope(cFuncNowUnc, self.cFuncNowCnst)

            # Make the marginal value function and pack up the current-state-conditional solution
            vPfuncNow = MargValueFuncCRRA(cFuncNow, self.CRRA)
            solution_cond = ConsumerSolution(
                cFunc=cFuncNow, vPfunc=vPfuncNow, mNrmMin=self.mNrmMinNow
            )
            if (
                self.CubicBool
            ):  # Add the state-conditional marginal marginal value function (if desired)
                solution_cond = self.addvPPfunc(solution_cond)

            # Add the current-state-conditional solution to the overall period solution
            solution.appendSolution(solution_cond)

        # Add the lower bounds of market resources, MPC limits, human resources,
        # and the value functions to the overall solution
        solution.mNrmMin = self.mNrmMin_list
        solution = self.addMPCandHumanWealth(solution)
        if self.vFuncBool:
            vFuncNow = self.makevFunc(solution)
            solution.vFunc = vFuncNow

        # Return the overall solution to this period
        return solution

    def makeLinearcFunc(self, mNrm, cNrm):
        """
        Make a linear interpolation to represent the (unconstrained) consumption
        function conditional on the current period state.

        Parameters
        ----------
        mNrm : np.array
            Array of normalized market resource values for interpolation.
        cNrm : np.array
            Array of normalized consumption values for interpolation.

        Returns
        -------
        cFuncUnc: an instance of HARK.interpolation.LinearInterp
        """
        cFuncUnc = LinearInterp(
            mNrm, cNrm, self.MPCminNow_j * self.hNrmNow_j, self.MPCminNow_j
        )
        return cFuncUnc

    def makeCubiccFunc(self, mNrm, cNrm):
        """
        Make a cubic interpolation to represent the (unconstrained) consumption
        function conditional on the current period state.

        Parameters
        ----------
        mNrm : np.array
            Array of normalized market resource values for interpolation.
        cNrm : np.array
            Array of normalized consumption values for interpolation.

        Returns
        -------
        cFuncUnc: an instance of HARK.interpolation.CubicInterp
        """
        cFuncUnc = CubicInterp(
            mNrm,
            cNrm,
            self.MPC_temp_j,
            self.MPCminNow_j * self.hNrmNow_j,
            self.MPCminNow_j,
        )
        return cFuncUnc

    def makevFunc(self, solution):
        """
        Construct the value function for each current state.

        Parameters
        ----------
        solution : ConsumerSolution
            The solution to the single period consumption-saving problem. Must
            have a consumption function cFunc (using cubic or linear splines) as
            a list with elements corresponding to the current Markov state.  E.g.
            solution.cFunc[0] is the consumption function when in the i=0 Markov
            state this period.

        Returns
        -------
        vFuncNow : [ValueFuncCRRA]
            A list of value functions (defined over normalized market resources
            m) for each current period Markov state.
        """
        vFuncNow = []  # Initialize an empty list of value functions
        # Loop over each current period state and construct the value function
        for i in range(self.StateCount):
            # Make state-conditional grids of market resources and consumption
            mNrmMin = self.mNrmMin_list[i]
            mGrid = mNrmMin + self.aXtraGrid
            cGrid = solution.cFunc[i](mGrid)
            aGrid = mGrid - cGrid

            # Calculate end-of-period value at each gridpoint
            EndOfPrdv_all = np.zeros((self.StateCount, self.aXtraGrid.size))
            for j in range(self.StateCount):
                if self.possible_transitions[i, j]:
                    EndOfPrdv_all[j, :] = self.EndOfPrdvFunc_list[j](aGrid)
            EndOfPrdv = np.dot(self.MrkvArray[i, :], EndOfPrdv_all)

            # Calculate (normalized) value and marginal value at each gridpoint
            vNrmNow = self.u(cGrid) + EndOfPrdv
            vPnow = self.uP(cGrid)

            # Make a "decurved" value function with the inverse utility function
            vNvrs = self.uinv(vNrmNow)  # value transformed through inverse utility
            vNvrsP = vPnow * self.uinvP(vNrmNow)
            mNrm_temp = np.insert(mGrid, 0, mNrmMin)  # add the lower bound
            vNvrs = np.insert(vNvrs, 0, 0.0)
            vNvrsP = np.insert(
                vNvrsP, 0, self.MPCmaxEff[i] ** (-self.CRRA / (1.0 - self.CRRA))
            )
            MPCminNvrs = self.MPCminNow[i] ** (-self.CRRA / (1.0 - self.CRRA))
            vNvrsFunc_i = CubicInterp(
                mNrm_temp, vNvrs, vNvrsP, MPCminNvrs * self.hNrmNow[i], MPCminNvrs
            )

            # "Recurve" the decurved value function and add it to the list
            vFunc_i = ValueFuncCRRA(vNvrsFunc_i, self.CRRA)
            vFuncNow.append(vFunc_i)
        return vFuncNow


def _solveConsMarkov(
    solution_next,
    IncShkDstn,
    LivPrb,
    DiscFac,
    CRRA,
    Rfree,
    PermGroFac,
    MrkvArray,
    BoroCnstArt,
    aXtraGrid,
    vFuncBool,
    CubicBool,
):
    """
    Solves a single period consumption-saving problem with risky income and
    stochastic transitions between discrete states, in a Markov fashion.  Has
    identical inputs as solveConsIndShock, except for a discrete
    Markov transitionrule MrkvArray.  Markov states can differ in their interest
    factor, permanent growth factor, and income distribution, so the inputs Rfree,
    PermGroFac, and IncShkDstn are arrays or lists specifying those values in each
    (succeeding) Markov state.

    Parameters
    ----------
    solution_next : ConsumerSolution
        The solution to next period's one period problem.
    IncShkDstn_list : [[np.array]]
        A length N list of income distributions in each succeeding Markov
        state.  Each income distribution contains three arrays of floats,
        representing a discrete approximation to the income process at the
        beginning of the succeeding period. Order: event probabilities,
        permanent shocks, transitory shocks.
    LivPrb : float
        Survival probability; likelihood of being alive at the beginning of
        the succeeding period.
    DiscFac : float
        Intertemporal discount factor for future utility.
    CRRA : float
        Coefficient of relative risk aversion.
    Rfree_list : np.array
        Risk free interest factor on end-of-period assets for each Markov
        state in the succeeding period.
    PermGroGac_list : float
        Expected permanent income growth factor at the end of this period
        for each Markov state in the succeeding period.
    MrkvArray : numpy.array
        An NxN array representing a Markov transition matrix between discrete
        states.  The i,j-th element of MrkvArray is the probability of
        moving from state i in period t to state j in period t+1.
    BoroCnstArt: float or None
        Borrowing constraint for the minimum allowable assets to end the
        period with.  If it is less than the natural borrowing constraint,
        then it is irrelevant; BoroCnstArt=None indicates no artificial bor-
        rowing constraint.
    aXtraGrid: np.array
        Array of "extra" end-of-period asset values-- assets above the
        absolute minimum acceptable level.
    vFuncBool: boolean
        An indicator for whether the value function should be computed and
        included in the reported solution.
    CubicBool: boolean
        An indicator for whether the solver should use cubic or linear inter-
        polation.

    Returns
    -------
    solution : ConsumerSolution
        The solution to the single period consumption-saving problem. Includes
        a consumption function cFunc (using cubic or linear splines), a marg-
        inal value function vPfunc, a minimum acceptable level of normalized
        market resources mNrmMin, normalized human wealth hNrm, and bounding
        MPCs MPCmin and MPCmax.  It might also have a value function vFunc
        and marginal marginal value function vPPfunc.  All of these attributes
        are lists or arrays, with elements corresponding to the current
        Markov state.  E.g. solution.cFunc[0] is the consumption function
        when in the i=0 Markov state this period.
    """
    solver = ConsMarkovSolver(
        solution_next,
        IncShkDstn,
        LivPrb,
        DiscFac,
        CRRA,
        Rfree,
        PermGroFac,
        MrkvArray,
        BoroCnstArt,
        aXtraGrid,
        vFuncBool,
        CubicBool,
    )
    solution_now = solver.solve()
    return solution_now


####################################################################################################
####################################################################################################


class MarkovConsumerType(IndShockConsumerType):
    """
    An agent in the Markov consumption-saving model.  His problem is defined by a sequence
    of income distributions, survival probabilities, discount factors, and permanent
    income growth rates, as well as time invariant values for risk aversion, the
    interest rate, the grid of end-of-period assets, and how he is borrowing constrained.
    """

    time_vary_ = IndShockConsumerType.time_vary_ + ["MrkvArray"]

    # Is 'MrkvNow' a shock or a state?
    shock_vars_ = IndShockConsumerType.shock_vars_ + ["MrkvNow"]
    state_vars = IndShockConsumerType.state_vars + ["MrkvNow"]

    def __init__(self, cycles=1, **kwds):
        IndShockConsumerType.__init__(self, cycles=1, **kwds)
        self.solveOnePeriod = _solveConsMarkov

        if not hasattr(self, "global_markov"):
            self.global_markov = False

    def checkMarkovInputs(self):
        """
        Many parameters used by MarkovConsumerType are arrays.  Make sure those arrays are the
        right shape.

        Parameters
        ----------
        None

        Returns
        -------
        None
        """
        StateCount = self.MrkvArray[0].shape[0]

        # Check that arrays are the right shape
        if not isinstance(self.Rfree, np.ndarray) or self.Rfree.shape != (StateCount,):
            raise ValueError(
                "Rfree not the right shape, it should an array of Rfree of all the states."
            )

        # Check that arrays in lists are the right shape
        for MrkvArray_t in self.MrkvArray:
            if not isinstance(MrkvArray_t, np.ndarray) or MrkvArray_t.shape != (
                StateCount,
                StateCount,
            ):
                raise ValueError(
                    "MrkvArray not the right shape, it should be of the size states*statres."
                )
        for LivPrb_t in self.LivPrb:
            if not isinstance(LivPrb_t, np.ndarray) or LivPrb_t.shape != (StateCount,):
                raise ValueError(
                    "Array in LivPrb is not the right shape, it should be an array of length equal to number of states"
                )
        for PermGroFac_t in self.PermGroFac:
            if not isinstance(PermGroFac_t, np.ndarray) or PermGroFac_t.shape != (
                StateCount,
            ):
                raise ValueError(
                    "Array in PermGroFac is not the right shape, it should be an array of length equal to number of states"
                )

        # Now check the income distribution.
        # Note IncShkDstn is (potentially) time-varying, so it is in time_vary.
        # Therefore it is a list, and each element of that list responds to the income distribution
        # at a particular point in time.  Each income distribution at a point in time should itself
        # be a list, with each element corresponding to the income distribution
        # conditional on a particular Markov state.
        # TODO: should this be a numpy array too?
        for IncShkDstn_t in self.IncShkDstn:
            if not isinstance(IncShkDstn_t, list) or len(IncShkDstn_t) != StateCount:
                raise ValueError(
                    "List in IncShkDstn is not the right length, it should be length equal to number of states"
                )

    def preSolve(self):
        """
        Check to make sure that the inputs that are specific to MarkovConsumerType
        are of the right shape (if arrays) or length (if lists).

        Parameters
        ----------
        None

        Returns
        -------
        None
        """
        AgentType.preSolve(self)
        self.checkMarkovInputs()

    def updateSolutionTerminal(self):
        """
        Update the terminal period solution.  This method should be run when a
        new AgentType is created or when CRRA changes.

        Parameters
        ----------
        none

        Returns
        -------
        none
        """
        IndShockConsumerType.updateSolutionTerminal(self)

        # Make replicated terminal period solution: consume all resources, no human wealth, minimum m is 0
        StateCount = self.MrkvArray[0].shape[0]
        self.solution_terminal.cFunc = StateCount * [self.cFunc_terminal_]
        self.solution_terminal.vFunc = StateCount * [self.solution_terminal.vFunc]
        self.solution_terminal.vPfunc = StateCount * [self.solution_terminal.vPfunc]
        self.solution_terminal.vPPfunc = StateCount * [self.solution_terminal.vPPfunc]
        self.solution_terminal.mNrmMin = np.zeros(StateCount)
        self.solution_terminal.hRto = np.zeros(StateCount)
        self.solution_terminal.MPCmax = np.ones(StateCount)
        self.solution_terminal.MPCmin = np.ones(StateCount)

    def initializeSim(self):
        self.shocks["MrkvNow"] = np.zeros(self.AgentCount, dtype=int)
        IndShockConsumerType.initializeSim(self)
        if (
            self.global_markov
        ):  # Need to initialize markov state to be the same for all agents
            base_draw = Uniform(seed=self.RNG.randint(0, 2 ** 31 - 1)).draw(1)
            Cutoffs = np.cumsum(np.array(self.MrkvPrbsInit))
            self.shocks["MrkvNow"] = np.ones(self.AgentCount) * np.searchsorted(
                Cutoffs, base_draw
            ).astype(int)
        self.shocks["MrkvNow"] = self.shocks["MrkvNow"].astype(int)

    def resetRNG(self):
        """
        Extended method that ensures random shocks are drawn from the same sequence
        on each simulation, which is important for structural estimation.  This
        method is called automatically by initializeSim().

        Parameters
        ----------
        None

        Returns
        -------
        None
        """
        PerfForesightConsumerType.resetRNG(self)

        # Reset IncShkDstn if it exists (it might not because resetRNG is called at init)
        if hasattr(self, "IncShkDstn"):
            T = len(self.IncShkDstn)
            for t in range(T):
                for dstn in self.IncShkDstn[t]:
                    dstn.reset()

    def simDeath(self):
        """
        Determines which agents die this period and must be replaced.  Uses the sequence in LivPrb
        to determine survival probabilities for each agent.

        Parameters
        ----------
        None

        Returns
        -------
        which_agents : np.array(bool)
            Boolean array of size AgentCount indicating which agents die.
        """
        # Determine who dies
        LivPrb = np.array(self.LivPrb)[
            self.t_cycle - 1, self.shocks["MrkvNow"]
        ]  # Time has already advanced, so look back one
        DiePrb = 1.0 - LivPrb
        DeathShks = Uniform(seed=self.RNG.randint(0, 2 ** 31 - 1)).draw(
            N=self.AgentCount
        )
        which_agents = DeathShks < DiePrb
        if self.T_age is not None:  # Kill agents that have lived for too many periods
            too_old = self.t_age >= self.T_age
            which_agents = np.logical_or(which_agents, too_old)
        return which_agents

    def simBirth(self, which_agents):
        """
        Makes new Markov consumer by drawing initial normalized assets, permanent income levels, and
        discrete states. Calls IndShockConsumerType.simBirth, then draws from initial Markov distribution.

        Parameters
        ----------
        which_agents : np.array(Bool)
            Boolean array of size self.AgentCount indicating which agents should be "born".

        Returns
        -------
        None
        """
        IndShockConsumerType.simBirth(
            self, which_agents
        )  # Get initial assets and permanent income
        if (
            not self.global_markov
        ):  # Markov state is not changed if it is set at the global level
            N = np.sum(which_agents)
            base_draws = Uniform(seed=self.RNG.randint(0, 2 ** 31 - 1)).draw(N)
            Cutoffs = np.cumsum(np.array(self.MrkvPrbsInit))
            self.shocks["MrkvNow"][which_agents] = np.searchsorted(
                Cutoffs, base_draws
            ).astype(int)

    def getMarkovStates(self):
        """
        Draw new Markov states for each agent in the simulated population, using
        the attribute MrkvArray to determine transition probabilities.

        Parameters
        ----------
        None

        Returns
        -------
        None
        """
        dont_change = (
            self.t_age == 0
        )  # Don't change Markov state for those who were just born (unless global_markov)
        if self.t_sim == 0:  # Respect initial distribution of Markov states
            dont_change[:] = True

        # Determine which agents are in which states right now
        J = self.MrkvArray[0].shape[0]
        MrkvPrev = self.shocks["MrkvNow"]
        MrkvNow = np.zeros(self.AgentCount, dtype=int)

        # Draw new Markov states for each agent
        for t in range(self.T_cycle):
            markov_process = MarkovProcess(
                self.MrkvArray[t],
                seed=self.RNG.randint(0, 2 ** 31 - 1)
                )
            right_age = self.t_cycle == t
            MrkvNow[right_age] = markov_process.draw(MrkvPrev[right_age])
        if not self.global_markov:
            MrkvNow[dont_change] = MrkvPrev[dont_change]

        self.shocks["MrkvNow"] = MrkvNow.astype(int)

    def getShocks(self):
        """
        Gets new Markov states and permanent and transitory income shocks for this period.  Samples
        from IncShkDstn for each period-state in the cycle.

        Parameters
        ----------
        None

        Returns
        -------
        None
        """
        self.getMarkovStates()
        MrkvNow = self.shocks["MrkvNow"]

        # Now get income shocks for each consumer, by cycle-time and discrete state
        PermShkNow = np.zeros(self.AgentCount)  # Initialize shock arrays
        TranShkNow = np.zeros(self.AgentCount)
        for t in range(self.T_cycle):
            for j in range(self.MrkvArray[t].shape[0]):
                these = np.logical_and(t == self.t_cycle, j == MrkvNow)
                N = np.sum(these)
                if N > 0:
                    IncShkDstnNow = self.IncShkDstn[t - 1][
                        j
                    ]  # set current income distribution
                    PermGroFacNow = self.PermGroFac[t - 1][
                        j
                    ]  # and permanent growth factor

                    # Get random draws of income shocks from the discrete distribution
                    EventDraws = IncShkDstnNow.draw_events(N)
                    PermShkNow[these] = (
                        IncShkDstnNow.X[0][EventDraws] * PermGroFacNow
                    )  # permanent "shock" includes expected growth
                    TranShkNow[these] = IncShkDstnNow.X[1][EventDraws]
        newborn = self.t_age == 0
        PermShkNow[newborn] = 1.0
        TranShkNow[newborn] = 1.0
        self.shocks["PermShkNow"] = PermShkNow
        self.shocks["TranShkNow"] = TranShkNow

    def readShocks(self):
        """
        A slight modification of AgentType.readShocks that makes sure that MrkvNow is int, not float.

        Parameters
        ----------
        None

        Returns
        -------
        None
        """
        IndShockConsumerType.readShocks(self)
        self.shocks["MrkvNow"] = self.shocks["MrkvNow"].astype(int)

    def getRfree(self):
        """
        Returns an array of size self.AgentCount with interest factor that varies with discrete state.

        Parameters
        ----------
        None

        Returns
        -------
        RfreeNow : np.array
             Array of size self.AgentCount with risk free interest rate for each agent.
        """
        RfreeNow = self.Rfree[self.shocks["MrkvNow"]]
        return RfreeNow

    def getControls(self):
        """
        Calculates consumption for each consumer of this type using the consumption functions.

        Parameters
        ----------
        None

        Returns
        -------
        None
        """
        cNrmNow = np.zeros(self.AgentCount) + np.nan
        MPCnow = np.zeros(self.AgentCount) + np.nan
        J = self.MrkvArray[0].shape[0]

        MrkvBoolArray = np.zeros((J, self.AgentCount), dtype=bool)
        for j in range(J):
            MrkvBoolArray[j, :] = j == self.shocks["MrkvNow"]

        for t in range(self.T_cycle):
            right_t = t == self.t_cycle
            for j in range(J):
                these = np.logical_and(right_t, MrkvBoolArray[j, :])
                cNrmNow[these], MPCnow[these] = (
                    self.solution[t].cFunc[j].eval_with_derivative(self.state_now['mNrmNow'][these])
                )
        self.controls["cNrmNow"] = cNrmNow
        self.MPCnow = MPCnow

    def calcBoundingValues(self):
        """
        Calculate human wealth plus minimum and maximum MPC in an infinite
        horizon model with only one period repeated indefinitely.  Store results
        as attributes of self.  Human wealth is the present discounted value of
        expected future income after receiving income this period, ignoring mort-
        ality.  The maximum MPC is the limit of the MPC as m --> mNrmMin.  The
        minimum MPC is the limit of the MPC as m --> infty.  Results are all
        np.array with elements corresponding to each Markov state.

        NOT YET IMPLEMENTED FOR THIS CLASS

        Parameters
        ----------
        None

        Returns
        -------
        None
        """
        raise NotImplementedError()

    def makeEulerErrorFunc(self, mMax=100, approx_inc_dstn=True):
        """
        Creates a "normalized Euler error" function for this instance, mapping
        from market resources to "consumption error per dollar of consumption."
        Stores result in attribute eulerErrorFunc as an interpolated function.
        Has option to use approximate income distribution stored in self.IncShkDstn
        or to use a (temporary) very dense approximation.

        NOT YET IMPLEMENTED FOR THIS CLASS

        Parameters
        ----------
        mMax : float
            Maximum normalized market resources for the Euler error function.
        approx_inc_dstn : Boolean
            Indicator for whether to use the approximate discrete income distri-
            bution stored in self.IncShkDstn[0], or to use a very accurate
            discrete approximation instead.  When True, uses approximation in
            IncShkDstn; when False, makes and uses a very dense approximation.

        Returns
        -------
        None

        Notes
        -----
        This method is not used by any other code in the library. Rather, it is here
        for expository and benchmarking purposes.
        """
        raise NotImplementedError()<|MERGE_RESOLUTION|>--- conflicted
+++ resolved
@@ -130,9 +130,8 @@
         """
         # Set basic attributes of the problem
 
-<<<<<<< HEAD
         self.solution_next = solution_next
-        self.IncomeDstn_list = IncomeDstn_list
+        self.IncShkDstn_list = IncShkDstn_list
         self.LivPrb = LivPrb
         self.DiscFac = DiscFac
         self.CRRA = CRRA
@@ -144,23 +143,7 @@
         self.PermGroFac_list=PermGroFac_list
         self.MrkvArray=MrkvArray
         self.StateCount=MrkvArray.shape[0]
-=======
-        self.assignParameters(
-            solution_next=solution_next,
-            IncShkDstn_list=IncShkDstn_list,
-            LivPrb=LivPrb,
-            DiscFac=DiscFac,
-            CRRA=CRRA,
-            BoroCnstArt=BoroCnstArt,
-            aXtraGrid=aXtraGrid,
-            vFuncBool=vFuncBool,
-            CubicBool=CubicBool,
-            Rfree_list=Rfree_list,
-            PermGroFac_list=PermGroFac_list,
-            MrkvArray=MrkvArray,
-            StateCount=MrkvArray.shape[0],
-        )
->>>>>>> e2fe6cfa
+
         self.defUtilityFuncs()
 
     def solve(self):
