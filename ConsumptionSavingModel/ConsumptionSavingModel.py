--- conflicted
+++ resolved
@@ -99,11 +99,11 @@
         c, kappa = self.cFunc.eval_with_derivative(m)
         return kappa*utilityPP(c,gam=self.rho)
 
-def PerfectForesightSolver(solution_tp1,beta,rho,R,Gamma,constrained):
+def PerfectForesightSolver(solution_tp1,beta,rho,R,Gamma,constraint):
     '''
     Solves a single period consumption - savings problem for a consumer with perfect foresight.
     '''
-    if constrained:
+    if constraint == 0.:
         m_underbar_t = 0.0
     else:
         print 'The unconstrained solution for the Perfect Foresight solution has not been implemented yet.  Solving the constrained problem'
@@ -1352,8 +1352,9 @@
     from time import clock
     mystr = lambda number : "{:.4f}".format(number)
 
-    do_hybrid_type = False
-    do_markov_type = True
+    do_hybrid_type          = False
+    do_markov_type          = True
+    do_perfect_foresight    = True    
     
     # Make and solve a finite consumer type
     LifecycleType = ConsumerType(**Params.init_consumer_objects)
@@ -1491,35 +1492,32 @@
         print('Solving a Markov consumer took ' + mystr(end_time-start_time) + ' seconds.')
         print('Consumption functions for each discrete state:')
         plotFuncs(MarkovType.solution[0].cFunc,0,50)
-<<<<<<< HEAD
+
+
+    if do_perfect_foresight:
+
+        # Make and solve a perfect foresight consumer type who's problem is actually solved analytically,
+        # but which can nonetheless be represented in this framework
+        
+        #PFC_paramteres = (beta = 0.96, Gamma = 1.10, R = 1.03 , rho = 4, constrained = True)
+        PerfectForesightType = deepcopy(LifecycleType)    
+        
+        #tell the model to use the perfect forsight solver
+        PerfectForesightType.solveAPeriod = PerfectForesightSolver
+        PerfectForesightType.time_vary = [] #let the model know that there are no longer time varying parameters
+        PerfectForesightType.time_inv =  PerfectForesightType.time_inv +['beta','Gamma'] #change beta and Gamma from time varying to non time varying
+        #give the model new beta and Gamma parameters to use for the perfect forsight model
+        PerfectForesightType.assignParameters(beta = 0.96,
+                                              Gamma = 1.01)
+        #tell the model not to use the terminal solution as a valid result anymore
+        PerfectForesightType.pseudo_terminal = True
+        
+        start_time = clock()
+        PerfectForesightType.solve()
+        end_time = clock()
+        print('Solving a Perfect Foresight consumer took ' + mystr(end_time-start_time) + ' seconds.')
+        PerfectForesightType.unpack_cFunc()
+        PerfectForesightType.timeFwd()
+        
             
-=======
-
-    # Make and solve a perfect foresight consumer type who's problem is actually solved analytically,
-    # but which can nonetheless be represented in this framework
-    
-    #PFC_paramteres = (beta = 0.96, Gamma = 1.10, R = 1.03 , rho = 4, constrained = True)
-    PerfectForesightType = deepcopy(LifecycleType)    
-    
-    #tell the model to use the perfect forsight solver
-    PerfectForesightType.solveAPeriod = PerfectForesightSolver
-    PerfectForesightType.time_vary = [] #let the model know that there are no longer time varying parameters
-    PerfectForesightType.time_inv =  PerfectForesightType.time_inv +['beta','Gamma'] #change beta and Gamma from time varying to non time varying
-    #give the model new beta and Gamma parameters to use for the perfect forsight model
-    PerfectForesightType.assignParameters(beta = 0.96,
-                                          Gamma = 1.01)
-    #tell the model not to use the terminal solution as a valid result anymore
-    PerfectForesightType.pseudo_terminal = True
-    
-    start_time = clock()
-    PerfectForesightType.solve()
-    end_time = clock()
-    print('Solving a Perfect Foresight consumer took ' + mystr(end_time-start_time) + ' seconds.')
-    PerfectForesightType.unpack_cFunc()
-    PerfectForesightType.timeFwd()
-    
-        
-    plotFuncs(PerfectForesightType.cFunc[:],0,5)
-
-    
->>>>>>> 17a52928
+        plotFuncs(PerfectForesightType.cFunc[:],0,5)