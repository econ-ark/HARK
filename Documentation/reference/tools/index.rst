:orphan:

Tools
=====

<<<<<<< HEAD
   algos
   core
   dcegm
   distribution
   econforgeinterp
   estimation
   frame
   helpers
   interpolation
   numba
   parallel
   rewards
   simulation
   utilities
   validators
=======
See :doc:`../index`.
>>>>>>> 22091095
<|MERGE_RESOLUTION|>--- conflicted
+++ resolved
@@ -3,22 +3,4 @@
 Tools
 =====
 
-<<<<<<< HEAD
-   algos
-   core
-   dcegm
-   distribution
-   econforgeinterp
-   estimation
-   frame
-   helpers
-   interpolation
-   numba
-   parallel
-   rewards
-   simulation
-   utilities
-   validators
-=======
-See :doc:`../index`.
->>>>>>> 22091095
+See :doc:`../index`.