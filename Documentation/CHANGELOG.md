# Release Notes

## Introduction

This document contains the release notes of HARK. HARK aims to produce an open source repository of highly modular, easily interoperable code for solving, simulating, and estimating dynamic economic models with heterogeneous agents.

For more information on HARK, see [our Github organization](https://github.com/econ-ark).

## Changes

### 0.15.0 (in development)

Release Date: TBA

Note: Due to major changes on this release, you may need to adjust how AgentTypes are instantiated in your projects using HARK. If you are manually constructing "complicated" objects like MrkvArray, they should be assigned to your instances *after* initialization, not passed as part of the parameter dictionary. See also the new constructor methodology for how to pass parameters for such constructed inputs.

### Major Changes

- Replace object-oriented solvers with single function versions. [#1394](https://github.com/econ-ark/HARK/pull/1394)
- Object-oriented solver code has been moved to /HARK/ConsumptionSaving/LegacyOOsolvers.py, for legacy support of downstream projects.
- AgentTypeMonteCarloSimulator now requires model shock, parameter, and dynamics information to be organized into 'blocks'. The DBlock object is introduced. [#1411](https://github.com/econ-ark/HARK/pull/1411)
<<<<<<< HEAD
- RBlock object allows for recursive composition of DBlocks in models, as demonstrated by the AgentTypeMonteCarloSimulator [#1417](https://github.com/econ-ark/HARK/pull/1417/)
=======
- All methods that construct inputs for solvers are now functions that are specified in the dictionary attribute `constructors`. [#1410](https://github.com/econ-ark/HARK/pull/1410)
- Such constructed inputs can use alternate parameterizations / formats by changing the `constructor` function and providing its arguments in `parameters`.
>>>>>>> 3eb9a093

### Minor Changes

- Add option to pass pre-built grid to `LinearFast`. [#1388](https://github.com/econ-ark/HARK/pull/1388)
- Moves calculation of stable points out of ConsIndShock solver, into method called by post_solve [#1349](https://github.com/econ-ark/HARK/pull/1349)
- Adds cubic spline interpolation and value function construction to "warm glow bequest" models.
- Fixes cubic spline interpolation for ConsMedShockModel.
- Moves computation of "stable points" from inside of ConsIndShock solver to a post-solution method. [#1349](https://github.com/econ-ark/HARK/pull/1349)
- Corrects calculation of "human wealth" under risky returns, providing correct limiting linear consumption function. [#1403](https://github.com/econ-ark/HARK/pull/1403)
- Removed 'parameters' from new block definitions; these are now 'calibrations' provided separately.
- Create functions for well-known and repeated calculations in single-function solvers. [1395](https://github.com/econ-ark/HARK/pull/1395)
- Re-work WealthPortfolioSolver to use approximate EGM method [#1404](https://github.com/econ-ark/HARK/pull/1404)
- Default parameter dictionaries for AgentType subclasses have been "flattened": all parameters appear in one place for each model, rather than inheriting from parent models' dictionaries. The only exception is submodels *within* a file when only 1 or 2 parameters are added or changed. (#1425)[https://github.com/econ-ark/HARK/pull/1425]


### 0.14.1

Release date: February 28, 2024

#### Major Changes

none

#### Minor Changes

- Fixes a bug in make_figs arising from the metadata argument being incompatible with jpg. [#1386](https://github.com/econ-ark/HARK/pull/1386)
- Reverts behavior of the repr method of the Model class, so that long strings aren't generated. Full description is available with describe(). [#1390](https://github.com/econ-ark/HARK/pull/1390)

### 0.14.0

Release Date: February 12, 2024

#### Major Changes

- Adds `HARK.core.AgentPopulation` class to represent a population of agents with ex-ante heterogeneous parametrizations as distributions. [#1237](https://github.com/econ-ark/HARK/pull/1237)
- Adds `HARK.core.Parameters` class to represent a collection of time varying and time invariant parameters in a model. [#1240](https://github.com/econ-ark/HARK/pull/1240)
- Adds `HARK.simulation.monte_carlo` module for generic Monte Carlo simulation functions using Python model configurations. [1296](https://github.com/econ-ark/HARK/pull/1296)

#### Minor Changes

- Adds option `sim_common_Rrisky` to control whether risky-asset models draw common or idiosyncratic returns in simulation. [#1250](https://github.com/econ-ark/HARK/pull/1250),[#1253](https://github.com/econ-ark/HARK/pull/1253)
- Addresses [#1255](https://github.com/econ-ark/HARK/issues/1255). Makes age-varying stochastic returns possible and draws from their discretized version. [#1262](https://github.com/econ-ark/HARK/pull/1262)
- Fixes bug in the metric that compares dictionaries with the same keys. [#1260](https://github.com/econ-ark/HARK/pull/1260)
- Fixes bug in the calc_jacobian method. [#1342](https://github.com/econ-ark/HARK/pull/1342)
- Fixes bug that prevented risky-asset consumer types from working with time-varying interest rates `Rfree`. [1343](https://github.com/econ-ark/HARK/pull/1343)
- Overhauls and expands condition checking for the ConsIndShock model [#1294](https://github.com/econ-ark/HARK/pull/1294). Condition values and a description of their interpretation is stored in the bilt dictionary of IndShockConsumerType.
- Creates a `models/` directory with Python model configurations for perfect foresight and Fisher 2-period models. [1347](https://github.com/econ-ark/HARK/pull/1347)
- Fixes bug in AgentType simulations where 'who_dies' for period t was being recorded in period t-1 in the history Carlo simulation functions using Python model configurations.[1296](https://github.com/econ-ark/HARK/pull/1296)
- Removes unused `simulation.py` .[1296](https://github.com/econ-ark/HARK/pull/1296)
- Fixes bug that default seed was being used in the initializing of income shock distributions. [1380](https://github.com/econ-ark/HARK/pull/1380)

### 0.13.0

Release Date: February 16, 2023

#### Major Changes

- Updates the DCEGM tools to address the flaws identified in [issue #1062](https://github.com/econ-ark/HARK/issues/1062). PR: [1100](https://github.com/econ-ark/HARK/pull/1100).
- Updates `IndexDstn`, introducing the option to use an existing RNG instead of creating a new one, and creating and storing all the conditional distributions at initialization. [1104](https://github.com/econ-ark/HARK/pull/1104)
- `make_shock_history` and `read_shocks == True` now store and use the random draws that determine newborn's initial states [#1101](https://github.com/econ-ark/HARK/pull/1101).
- `FrameModel` and `FrameSet` classes introduced for more modular construction of framed models. `FrameAgentType` dedicated to simulation. [#1117](https://github.com/econ-ark/HARK/pull/1117)
- General control transitions based on decision rules in `FrameAgentType`. [#1117](https://github.com/econ-ark/HARK/pull/1117)
- Adds `distr_of_function` tool to calculate the distribution of a function of a discrete random variable. [#1144](https://github.com/econ-ark/HARK/pull/1144)
- Changes the `DiscreteDistribution` class to allow for arbitrary array-valued random variables. [#1146](https://github.com/econ-ark/HARK/pull/1146)
- Adds `IndShockRiskyAssetConsumerType` as agent which can invest savings all in safe asset, all in risky asset, a fixed share in risky asset, or optimize its portfolio. [#1107](https://github.com/econ-ark/HARK/issues/1107)
- Updates all HARK models to allow for age-varying interest rates. [#1150](https://github.com/econ-ark/HARK/pull/1150)
- Adds `DiscreteDistribution.expected` method which expects vectorized functions and is faster than `HARK.distribution.calc_expectation`. [#1156](https://github.com/econ-ark/HARK/pull/1156)
- Adds `DiscreteDistributionXRA` class which extends `DiscreteDistribution` to allow for underlying data to be stored in a `xarray.DataArray` object. [#1156](https://github.com/econ-ark/HARK/pull/1156)
- Adds keyword argument `labels` to `expected()` when using `DiscreteDistributionXRA` to allow for expressive functions that use labeled xarrays. [#1156](https://github.com/econ-ark/HARK/pull/1156)
- Adds a wrapper for [`interpolation.py`](https://github.com/EconForge/interpolation.py) for fast multilinear interpolation. [#1151](https://github.com/econ-ark/HARK/pull/1151)
- Adds support for the calculation of dreivatives in the `interpolation.py` wrappers. [#1157](https://github.com/econ-ark/HARK/pull/1157)
- Adds class `DecayInterp` to `econforgeinterp.py`. It implements interpolators that "decay" to some limiting function when extrapolating. [#1165](https://github.com/econ-ark/HARK/pull/1165)
- Add methods to non stochastically simulate an economy by computing transition matrices. Functions to compute transition matrices and ergodic distribution have been added [#1155](https://github.com/econ-ark/HARK/pull/1155).
- Fixes a bug that causes `t_age` and `t_cycle` to get out of sync when reading pre-computed mortality. [#1181](https://github.com/econ-ark/HARK/pull/1181)
- Adds Methods to calculate Heterogenous Agent Jacobian matrices. [#1185](https://github.com/econ-ark/HARK/pull/1185)
- Enhances `combine_indep_dstns` to work with labeled distributions (`DiscreteDistributionLabeled`). [#1191](https://github.com/econ-ark/HARK/pull/1191)
- Updates the `numpy` random generator from `RandomState` to `Generator`. [#1193](https://github.com/econ-ark/HARK/pull/1193)
- Turns the income and income+return distributions into `DiscreteDistributionLabeled` objects. [#1189](https://github.com/econ-ark/HARK/pull/1189)
- Creates `UtilityFuncCRRA` which is an object oriented utility function with a coefficient of constant relative risk aversion and includes derivatives and inverses. Also creates `UtilityFuncCobbDouglas`, `UtilityFuncCobbDouglasCRRA`, and `UtilityFuncConstElastSubs`. [#1168](https://github.com/econ-ark/HARK/pull/1168)
- Reorganizes `HARK.distribution`. All distributions now inherit all features from `scipy.stats`. New `ContinuousFrozenDistribution` and `DiscreteFrozenDistribution` to use `scipy.stats` distributions not yet implemented in HARK. New `Distribution.discretize(N, method = "***")` replaces `Distribution.approx(N)`. New `DiscreteDistribution.limit` attribute describes continuous origin and discretization method. [#1197](https://github.com/econ-ark/HARK/pull/1197).
- Creates new class of _labeled_ models under `ConsLabeledModel` that use xarray for more expressive modeling of underlying mathematical and economics variables. [#1177](https://github.com/econ-ark/HARK/pull/1177)

#### Minor Changes

- Updates the lognormal-income-process constructor from `ConsIndShockModel.py` to use `IndexDistribution`. [#1024](https://github.com/econ-ark/HARK/pull/1024), [#1115](https://github.com/econ-ark/HARK/pull/1115)
- Allows for age-varying unemployment probabilities and replacement incomes with the lognormal income process constructor. [#1112](https://github.com/econ-ark/HARK/pull/1112)
- Option to have newborn IndShockConsumerType agents with a transitory income shock in the first period. Default is false, meaning they only have a permanent income shock in period 1 and permanent AND transitory in the following ones. [#1126](https://github.com/econ-ark/HARK/pull/1126)
- Adds `benchmark` utility to profile the performance of `HARK` solvers. [#1131](https://github.com/econ-ark/HARK/pull/1131)
- Fixes scaling bug in Normal equiprobable approximation method. [1139](https://github.com/econ-ark/HARK/pull/1139)
- Removes the extra-dimension that was returned by `calc_expectations` in some instances. [#1149](https://github.com/econ-ark/HARK/pull/1149)
- Adds `HARK.distribution.expected` alias for `DiscreteDistribution.expected`. [#1156](https://github.com/econ-ark/HARK/pull/1156)
- Renames attributes in `DiscreteDistribution`: `X` to `atoms` and `pmf` to `pmv`. [#1164](https://github.com/econ-ark/HARK/pull/1164), [#1051](https://github.com/econ-ark/HARK/pull/1151), [#1159](https://github.com/econ-ark/HARK/pull/1159).
- Remove or replace automated tests that depend on brittle simulation results. [#1148](https://github.com/econ-ark/HARK/pull/1148)
- Updates asset grid constructor from `ConsIndShockModel.py` to allow for linearly-spaced grids when `aXtraNestFac == -1`. [#1172](https://github.com/econ-ark/HARK/pull/1172)
- Renames `DiscreteDistributionXRA` to `DiscreteDistributionLabeled` and updates methods [#1170](https://github.com/econ-ark/HARK/pull/1170)
- Renames `HARK.numba` to `HARK.numba_tools` [#1183](https://github.com/econ-ark/HARK/pull/1183)
- Adds the RNG seed as a property of `DiscreteDistributionLabeled` [#1184](https://github.com/econ-ark/HARK/pull/1184)
- Updates the `approx` method of `HARK.distributions.Uniform` to include the endpoints of the distribution with infinitesimally small (zero) probability mass. [#1180](https://github.com/econ-ark/HARK/pull/1180)
- Refactors tests to incorporate custom precision `HARK_PRECISION = 4`. [#1193](https://github.com/econ-ark/HARK/pull/1193)
- Cast `DiscreteDistribution.pmv` attribute as a `np.ndarray`. [#1199](https://github.com/econ-ark/HARK/pull/1199)
- Update structure of dynamic interest rate. [#1221](https://github.com/econ-ark/HARK/pull/1221)

### 0.12.0

Release Date: December 14, 2021

#### Major Changes

- FrameAgentType for modular definitions of agents [#865](https://github.com/econ-ark/HARK/pull/865) [#1064](https://github.com/econ-ark/HARK/pull/1064)
- Frame relationships with backward and forward references, with plotting example [#1071](https://github.com/econ-ark/HARK/pull/1071)
- PortfolioConsumerFrameType, a port of PortfolioConsumerType to use Frames [#865](https://github.com/econ-ark/HARK/pull/865)
- Input parameters for cyclical models now indexed by t [#1039](https://github.com/econ-ark/HARK/pull/1039)
- A IndexDistribution class for representing time-indexed probability distributions [#1018](https://github.com/econ-ark/HARK/pull/1018/).
- Adds new consumption-savings-portfolio model `RiskyContrib`, which represents an agent who can save in risky and risk-free assets but faces
  frictions to moving funds between them. To circumvent these frictions, he has access to an income-deduction scheme to accumulate risky assets.
  PR: [#832](https://github.com/econ-ark/HARK/pull/832). See [this forthcoming REMARK](https://github.com/Mv77/RiskyContrib) for the model's details.
- 'cycles' agent property moved from constructor argument to parameter [#1031](https://github.com/econ-ark/HARK/pull/1031)
- Uses iterated expectations to speed-up the solution of `RiskyContrib` when income and returns are independent [#1058](https://github.com/econ-ark/HARK/pull/1058).
- `ConsPortfolioSolver` class for solving portfolio choice model replaces `solveConsPortfolio` method [#1047](https://github.com/econ-ark/HARK/pull/1047)
- `ConsPortfolioDiscreteSolver` class for solving portfolio choice model when allowed share is on a discrete grid [#1047](https://github.com/econ-ark/HARK/pull/1047)
- `ConsPortfolioJointDistSolver` class for solving portfolio chioce model when the income and risky return shocks are not independent [#1047](https://github.com/econ-ark/HARK/pull/1047)

#### Minor Changes

- Using Lognormal.from_mean_std in the forward simulation of the RiskyAsset model [#1019](https://github.com/econ-ark/HARK/pull/1019)
- Fix bug in DCEGM's primary kink finder due to numpy no longer accepting NaN in integer arrays [#990](https://github.com/econ-ark/HARK/pull/990).
- Add a general class for consumers who can save using a risky asset [#1012](https://github.com/econ-ark/HARK/pull/1012/).
- Add Boolean attribute 'PerfMITShk' to consumption models. When true, allows perfect foresight MIT shocks to be simulated. [#1013](https://github.com/econ-ark/HARK/pull/1013).
- Track and update start-of-period (pre-income) risky and risk-free assets as states in the `RiskyContrib` model [1046](https://github.com/econ-ark/HARK/pull/1046).
- distribute_params now uses assign_params to create consistent output [#1044](https://github.com/econ-ark/HARK/pull/1044)
- The function that computes end-of-period derivatives of the value function was moved to the inside of `ConsRiskyContrib`'s solver [#1057](https://github.com/econ-ark/HARK/pull/1057)
- Use `np.fill(np.nan)` to clear or initialize the arrays that store simulations. [#1068](https://github.com/econ-ark/HARK/pull/1068)
- Add Boolean attribute 'neutral_measure' to consumption models. When true, simulations are more precise by allowing permanent shocks to be drawn from a neutral measure (see Harmenberg 2021). [#1069](https://github.com/econ-ark/HARK/pull/1069)
- Fix mathematical limits of model example in `example_ConsPortfolioModel.ipynb` [#1047](https://github.com/econ-ark/HARK/pull/1047)
- Update `ConsGenIncProcessModel.py` to use `calc_expectation` method [#1072](https://github.com/econ-ark/HARK/pull/1072)
- Fix bug in `calc_normal_style_pars_from_lognormal_pars` due to math error. [#1076](https://github.com/econ-ark/HARK/pull/1076)
- Fix bug in `distribute_params` so that `AgentCount` parameter is updated. [#1089](https://github.com/econ-ark/HARK/pull/1089)
- Fix bug in 'vFuncBool' option for 'MarkovConsumerType' so that the value function may now be calculated. [#1095](https://github.com/econ-ark/HARK/pull/1095)

### 0.11.0

Release Date: March 4, 2021

#### Major Changes

- Converts non-mathematical code to PEP8 compliant form [#953](https://github.com/econ-ark/HARK/pull/953)
- Adds a constructor for LogNormal distributions from mean and standard deviation [#891](https://github.com/econ-ark/HARK/pull/891/)
- Uses new LogNormal constructor in ConsPortfolioModel [#891](https://github.com/econ-ark/HARK/pull/891/)
- calcExpectations method for taking the expectation of a distribution over a function [#884](https://github.com/econ-ark/HARK/pull/884/] (#897)[https://github.com/econ-ark/HARK/pull/897/)
- Implements the multivariate normal as a supported distribution, with a discretization method. See [#948](https://github.com/econ-ark/HARK/pull/948).
- Centralizes the definition of value, marginal value, and marginal marginal value functions that use inverse-space
  interpolation for problems with CRRA utility. See [#888](https://github.com/econ-ark/HARK/pull/888).
- MarkovProcess class used in ConsMarkovModel, ConsRepAgentModel, ConsAggShockModel [#902](https://github.com/econ-ark/HARK/pull/902) [#929](https://github.com/econ-ark/HARK/pull/929)
- replace HARKobject base class with MetricObject and Model classes [#903](https://github.com/econ-ark/HARK/pull/903/)
- Add **repr** and **eq** methods to Model class [#903](https://github.com/econ-ark/HARK/pull/903/)
- Adds SSA life tables and methods to extract survival probabilities from them [#986](https://github.com/econ-ark/HARK/pull/906).
- Adds the U.S. CPI research series and tools to extract inflation adjustments from it [#930](https://github.com/econ-ark/HARK/pull/930).
- Adds a module for extracting initial distributions of permanent income (`pLvl`) and normalized assets (`aNrm`) from the SCF [#932](https://github.com/econ-ark/HARK/pull/932).
- Fix the return fields of `dcegm/calcCrossPoints`[#909](https://github.com/econ-ark/HARK/pull/909).
- Corrects location of constructor documentation to class string for Sphinx rendering [#908](https://github.com/econ-ark/HARK/pull/908)
- Adds a module with tools for parsing and using various income calibrations from the literature. It includes the option of using life-cycle profiles of income shock variances from [Sabelhaus and Song (2010)](https://www.sciencedirect.com/science/article/abs/pii/S0304393210000358). See [#921](https://github.com/econ-ark/HARK/pull/921), [#941](https://github.com/econ-ark/HARK/pull/941), [#980](https://github.com/econ-ark/HARK/pull/980).
- remove "Now" from model variable names [#936](https://github.com/econ-ark/HARK/pull/936)
- remove Model.**call**; use Model init in Market and AgentType init to standardize on parameters dictionary [#947](https://github.com/econ-ark/HARK/pull/947)
- Moves state MrkvNow to shocks['Mrkv'] in AggShockMarkov and KrusellSmith models [#935](https://github.com/econ-ark/HARK/pull/935)
- Replaces `ConsIndShock`'s `init_lifecycle` with an actual life-cycle calibration [#951](https://github.com/econ-ark/HARK/pull/951).

#### Minor Changes

- Move AgentType constructor parameters docs to class docstring so it is rendered by Sphinx.
- Remove uses of deprecated time.clock [#887](https://github.com/econ-ark/HARK/pull/887)
- Change internal representation of parameters to Distributions to ndarray type
- Rename IncomeDstn to IncShkDstn
- AgentType simulate() method now returns history. [#916](https://github.com/econ-ark/HARK/pull/916)
- Rename DiscreteDistribution.drawDiscrete() to draw()
- Update documentation and warnings around IncShkDstn [#955](https://github.com/econ-ark/HARK/pull/955)
- Adds csv files to `MANIFEST.in`. [957](https://github.com/econ-ark/HARK/pull/957)

### 0.10.8

Release Date: Nov. 05 2020

#### Major Changes

- Namespace variables for the Market class [#765](https://github.com/econ-ark/HARK/pull/765)
- We now have a Numba based implementation of PerfForesightConsumerType model available as PerfForesightConsumerTypeFast [#774](https://github.com/econ-ark/HARK/pull/774)
- Namespace for exogenous shocks [#803](https://github.com/econ-ark/HARK/pull/803)
- Namespace for controls [#855](https://github.com/econ-ark/HARK/pull/855)
- State and poststate attributes replaced with state_now and state_prev namespaces [#836](https://github.com/econ-ark/HARK/pull/836)

#### Minor Changes

- Use shock_history namespace for pre-evaluated shock history [#812](https://github.com/econ-ark/HARK/pull/812)
- Fixes seed of PrefShkDstn on initialization and add tests for simulation output
- Reformat code style using black

### 0.10.7

Release Date: 08-08-2020

#### Major Changes

- Add a custom KrusellSmith Model [#762](https://github.com/econ-ark/HARK/pull/762)
- Simulations now uses a dictionary `history` to store state history instead of `_hist` attributes [#674](https://github.com/econ-ark/HARK/pull/674)
- Removed time flipping and time flow state, "forward/backward time" through data access [#570](https://github.com/econ-ark/HARK/pull/570)
- Simulation draw methods are now individual distributions like `Uniform`, `Lognormal`, `Weibull` [#624](https://github.com/econ-ark/HARK/pull/624)

#### Minor Changes

- unpackcFunc is deprecated, use unpack(parameter) to unpack a parameter after solving the model [#784](https://github.com/econ-ark/HARK/pull/784)
- Remove deprecated Solution Class, use HARKObject across the codebase [#772](https://github.com/econ-ark/HARK/pull/772)
- Add option to find crossing points in the envelope step of DCEGM algorithm [#758](https://github.com/econ-ark/HARK/pull/758)
- Fix reset bug in the behaviour of AgentType.resetRNG(), implemented individual resetRNG methods for AgentTypes [#757](https://github.com/econ-ark/HARK/pull/757)
- Seeds are set at initialisation of a distribution object rather than draw method [#691](https://github.com/econ-ark/HARK/pull/691) [#750](https://github.com/econ-ark/HARK/pull/750), [#729](https://github.com/econ-ark/HARK/pull/729)
- Deal with portfolio share of 'bad' assets [#749](https://github.com/econ-ark/HARK/pull/749)
- Fix bug in make_figs utilities function [#755](https://github.com/econ-ark/HARK/pull/755)
- Fix typo bug in Perfect Foresight Model solver [#743](https://github.com/econ-ark/HARK/pull/743)
- Add initial support for logging in ConsIndShockModel [#714](https://github.com/econ-ark/HARK/pull/714)
- Speed up simulation in AggShockMarkovConsumerType [#702](https://github.com/econ-ark/HARK/pull/702)
- Fix logic bug in DiscreteDistribution draw method [#715](https://github.com/econ-ark/HARK/pull/715)
- Implemented distributeParams to distributes heterogeneous values of one parameter to a set of agents [#692](https://github.com/econ-ark/HARK/pull/692)
- NelderMead is now part of estimation [#693](https://github.com/econ-ark/HARK/pull/693)
- Fix typo bug in parallel [#682](https://github.com/econ-ark/HARK/pull/682)
- Fix DiscreteDstn to make it work with multivariate distributions [#646](https://github.com/econ-ark/HARK/pull/646)
- BayerLuetticke removed from HARK, is now a REMARK [#603](https://github.com/econ-ark/HARK/pull/603)
- cstwMPC removed from HARK, is now a REMARK [#666](https://github.com/econ-ark/HARK/pull/666)
- SolvingMicroDSOPs removed from HARK, is now a REMARK [#651](https://github.com/econ-ark/HARK/pull/651)
- constructLogNormalIncomeProcess is now a method of IndShockConsumerType [#661](https://github.com/econ-ark/HARK/pull/661)
- Discretize continuous distributions [#657](https://github.com/econ-ark/HARK/pull/657)
- Data used in cstwMPC is now in HARK.datasets [#622](https://github.com/econ-ark/HARK/pull/622)
- Refactor checkConditions by adding a checkCondition method instead of writing custom checks for each condition [#568](https://github.com/econ-ark/HARK/pull/568)
- Examples update [#768](https://github.com/econ-ark/HARK/pull/768), [#759](https://github.com/econ-ark/HARK/pull/759), [#756](https://github.com/econ-ark/HARK/pull/756), [#727](https://github.com/econ-ark/HARK/pull/727), [#698](https://github.com/econ-ark/HARK/pull/698), [#697](https://github.com/econ-ark/HARK/pull/697), [#561](https://github.com/econ-ark/HARK/pull/561), [#654](https://github.com/econ-ark/HARK/pull/654), [#633](https://github.com/econ-ark/HARK/pull/633), [#775](https://github.com/econ-ark/HARK/pull/775)

### 0.10.6

Release Date: 17-04-2020

#### Major Changes

- Add Bellman equations for cyclical model example [#600](https://github.com/econ-ark/HARK/pull/600)

- read_shocks now reads mortality as well [#613](https://github.com/econ-ark/HARK/pull/613)

- Discrete probability distributions are now classes [#610](https://github.com/econ-ark/HARK/pull/610)

#### Minor Changes

### 0.10.5

Release Date: 24-03-2020

#### Major Changes

- Default parameters dictionaries for ConsumptionSaving models have been moved from ConsumerParameters to nearby the classes that use them. [#527](https://github.com/econ-ark/HARK/pull/527)

- Improvements and cleanup of ConsPortfolioModel, and adding the ability to specify an age-varying list of RiskyAvg and RiskyStd. [#577](https://github.com/econ-ark/HARK/pull/527)

- Rewrite and simplification of ConsPortfolioModel solver. [#594](https://github.com/econ-ark/HARK/pull/594)

#### Minor Changes

### 0.10.4

Release Date: 05-03-2020

#### Major Changes

- Last release to support Python 2.7, future releases of econ-ark will support Python 3.6+ [#478](https://github.com/econ-ark/HARK/pull/478)
- Move non-reusable model code to examples directory, BayerLuetticke, FashionVictim now in examples instead of in HARK code [#442](https://github.com/econ-ark/HARK/pull/442)
- Load default parameters for ConsumptionSaving models [#466](https://github.com/econ-ark/HARK/pull/466)
- Improved implementaion of parallelNelderMead [#300](https://github.com/econ-ark/HARK/pull/300)

#### Minor Changes

- Notebook utility functions for determining platform, GUI, latex (installation) are available in HARK.utilities [#512](https://github.com/econ-ark/HARK/pull/512)
- Few DemARKs moved to examples [#472](https://github.com/econ-ark/HARK/pull/472)
- MaxKinks available in ConsumerParameters again [#486](https://github.com/econ-ark/HARK/pull/486)

### 0.10.3

Release Date: 12-12-2019

#### Major Changes

- Added constrained perfect foresight model solution. ([#299](https://github.com/econ-ark/HARK/pull/299)

#### Minor Changes

- Fixed slicing error in minimizeNelderMead. ([#460](https://github.com/econ-ark/HARK/pull/460))
- Fixed matplotlib GUI error. ([#444](https://github.com/econ-ark/HARK/pull/444))
- Pinned sphinx dependency. ([#436](https://github.com/econ-ark/HARK/pull/436))
- Fixed bug in ConsPortfolioModel in which the same risky rate of return would be drawn over and over. ([#433](https://github.com/econ-ark/HARK/pull/433))
- Fixed sphinx dependency errors. ([#411](https://github.com/econ-ark/HARK/pull/411))
- Refactored simultation.py. ([#408](https://github.com/econ-ark/HARK/pull/408))
- AgentType.simulate() now throws informative errors if
  attributes required for simulation do not exist, or initializeSim() has
  never been called. ([#320](https://github.com/econ-ark/HARK/pull/320))

### 0.10.2

Release Date: 10-03-2019

#### Minor Changes

- Add some bugfixes and unit tests to HARK.core. ([#401](https://github.com/econ-ark/HARK/pull/401))
- Fix error in discrete portfolio choice's AdjustPrb. ([#391](https://github.com/econ-ark/HARK/pull/391))

### 0.10.1.dev5

Release Date: 09-25-2019

#### Minor Changes

- Added portfolio choice between risky and safe assets (ConsPortfolioModel). ([#241](https://github.com/econ-ark/HARK/pull/241))

### 0.10.1.dev4

Release Date: 09-19-2019

#### Minor Changes

- Fixes cubic interpolation in KinkedRSolver. ([#386](https://github.com/econ-ark/HARK/pull/386))
- Documentes the procedure for constructing value function inverses and fixes bug in which survival rate was not included in absolute patience factor. ([#383](https://github.com/econ-ark/HARK/pull/383))
- Fixes problems that sometimes prevented multiprocessing from working. ([#377](https://github.com/econ-ark/HARK/pull/377))

### 0.10.1.dev3

Release Date: 07-23-2019

#### Minor Changes

- Missed pre-solve fix (see [#363](https://github.com/econ-ark/HARK/pull/363) for more context). ([#367](https://github.com/econ-ark/HARK/pull/367))

### 0.10.1.dev2

Release Date: 07-22-2019

#### Minor Changes

- Revert pre-solve commit due to bug. ([#363](https://github.com/econ-ark/HARK/pull/363))

### 0.10.1.dev1

Release Date: 07-20-2019

#### Breaking Changes

- See #302 under minor changes.

#### Major Changes

- Adds BayerLuetticke notebooks and functionality. ([#328](https://github.com/econ-ark/HARK/pull/328))

#### Minor Changes

- Fixes one-asset HANK models for endowment economy (had MP wired in as the shock). ([#355](https://github.com/econ-ark/HARK/pull/355))
- Removes jupytext \*.py files. ([#354](https://github.com/econ-ark/HARK/pull/354))
- Reorganizes documentation and configures it to work with Read the Docs. ([#353](https://github.com/econ-ark/HARK/pull/353))
- Adds notebook illustrating dimensionality reduction in Bayer and Luetticke. ([#345](https://github.com/econ-ark/HARK/pull/345))
- Adds notebook illustrating how the Bayer & Luetticke invoke the discrete cosine transformation(DCT) and fixed copula to reduce dimensions of the problem.([#344](https://github.com/econ-ark/HARK/pull/344))
- Makes BayerLuetticke HANK tools importable as a module. ([#342](https://github.com/econ-ark/HARK/pull/342))
- Restores functionality of SGU_solver. ([#341](https://github.com/econ-ark/HARK/pull/341))
- Fixes datafile packaging issue. ([#332](https://github.com/econ-ark/HARK/pull/332))
- Deletes .py file from Bayer-Luetticke folder. ([#329](https://github.com/econ-ark/HARK/pull/329))
- Add an empty method for preSolve called checkRestrictions that can be overwritten in classes inheriting from AgentType to check for illegal parameter values. ([#324](https://github.com/econ-ark/HARK/pull/324))
- Adds a call to updateIncomeProcess() in preSolve() to avoid solutions being based on wrong income process specifications if some parameters change between two solve() calls. ([#323](https://github.com/econ-ark/HARK/pull/323))
- Makes checkConditions() less verbose when the checks are not actually performed by converting a print statement to an inline comment. ([#321](https://github.com/econ-ark/HARK/pull/321))
- Raises more readable exception when simultate() is called without solving first. ([#315](https://github.com/econ-ark/HARK/pull/315))
- Removes testing folder (part of ongoing test restructuring). ([#304](https://github.com/econ-ark/HARK/pull/304))
- Fixes unintended behavior in default simDeath(). Previously, all agents would die off in the first period, but they were meant to always survive. ([#302](https://github.com/econ-ark/HARK/pull/302)) **Warning**: Potentially breaking change.

### 0.10.1

Release Date: 05-30-2019

No changes from 0.10.0.dev3.

### 0.10.0.dev3

Release Date: 05-18-2019

#### Major Changes

- Fixes multithreading problems by using Parallels(backend='multiprocessing'). ([287](https://github.com/econ-ark/HARK/pull/287))
- Fixes bug caused by misapplication of check_conditions. ([284](https://github.com/econ-ark/HARK/pull/284))
- Adds functions to calculate quadrature nodes and weights for numerically evaluating expectations in the presence of (log-)normally distributed random variables. ([258](https://github.com/econ-ark/HARK/pull/258))

#### Minor Changes

- Adds method decorator which validates that arguments passed in are not empty. ([282](https://github.com/econ-ark/HARK/pull/282)
- Lints a variety of files. These PRs include some additional/related minor changes, like replacing an exec function, removing some lambdas, adding some files to .gitignore, etc. ([274](https://github.com/econ-ark/HARK/pull/274), [276](https://github.com/econ-ark/HARK/pull/276), [277](https://github.com/econ-ark/HARK/pull/277), [278](https://github.com/econ-ark/HARK/pull/278), [281](https://github.com/econ-ark/HARK/pull/281))
- Adds vim swp files to gitignore. ([269](https://github.com/econ-ark/HARK/pull/269))
- Adds version dunder in init. ([265](https://github.com/econ-ark/HARK/pull/265))
- Adds flake8 to requirements.txt and config. ([261](https://github.com/econ-ark/HARK/pull/261))
- Adds some unit tests for IndShockConsumerType. ([256](https://github.com/econ-ark/HARK/pull/256))

### 0.10.0.dev2

Release Date: 04-18-2019

#### Major Changes

None

#### Minor Changes

- Fix verbosity check in ConsIndShockModel. ([250](https://github.com/econ-ark/HARK/pull/250))

#### Other Changes

None

### 0.10.0.dev1

Release Date: 04-12-2019

#### Major Changes

- Adds [tools](https://github.com/econ-ark/HARK/blob/master/HARK/dcegm.py) to solve problems that arise from the interaction of discrete and continuous variables, using the [DCEGM](https://github.com/econ-ark/DemARK/blob/master/notebooks/DCEGM-Upper-Envelope.ipynb) method of [Iskhakov et al.](https://onlinelibrary.wiley.com/doi/abs/10.3982/QE643), who apply the their discrete-continuous solution algorithm to the problem of optimal endogenous retirement; their results are replicated using our new tool [here](https://github.com/econ-ark/EndogenousRetirement/blob/master/Endogenous-Retirement.ipynb). ([226](https://github.com/econ-ark/HARK/pull/226))
- Parameters of ConsAggShockModel.CobbDouglasEconomy.updateAFunc and ConsAggShockModel.CobbDouglasMarkovEconomy.updateAFunc that govern damping and the number of discarded 'burn-in' periods were previously hardcoded, now proper instance-level parameters. ([244](https://github.com/econ-ark/HARK/pull/244))
- Improve accuracy and performance of functions for evaluating the integrated value function and conditional choice probabilities for models with extreme value type I taste shocks. ([242](https://github.com/econ-ark/HARK/pull/242))
- Add calcLogSum, calcChoiceProbs, calcLogSumChoiceProbs to HARK.interpolation. ([209](https://github.com/econ-ark/HARK/pull/209), [217](https://github.com/econ-ark/HARK/pull/217))
- Create tool to produce an example "template" of a REMARK based on SolvingMicroDSOPs. ([176](https://github.com/econ-ark/HARK/pull/176))

#### Minor Changes

- Moved old utilities tests. ([245](https://github.com/econ-ark/HARK/pull/245))
- Deleted old files related to "cstwMPCold". ([239](https://github.com/econ-ark/HARK/pull/239))
- Set numpy floating point error level to ignore. ([238](https://github.com/econ-ark/HARK/pull/238))
- Fixed miscellaneous imports. ([212](https://github.com/econ-ark/HARK/pull/212), [224](https://github.com/econ-ark/HARK/pull/224), [225](https://github.com/econ-ark/HARK/pull/225))
- Improve the tests of buffer stock model impatience conditions in IndShockConsumerType. ([219](https://github.com/econ-ark/HARK/pull/219))
- Add basic support for Travis continuous integration testing. ([208](https://github.com/econ-ark/HARK/pull/208))
- Add SciPy to requirements.txt. ([207](https://github.com/econ-ark/HARK/pull/207))
- Fix indexing bug in bilinear interpolation. ([194](https://github.com/econ-ark/HARK/pull/194))
- Update the build process to handle Python 2 and 3 compatibility. ([172](https://github.com/econ-ark/HARK/pull/172))
- Add MPCnow attribute to ConsGenIncProcessModel. ([170](https://github.com/econ-ark/HARK/pull/170))
- All standalone demo files have been removed. The content that was in these files can now be found in similarly named Jupyter notebooks in the DEMARK repository. Some of these notebooks are also linked from econ-ark.org. ([229](https://github.com/econ-ark/HARK/pull/229), [243](https://github.com/econ-ark/HARK/pull/243))

#### Other Notes

- Not all changes from 0.9.1 may be listed in these release notes. If you are having trouble addressing a breaking change, please reach out to us.<|MERGE_RESOLUTION|>--- conflicted
+++ resolved
@@ -19,12 +19,10 @@
 - Replace object-oriented solvers with single function versions. [#1394](https://github.com/econ-ark/HARK/pull/1394)
 - Object-oriented solver code has been moved to /HARK/ConsumptionSaving/LegacyOOsolvers.py, for legacy support of downstream projects.
 - AgentTypeMonteCarloSimulator now requires model shock, parameter, and dynamics information to be organized into 'blocks'. The DBlock object is introduced. [#1411](https://github.com/econ-ark/HARK/pull/1411)
-<<<<<<< HEAD
 - RBlock object allows for recursive composition of DBlocks in models, as demonstrated by the AgentTypeMonteCarloSimulator [#1417](https://github.com/econ-ark/HARK/pull/1417/)
-=======
+- Transtion, reward, state-action value function, and decision value function added to DBlock [#1417](https://github.com/econ-ark/HARK/pull/1417/)
 - All methods that construct inputs for solvers are now functions that are specified in the dictionary attribute `constructors`. [#1410](https://github.com/econ-ark/HARK/pull/1410)
 - Such constructed inputs can use alternate parameterizations / formats by changing the `constructor` function and providing its arguments in `parameters`.
->>>>>>> 3eb9a093
 
 ### Minor Changes
 
