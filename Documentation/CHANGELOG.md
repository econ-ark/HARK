# Release Notes

## Introduction

This document contains the release notes of HARK. HARK aims to produce an open source repository of highly modular, easily interoperable code for solving, simulating, and estimating dynamic economic models with heterogeneous agents.

For more information on HARK, see [our Github organization](https://github.com/econ-ark).

## Changes

### 0.10.9

Release Data: TBD

<<<<<<< HEAD
#### Major Changes

* calcExpectations method for taking the expectation of a distribution over a function (#884)[https://github.com/econ-ark/HARK/pull/884/]
=======
#### Minor Changes

* Remove uses of deprecated time.clock [#887](https://github.com/econ-ark/HARK/pull/887)
>>>>>>> caeb8e1e

### 0.10.8

Release Data: Nov. 05 2020

#### Major Changes

* Namespace variables for the Market class [#765](https://github.com/econ-ark/HARK/pull/765)
* We now have a Numba based implementation of PerfForesightConsumerType model available as PerfForesightConsumerTypeFast [#774](https://github.com/econ-ark/HARK/pull/774)
* Namespace for exogenous shocks [#803](https://github.com/econ-ark/HARK/pull/803)
* Namespace for controls [#855](https://github.com/econ-ark/HARK/pull/855)
* State and poststate attributes replaced with state_now and state_prev namespaces [#836](https://github.com/econ-ark/HARK/pull/836)

#### Minor Changes 

* Use shock_history namespace for pre-evaluated shock history [#812](https://github.com/econ-ark/HARK/pull/812)
* Fixes seed of PrefShkDstn on initialization and add tests for simulation output
* Reformat code style using black

### 0.10.7

Release Date: 08-08-2020

#### Major Changes

- Add a custom KrusellSmith Model [#762](https://github.com/econ-ark/HARK/pull/762)
- Simulations now uses a dictionary `history` to store state history instead of `_hist` attributes [#674](https://github.com/econ-ark/HARK/pull/674)
- Removed time flipping and time flow state, "forward/backward time" through data access [#570](https://github.com/econ-ark/HARK/pull/570)
- Simulation draw methods are now individual distributions like `Uniform`, `Lognormal`, `Weibull` [#624](https://github.com/econ-ark/HARK/pull/624)

#### Minor Changes 

- unpackcFunc is deprecated, use unpack(parameter) to unpack a parameter after solving the model [#784](https://github.com/econ-ark/HARK/pull/784)
- Remove deprecated Solution Class, use HARKObject across the codebase [#772](https://github.com/econ-ark/HARK/pull/772)
- Add option to find crossing points in the envelope step of DCEGM algorithm [#758](https://github.com/econ-ark/HARK/pull/758)
- Fix reset bug in the behaviour of AgentType.resetRNG(), implemented individual resetRNG methods for AgentTypes [#757](https://github.com/econ-ark/HARK/pull/757)
- Seeds are set at initialisation of a distribution object rather than draw method [#691](https://github.com/econ-ark/HARK/pull/691) [#750](https://github.com/econ-ark/HARK/pull/750), [#729](https://github.com/econ-ark/HARK/pull/729)
- Deal with portfolio share of 'bad' assets [#749](https://github.com/econ-ark/HARK/pull/749)
- Fix bug in make_figs utilities function [#755](https://github.com/econ-ark/HARK/pull/755)
- Fix typo bug in Perfect Foresight Model solver [#743](https://github.com/econ-ark/HARK/pull/743)
- Add initial support for logging in ConsIndShockModel [#714](https://github.com/econ-ark/HARK/pull/714)
- Speed up simulation in AggShockMarkovConsumerType [#702](https://github.com/econ-ark/HARK/pull/702)
- Fix logic bug in DiscreteDistribution draw method [#715](https://github.com/econ-ark/HARK/pull/715)
- Implemented distributeParams to distributes heterogeneous values of one parameter to a set of agents [#692](https://github.com/econ-ark/HARK/pull/692)
- NelderMead is now part of estimation [#693](https://github.com/econ-ark/HARK/pull/693)
- Fix typo bug in parallel [#682](https://github.com/econ-ark/HARK/pull/682)
- Fix DiscreteDstn to make it work with multivariate distributions [#646](https://github.com/econ-ark/HARK/pull/646)
- BayerLuetticke removed from HARK, is now a REMARK [#603](https://github.com/econ-ark/HARK/pull/603)
- cstwMPC removed from HARK, is now a REMARK [#666](https://github.com/econ-ark/HARK/pull/666)
- SolvingMicroDSOPs removed from HARK, is now a REMARK [#651](https://github.com/econ-ark/HARK/pull/651)
- constructLogNormalIncomeProcess is now a method of IndShockConsumerType [#661](https://github.com/econ-ark/HARK/pull/661)
- Discretize continuous distributions [#657](https://github.com/econ-ark/HARK/pull/657)
- Data used in cstwMPC is now in HARK.datasets [#622](https://github.com/econ-ark/HARK/pull/622)
- Refactor checkConditions by adding a checkCondition method instead of writing custom checks for each condition [#568](https://github.com/econ-ark/HARK/pull/568)
- Examples update [#768](https://github.com/econ-ark/HARK/pull/768), [#759](https://github.com/econ-ark/HARK/pull/759), [#756](https://github.com/econ-ark/HARK/pull/756), [#727](https://github.com/econ-ark/HARK/pull/727), [#698](https://github.com/econ-ark/HARK/pull/698), [#697](https://github.com/econ-ark/HARK/pull/697), [#561](https://github.com/econ-ark/HARK/pull/561), [#654](https://github.com/econ-ark/HARK/pull/654), [#633](https://github.com/econ-ark/HARK/pull/633), [#775](https://github.com/econ-ark/HARK/pull/775)


### 0.10.6

Release Date: 17-04-2020

#### Major Changes

* Add Bellman equations for cyclical model example [#600](https://github.com/econ-ark/HARK/pull/600)

* read_shocks now reads mortality as well [#613](https://github.com/econ-ark/HARK/pull/613)

* Discrete probability distributions are now classes [#610](https://github.com/econ-ark/HARK/pull/610)

#### Minor Changes 



### 0.10.5

Release Date: 24-03-2020

#### Major Changes
 * Default parameters dictionaries for ConsumptionSaving models have been moved from ConsumerParameters to nearby the classes that use them. [#527](https://github.com/econ-ark/HARK/pull/527)

 * Improvements and cleanup of ConsPortfolioModel, and adding the ability to specify an age-varying list of RiskyAvg and RiskyStd. [#577](https://github.com/econ-ark/HARK/pull/527)

 * Rewrite and simplification of ConsPortfolioModel solver. [#594](https://github.com/econ-ark/HARK/pull/594)

#### Minor Changes 

### 0.10.4

Release Date: 05-03-2020

#### Major Changes
 - Last release to support Python 2.7, future releases of econ-ark will support Python 3.6+ [#478](https://github.com/econ-ark/HARK/pull/478)
 - Move non-reusable model code to examples directory, BayerLuetticke, FashionVictim now in examples instead of in HARK code [#442](https://github.com/econ-ark/HARK/pull/442)
 - Load default parameters for ConsumptionSaving models [#466](https://github.com/econ-ark/HARK/pull/466)
 - Improved implementaion of parallelNelderMead [#300](https://github.com/econ-ark/HARK/pull/300)
 
#### Minor Changes 
 - Notebook utility functions for determining platform, GUI, latex (installation) are available in HARK.utilities [#512](https://github.com/econ-ark/HARK/pull/512)
 - Few DemARKs moved to examples [#472](https://github.com/econ-ark/HARK/pull/472)
 - MaxKinks available in ConsumerParameters again [#486](https://github.com/econ-ark/HARK/pull/486)


### 0.10.3

Release Date: 12-12-2019

#### Major Changes

- Added constrained perfect foresight model solution. ([#299](https://github.com/econ-ark/HARK/pull/299)

#### Minor Changes

- Fixed slicing error in minimizeNelderMead. ([#460](https://github.com/econ-ark/HARK/pull/460))
- Fixed matplotlib GUI error. ([#444](https://github.com/econ-ark/HARK/pull/444))
- Pinned sphinx dependency. ([#436](https://github.com/econ-ark/HARK/pull/436))
- Fixed bug in ConsPortfolioModel in which the same risky rate of return would be drawn over and over. ([#433](https://github.com/econ-ark/HARK/pull/433))
- Fixed sphinx dependency errors. ([#411](https://github.com/econ-ark/HARK/pull/411))
- Refactored simultation.py. ([#408](https://github.com/econ-ark/HARK/pull/408))
- AgentType.simulate() now throws informative errors if
attributes required for simulation do not exist, or initializeSim() has
never been called. ([#320](https://github.com/econ-ark/HARK/pull/320))

### 0.10.2

Release Date: 10-03-2019

#### Minor Changes
- Add some bugfixes and unit tests to HARK.core. ([#401](https://github.com/econ-ark/HARK/pull/401))
- Fix error in discrete portfolio choice's AdjustPrb. ([#391](https://github.com/econ-ark/HARK/pull/391))

### 0.10.1.dev5

Release Date: 09-25-2019

#### Minor Changes
- Added portfolio choice between risky and safe assets (ConsPortfolioModel). ([#241](https://github.com/econ-ark/HARK/pull/241))

### 0.10.1.dev4

Release Date: 09-19-2019

#### Minor Changes
- Fixes cubic interpolation in KinkedRSolver. ([#386](https://github.com/econ-ark/HARK/pull/386))
- Documentes the procedure for constructing value function inverses and fixes bug in which survival rate was not included in absolute patience factor. ([#383](https://github.com/econ-ark/HARK/pull/383))
- Fixes problems that sometimes prevented multiprocessing from working. ([#377](https://github.com/econ-ark/HARK/pull/377))

### 0.10.1.dev3

Release Date: 07-23-2019

#### Minor Changes
- Missed pre-solve fix (see [#363](https://github.com/econ-ark/HARK/pull/363) for more context). ([#367](https://github.com/econ-ark/HARK/pull/367))

### 0.10.1.dev2

Release Date: 07-22-2019

#### Minor Changes
- Revert pre-solve commit due to bug.  ([#363](https://github.com/econ-ark/HARK/pull/363))

### 0.10.1.dev1

Release Date: 07-20-2019

#### Breaking Changes
- See #302 under minor changes.

#### Major Changes
- Adds BayerLuetticke notebooks and functionality. ([#328](https://github.com/econ-ark/HARK/pull/328))

#### Minor Changes
- Fixes one-asset HANK models for endowment economy (had MP wired in as the shock). ([#355](https://github.com/econ-ark/HARK/pull/355))
- Removes jupytext *.py files. ([#354](https://github.com/econ-ark/HARK/pull/354))
- Reorganizes documentation and configures it to work with Read the Docs. ([#353](https://github.com/econ-ark/HARK/pull/353))
- Adds notebook illustrating dimensionality reduction in Bayer and Luetticke. ([#345](https://github.com/econ-ark/HARK/pull/345))
- Adds notebook illustrating how the Bayer & Luetticke invoke the discrete cosine transformation(DCT) and fixed copula to reduce dimensions of the problem.([#344](https://github.com/econ-ark/HARK/pull/344))
- Makes BayerLuetticke HANK tools importable as a module. ([#342](https://github.com/econ-ark/HARK/pull/342))
- Restores functionality of SGU_solver. ([#341](https://github.com/econ-ark/HARK/pull/341))
- Fixes datafile packaging issue. ([#332](https://github.com/econ-ark/HARK/pull/332))
- Deletes .py file from Bayer-Luetticke folder. ([#329](https://github.com/econ-ark/HARK/pull/329))
- Add an empty method for preSolve called checkRestrictions that can be overwritten in classes inheriting from AgentType to check for illegal parameter values. ([#324](https://github.com/econ-ark/HARK/pull/324))
- Adds a call to updateIncomeProcess() in preSolve() to avoid solutions being based on wrong income process specifications if some parameters change between two solve() calls. ([#323](https://github.com/econ-ark/HARK/pull/323))
- Makes checkConditions() less verbose when the checks are not actually performed by converting a print statement to an inline comment. ([#321](https://github.com/econ-ark/HARK/pull/321))
- Raises more readable exception when simultate() is called without solving first. ([#315](https://github.com/econ-ark/HARK/pull/315)) 
- Removes testing folder (part of ongoing test restructuring). ([#304](https://github.com/econ-ark/HARK/pull/304))
- Fixes unintended behavior in default simDeath(). Previously, all agents would die off in the first period, but they were meant to always survive. ([#302](https://github.com/econ-ark/HARK/pull/302)) __Warning__: Potentially breaking change.

### 0.10.1

Release Date: 05-30-2019

No changes from 0.10.0.dev3.

### 0.10.0.dev3

Release Date: 05-18-2019

#### Major Changes
- Fixes multithreading problems by using Parallels(backend='multiprocessing'). ([287](https://github.com/econ-ark/HARK/pull/287))
- Fixes bug caused by misapplication of check_conditions. ([284](https://github.com/econ-ark/HARK/pull/284))
- Adds functions to calculate quadrature nodes and weights for numerically evaluating expectations in the presence of (log-)normally distributed random variables. ([258](https://github.com/econ-ark/HARK/pull/258))

#### Minor Changes
- Adds method decorator which validates that arguments passed in are not empty. ([282](https://github.com/econ-ark/HARK/pull/282)
- Lints a variety of files.  These PRs include some additional/related minor changes, like replacing an exec function, removing some lambdas, adding some files to .gitignore, etc. ([274](https://github.com/econ-ark/HARK/pull/274), [276](https://github.com/econ-ark/HARK/pull/276), [277](https://github.com/econ-ark/HARK/pull/277), [278](https://github.com/econ-ark/HARK/pull/278), [281](https://github.com/econ-ark/HARK/pull/281))
- Adds vim swp files to gitignore. ([269](https://github.com/econ-ark/HARK/pull/269))
- Adds version dunder in init. ([265](https://github.com/econ-ark/HARK/pull/265))
- Adds flake8 to requirements.txt and config. ([261](https://github.com/econ-ark/HARK/pull/261))
- Adds some unit tests for IndShockConsumerType. ([256](https://github.com/econ-ark/HARK/pull/256))

### 0.10.0.dev2

Release Date: 04-18-2019

#### Major Changes

None

#### Minor Changes

* Fix verbosity check in ConsIndShockModel. ([250](https://github.com/econ-ark/HARK/pull/250))

#### Other Changes

None

### 0.10.0.dev1

Release Date: 04-12-2019

#### Major Changes

* Adds [tools](https://github.com/econ-ark/HARK/blob/master/HARK/dcegm.py) to solve problems that arise from the interaction of discrete and continuous variables, using the [DCEGM](https://github.com/econ-ark/DemARK/blob/master/notebooks/DCEGM-Upper-Envelope.ipynb) method of [Iskhakov et al.](https://onlinelibrary.wiley.com/doi/abs/10.3982/QE643), who apply the their discrete-continuous solution algorithm to the problem of optimal endogenous retirement; their results are replicated using our new tool [here](https://github.com/econ-ark/REMARK/blob/master/REMARKs/EndogenousRetirement/Endogenous-Retirement.ipynb). ([226](https://github.com/econ-ark/HARK/pull/226))
* Parameters of ConsAggShockModel.CobbDouglasEconomy.updateAFunc and ConsAggShockModel.CobbDouglasMarkovEconomy.updateAFunc that govern damping and the number of discarded 'burn-in' periods were previously hardcoded, now proper instance-level parameters. ([244](https://github.com/econ-ark/HARK/pull/244))
* Improve accuracy and performance of functions for evaluating the integrated value function and conditional choice probabilities for models with extreme value type I taste shocks. ([242](https://github.com/econ-ark/HARK/pull/242))
* Add calcLogSum, calcChoiceProbs, calcLogSumChoiceProbs to HARK.interpolation. ([209](https://github.com/econ-ark/HARK/pull/209), [217](https://github.com/econ-ark/HARK/pull/217))
* Create tool to produce an example "template" of a REMARK based on SolvingMicroDSOPs. ([176](https://github.com/econ-ark/HARK/pull/176))

#### Minor Changes

* Moved old utilities tests. ([245](https://github.com/econ-ark/HARK/pull/245))
* Deleted old files related to "cstwMPCold". ([239](https://github.com/econ-ark/HARK/pull/239))
* Set numpy floating point error level to ignore. ([238](https://github.com/econ-ark/HARK/pull/238))
* Fixed miscellaneous imports. ([212](https://github.com/econ-ark/HARK/pull/212), [224](https://github.com/econ-ark/HARK/pull/224), [225](https://github.com/econ-ark/HARK/pull/225))
* Improve the tests of buffer stock model impatience conditions in IndShockConsumerType. ([219](https://github.com/econ-ark/HARK/pull/219))
* Add basic support for Travis continuous integration testing. ([208](https://github.com/econ-ark/HARK/pull/208))
* Add SciPy to requirements.txt. ([207](https://github.com/econ-ark/HARK/pull/207))
* Fix indexing bug in bilinear interpolation. ([194](https://github.com/econ-ark/HARK/pull/194))
* Update the build process to handle Python 2 and 3 compatibility. ([172](https://github.com/econ-ark/HARK/pull/172))
* Add MPCnow attribute to ConsGenIncProcessModel. ([170](https://github.com/econ-ark/HARK/pull/170))
* All standalone demo files have been removed. The content that was in these files can now be found in similarly named Jupyter notebooks in the DEMARK repository. Some of these notebooks are also linked from econ-ark.org.  ([229](https://github.com/econ-ark/HARK/pull/229), [243](https://github.com/econ-ark/HARK/pull/243))

#### Other Notes

* Not all changes from 0.9.1 may be listed in these release notes.  If you are having trouble addressing a breaking change, please reach out to us.
<|MERGE_RESOLUTION|>--- conflicted
+++ resolved
@@ -12,15 +12,13 @@
 
 Release Data: TBD
 
-<<<<<<< HEAD
 #### Major Changes
 
 * calcExpectations method for taking the expectation of a distribution over a function (#884)[https://github.com/econ-ark/HARK/pull/884/]
-=======
+
 #### Minor Changes
 
 * Remove uses of deprecated time.clock [#887](https://github.com/econ-ark/HARK/pull/887)
->>>>>>> caeb8e1e
 
 ### 0.10.8
 
