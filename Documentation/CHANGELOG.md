--- conflicted
+++ resolved
@@ -8,10 +8,9 @@
 
 ## Changes
 
-<<<<<<< HEAD
-### 0.16.0
-
-Under development
+### 0.15.1 (in development)
+
+Release Date: TBD
 
 #### Major Changes
 
@@ -19,19 +18,7 @@
 
 #### Minor Changes
 
-=======
-### 0.15.1 (in development)
-
-Release Date: TBD
-
-#### Major Changes
-
-none yet
-
-#### Minor Changes
-
 - Adds example of integration of HARK with SSJ toolkit. [#1447](https://github.com/econ-ark/HARK/pull/1447)
->>>>>>> 6806706b
 
 ### 0.15.0
 
