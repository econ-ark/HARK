--- conflicted
+++ resolved
@@ -20,12 +20,9 @@
 * Centralizes the definition of value, marginal value, and marginal marginal value functions that use inverse-space
 interpolation for problems with CRRA utility. See [#888](https://github.com/econ-ark/HARK/pull/888).
 * MarkovProcess class (#902)[https://github.com/econ-ark/HARK/pull/902]
-<<<<<<< HEAD
 * replace HARKobject base class with MetricObject and Model classes (#903)[https://github.com/econ-ark/HARK/pull/903/]
 * Add __repr__ and __eq__ methods to Model class (#903)[https://github.com/econ-ark/HARK/pull/903/]
-=======
 * Corrects location of constructor documentation to class string for Sphinx rendering (#908)[https://github.com/econ-ark/HARK/pull/908]
->>>>>>> decc2814
 
 #### Minor Changes
 
