--- conflicted
+++ resolved
@@ -28,11 +28,6 @@
 - Removes a specific way of accounting for ``employment'' in the idiosyncratic-shocks income process. [#1473](https://github.com/econ-ark/HARK/pull/1473)
 - Adds income process constructor for the discrete Markov state consumption-saving model. [#1484](https://github.com/econ-ark/HARK/pull/1484)
 - Changes the behavior of make_lognormal_RiskyDstn so that the standard deviation represents the standard deviation of log(returns)
-<<<<<<< HEAD
-- Adds detailed parameter and latex documentation to most models.
-- Add PermGroFac constructor that explicitly combines idiosyncratic and aggregate sources of growth. [1489](https://github.com/econ-ark/HARK/pull/1489)
-- Adds an example, ModelConfiguration, which demonstrates how a consumption saving "true" model, approximations, solution paramaters, and simulation parameters can be defined in one YAML file. [1463](https://github.com/econ-ark/HARK/pull/1463)
-=======
 - Adds detailed parameter and LaTeX documentation to most models.
 - Add PermGroFac constructor that explicitly combines idiosyncratic and aggregate sources of growth. [#1489](https://github.com/econ-ark/HARK/pull/1489)
 - Suppress warning from calc_stable_points when it would be raised by inapplicable AgentType subclasses. [#1493](https://github.com/econ-ark/HARK/pull/1493)
@@ -41,7 +36,7 @@
 - Expands functionality of Cobb-Douglas aggregator for CRRA utility. [#1363](https://github.com/econ-ark/HARK/pull/1363)
 - Adds a new function for using Tauchen's method to approximate an AR1 process. [#1521](https://github.com/econ-ark/HARK/pull/1521)
 - Adds additional functionality to the CubicHermiteInterp class, imported from scipy.interpolate. [#1020](https://github.com/econ-ark/HARK/pull/1020/)
->>>>>>> d69fb642
+- Adds an example, ModelConfiguration, which demonstrates how a consumption saving "true" model, approximations, solution paramaters, and simulation parameters can be defined in one YAML file. [1463](https://github.com/econ-ark/HARK/pull/1463)
 
 ### 0.15.1
 
