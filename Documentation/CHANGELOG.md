# Release Notes

## Introduction

This document contains the release notes of HARK. HARK aims to produce an open source repository of highly modular, easily interoperable code for solving, simulating, and estimating dynamic economic models with heterogeneous agents.

For more information on HARK, see [our Github organization](https://github.com/econ-ark).

## Changes

### 0.12.0

Release Date: TBD

#### Major Changes

<<<<<<< HEAD
* FrameAgentType for modular definitions of agents [#865](https://github.com/econ-ark/HARK/pull/865)
* PortfolioConsumerFrameType, a port of PortfolioConsumerType to use Frames [#865](https://github.com/econ-ark/HARK/pull/865)
=======
* A IndexDistribution class for representing time-indexed probability distributions [#1018](https://github.com/econ-ark/pull/1018/).
* Adds new consumption-savings-portfolio model `RiskyContrib`, which represents an agent who can save in risky and risk-free assets but faces
frictions to moving funds between them. To circumvent these frictions, he has access to an income-deduction scheme to accumulate risky assets.
PR: [#832](https://github.com/econ-ark/HARK/pull/832). See [this forthcoming REMARK](https://github.com/Mv77/RiskyContrib) for the model's details.
>>>>>>> 085ea3ae

#### Minor Changes

* Fix bug in DCEGM's primary kink finder due to numpy no longer accepting NaN in integer arrays [#990](https://github.com/econ-ark/HARK/pull/990).
* Add a general class for consumers who can save using a risky asset [#1012](https://github.com/econ-ark/HARK/pull/1012/).

### 0.11.0

Release Data: March 4, 2021

#### Major Changes

* Converts non-mathematical code to PEP8 compliant form [#953](https://github.com/econ-ark/HARK/pull/953)
* Adds a constructor for LogNormal distributions from mean and standard deviation [#891](https://github.com/econ-ark/HARK/pull/891/)
* Uses new LogNormal constructor in ConsPortfolioModel [#891](https://github.com/econ-ark/HARK/pull/891/)
* calcExpectations method for taking the expectation of a distribution over a function [#884](https://github.com/econ-ark/HARK/pull/884/] (#897)[https://github.com/econ-ark/HARK/pull/897/)
* Implements the multivariate normal as a supported distribution, with a discretization method. See [#948](https://github.com/econ-ark/HARK/pull/948).
* Centralizes the definition of value, marginal value, and marginal marginal value functions that use inverse-space
interpolation for problems with CRRA utility. See [#888](https://github.com/econ-ark/HARK/pull/888).
* MarkovProcess class used in ConsMarkovModel, ConsRepAgentModel, ConsAggShockModel [#902](https://github.com/econ-ark/HARK/pull/902) [#929](https://github.com/econ-ark/HARK/pull/929)
* replace HARKobject base class with MetricObject and Model classes [#903](https://github.com/econ-ark/HARK/pull/903/)
* Add __repr__ and __eq__ methods to Model class [#903](https://github.com/econ-ark/HARK/pull/903/)
* Adds SSA life tables and methods to extract survival probabilities from them [#986](https://github.com/econ-ark/HARK/pull/906).
* Adds the U.S. CPI research series and tools to extract inflation adjustments from it [#930](https://github.com/econ-ark/HARK/pull/930).
* Adds a module for extracting initial distributions of permanent income (`pLvl`) and normalized assets (`aNrm`) from the SCF [#932](https://github.com/econ-ark/HARK/pull/932).
* Fix the return fields of `dcegm/calcCrossPoints`[#909](https://github.com/econ-ark/HARK/pull/909).
* Corrects location of constructor documentation to class string for Sphinx rendering [#908](https://github.com/econ-ark/HARK/pull/908)
* Adds a module with tools for parsing and using various income calibrations from the literature. It includes the option of using life-cycle profiles of income shock variances from [Sabelhaus and Song (2010)](https://www.sciencedirect.com/science/article/abs/pii/S0304393210000358). See [#921](https://github.com/econ-ark/HARK/pull/921), [#941](https://github.com/econ-ark/HARK/pull/941), [#980](https://github.com/econ-ark/HARK/pull/980).
* remove "Now" from model variable names [#936](https://github.com/econ-ark/HARK/pull/936)
* remove Model.__call__; use Model init in Market and AgentType init to standardize on parameters dictionary [#947](https://github.com/econ-ark/HARK/issues/947)
* Moves state MrkvNow to shocks['Mrkv'] in AggShockMarkov and KrusellSmith models [#935](https://github.com/econ-ark/HARK/pull/935)
* Replaces `ConsIndShock`'s `init_lifecycle` with an actual life-cycle calibration [#951](https://github.com/econ-ark/HARK/pull/951).

#### Minor Changes

* Move AgentType constructor parameters docs to class docstring so it is rendered by Sphinx.
* Remove uses of deprecated time.clock [#887](https://github.com/econ-ark/HARK/pull/887)
* Change internal representation of parameters to Distributions to ndarray type
* Rename IncomeDstn to IncShkDstn
* AgentType simulate() method now returns history. [#916](https://github.com/econ-ark/HARK/pull/916)
* Rename DiscreteDistribution.drawDiscrete() to draw()
* Update documentation and warnings around IncShkDstn [#955](https://github.com/econ-ark/HARK/pull/955)
* Adds csv files to `MANIFEST.in`. [957](https://github.com/econ-ark/HARK/pull/957)

### 0.10.8

Release Date: Nov. 05 2020

#### Major Changes

* Namespace variables for the Market class [#765](https://github.com/econ-ark/HARK/pull/765)
* We now have a Numba based implementation of PerfForesightConsumerType model available as PerfForesightConsumerTypeFast [#774](https://github.com/econ-ark/HARK/pull/774)
* Namespace for exogenous shocks [#803](https://github.com/econ-ark/HARK/pull/803)
* Namespace for controls [#855](https://github.com/econ-ark/HARK/pull/855)
* State and poststate attributes replaced with state_now and state_prev namespaces [#836](https://github.com/econ-ark/HARK/pull/836)

#### Minor Changes 

* Use shock_history namespace for pre-evaluated shock history [#812](https://github.com/econ-ark/HARK/pull/812)
* Fixes seed of PrefShkDstn on initialization and add tests for simulation output
* Reformat code style using black

### 0.10.7

Release Date: 08-08-2020

#### Major Changes

- Add a custom KrusellSmith Model [#762](https://github.com/econ-ark/HARK/pull/762)
- Simulations now uses a dictionary `history` to store state history instead of `_hist` attributes [#674](https://github.com/econ-ark/HARK/pull/674)
- Removed time flipping and time flow state, "forward/backward time" through data access [#570](https://github.com/econ-ark/HARK/pull/570)
- Simulation draw methods are now individual distributions like `Uniform`, `Lognormal`, `Weibull` [#624](https://github.com/econ-ark/HARK/pull/624)

#### Minor Changes 

- unpackcFunc is deprecated, use unpack(parameter) to unpack a parameter after solving the model [#784](https://github.com/econ-ark/HARK/pull/784)
- Remove deprecated Solution Class, use HARKObject across the codebase [#772](https://github.com/econ-ark/HARK/pull/772)
- Add option to find crossing points in the envelope step of DCEGM algorithm [#758](https://github.com/econ-ark/HARK/pull/758)
- Fix reset bug in the behaviour of AgentType.resetRNG(), implemented individual resetRNG methods for AgentTypes [#757](https://github.com/econ-ark/HARK/pull/757)
- Seeds are set at initialisation of a distribution object rather than draw method [#691](https://github.com/econ-ark/HARK/pull/691) [#750](https://github.com/econ-ark/HARK/pull/750), [#729](https://github.com/econ-ark/HARK/pull/729)
- Deal with portfolio share of 'bad' assets [#749](https://github.com/econ-ark/HARK/pull/749)
- Fix bug in make_figs utilities function [#755](https://github.com/econ-ark/HARK/pull/755)
- Fix typo bug in Perfect Foresight Model solver [#743](https://github.com/econ-ark/HARK/pull/743)
- Add initial support for logging in ConsIndShockModel [#714](https://github.com/econ-ark/HARK/pull/714)
- Speed up simulation in AggShockMarkovConsumerType [#702](https://github.com/econ-ark/HARK/pull/702)
- Fix logic bug in DiscreteDistribution draw method [#715](https://github.com/econ-ark/HARK/pull/715)
- Implemented distributeParams to distributes heterogeneous values of one parameter to a set of agents [#692](https://github.com/econ-ark/HARK/pull/692)
- NelderMead is now part of estimation [#693](https://github.com/econ-ark/HARK/pull/693)
- Fix typo bug in parallel [#682](https://github.com/econ-ark/HARK/pull/682)
- Fix DiscreteDstn to make it work with multivariate distributions [#646](https://github.com/econ-ark/HARK/pull/646)
- BayerLuetticke removed from HARK, is now a REMARK [#603](https://github.com/econ-ark/HARK/pull/603)
- cstwMPC removed from HARK, is now a REMARK [#666](https://github.com/econ-ark/HARK/pull/666)
- SolvingMicroDSOPs removed from HARK, is now a REMARK [#651](https://github.com/econ-ark/HARK/pull/651)
- constructLogNormalIncomeProcess is now a method of IndShockConsumerType [#661](https://github.com/econ-ark/HARK/pull/661)
- Discretize continuous distributions [#657](https://github.com/econ-ark/HARK/pull/657)
- Data used in cstwMPC is now in HARK.datasets [#622](https://github.com/econ-ark/HARK/pull/622)
- Refactor checkConditions by adding a checkCondition method instead of writing custom checks for each condition [#568](https://github.com/econ-ark/HARK/pull/568)
- Examples update [#768](https://github.com/econ-ark/HARK/pull/768), [#759](https://github.com/econ-ark/HARK/pull/759), [#756](https://github.com/econ-ark/HARK/pull/756), [#727](https://github.com/econ-ark/HARK/pull/727), [#698](https://github.com/econ-ark/HARK/pull/698), [#697](https://github.com/econ-ark/HARK/pull/697), [#561](https://github.com/econ-ark/HARK/pull/561), [#654](https://github.com/econ-ark/HARK/pull/654), [#633](https://github.com/econ-ark/HARK/pull/633), [#775](https://github.com/econ-ark/HARK/pull/775)


### 0.10.6

Release Date: 17-04-2020

#### Major Changes

* Add Bellman equations for cyclical model example [#600](https://github.com/econ-ark/HARK/pull/600)

* read_shocks now reads mortality as well [#613](https://github.com/econ-ark/HARK/pull/613)

* Discrete probability distributions are now classes [#610](https://github.com/econ-ark/HARK/pull/610)

#### Minor Changes 



### 0.10.5

Release Date: 24-03-2020

#### Major Changes
 * Default parameters dictionaries for ConsumptionSaving models have been moved from ConsumerParameters to nearby the classes that use them. [#527](https://github.com/econ-ark/HARK/pull/527)

 * Improvements and cleanup of ConsPortfolioModel, and adding the ability to specify an age-varying list of RiskyAvg and RiskyStd. [#577](https://github.com/econ-ark/HARK/pull/527)

 * Rewrite and simplification of ConsPortfolioModel solver. [#594](https://github.com/econ-ark/HARK/pull/594)

#### Minor Changes 

### 0.10.4

Release Date: 05-03-2020

#### Major Changes
 - Last release to support Python 2.7, future releases of econ-ark will support Python 3.6+ [#478](https://github.com/econ-ark/HARK/pull/478)
 - Move non-reusable model code to examples directory, BayerLuetticke, FashionVictim now in examples instead of in HARK code [#442](https://github.com/econ-ark/HARK/pull/442)
 - Load default parameters for ConsumptionSaving models [#466](https://github.com/econ-ark/HARK/pull/466)
 - Improved implementaion of parallelNelderMead [#300](https://github.com/econ-ark/HARK/pull/300)
 
#### Minor Changes 
 - Notebook utility functions for determining platform, GUI, latex (installation) are available in HARK.utilities [#512](https://github.com/econ-ark/HARK/pull/512)
 - Few DemARKs moved to examples [#472](https://github.com/econ-ark/HARK/pull/472)
 - MaxKinks available in ConsumerParameters again [#486](https://github.com/econ-ark/HARK/pull/486)


### 0.10.3

Release Date: 12-12-2019

#### Major Changes

- Added constrained perfect foresight model solution. ([#299](https://github.com/econ-ark/HARK/pull/299)

#### Minor Changes

- Fixed slicing error in minimizeNelderMead. ([#460](https://github.com/econ-ark/HARK/pull/460))
- Fixed matplotlib GUI error. ([#444](https://github.com/econ-ark/HARK/pull/444))
- Pinned sphinx dependency. ([#436](https://github.com/econ-ark/HARK/pull/436))
- Fixed bug in ConsPortfolioModel in which the same risky rate of return would be drawn over and over. ([#433](https://github.com/econ-ark/HARK/pull/433))
- Fixed sphinx dependency errors. ([#411](https://github.com/econ-ark/HARK/pull/411))
- Refactored simultation.py. ([#408](https://github.com/econ-ark/HARK/pull/408))
- AgentType.simulate() now throws informative errors if
attributes required for simulation do not exist, or initializeSim() has
never been called. ([#320](https://github.com/econ-ark/HARK/pull/320))

### 0.10.2

Release Date: 10-03-2019

#### Minor Changes
- Add some bugfixes and unit tests to HARK.core. ([#401](https://github.com/econ-ark/HARK/pull/401))
- Fix error in discrete portfolio choice's AdjustPrb. ([#391](https://github.com/econ-ark/HARK/pull/391))

### 0.10.1.dev5

Release Date: 09-25-2019

#### Minor Changes
- Added portfolio choice between risky and safe assets (ConsPortfolioModel). ([#241](https://github.com/econ-ark/HARK/pull/241))

### 0.10.1.dev4

Release Date: 09-19-2019

#### Minor Changes
- Fixes cubic interpolation in KinkedRSolver. ([#386](https://github.com/econ-ark/HARK/pull/386))
- Documentes the procedure for constructing value function inverses and fixes bug in which survival rate was not included in absolute patience factor. ([#383](https://github.com/econ-ark/HARK/pull/383))
- Fixes problems that sometimes prevented multiprocessing from working. ([#377](https://github.com/econ-ark/HARK/pull/377))

### 0.10.1.dev3

Release Date: 07-23-2019

#### Minor Changes
- Missed pre-solve fix (see [#363](https://github.com/econ-ark/HARK/pull/363) for more context). ([#367](https://github.com/econ-ark/HARK/pull/367))

### 0.10.1.dev2

Release Date: 07-22-2019

#### Minor Changes
- Revert pre-solve commit due to bug.  ([#363](https://github.com/econ-ark/HARK/pull/363))

### 0.10.1.dev1

Release Date: 07-20-2019

#### Breaking Changes
- See #302 under minor changes.

#### Major Changes
- Adds BayerLuetticke notebooks and functionality. ([#328](https://github.com/econ-ark/HARK/pull/328))

#### Minor Changes
- Fixes one-asset HANK models for endowment economy (had MP wired in as the shock). ([#355](https://github.com/econ-ark/HARK/pull/355))
- Removes jupytext *.py files. ([#354](https://github.com/econ-ark/HARK/pull/354))
- Reorganizes documentation and configures it to work with Read the Docs. ([#353](https://github.com/econ-ark/HARK/pull/353))
- Adds notebook illustrating dimensionality reduction in Bayer and Luetticke. ([#345](https://github.com/econ-ark/HARK/pull/345))
- Adds notebook illustrating how the Bayer & Luetticke invoke the discrete cosine transformation(DCT) and fixed copula to reduce dimensions of the problem.([#344](https://github.com/econ-ark/HARK/pull/344))
- Makes BayerLuetticke HANK tools importable as a module. ([#342](https://github.com/econ-ark/HARK/pull/342))
- Restores functionality of SGU_solver. ([#341](https://github.com/econ-ark/HARK/pull/341))
- Fixes datafile packaging issue. ([#332](https://github.com/econ-ark/HARK/pull/332))
- Deletes .py file from Bayer-Luetticke folder. ([#329](https://github.com/econ-ark/HARK/pull/329))
- Add an empty method for preSolve called checkRestrictions that can be overwritten in classes inheriting from AgentType to check for illegal parameter values. ([#324](https://github.com/econ-ark/HARK/pull/324))
- Adds a call to updateIncomeProcess() in preSolve() to avoid solutions being based on wrong income process specifications if some parameters change between two solve() calls. ([#323](https://github.com/econ-ark/HARK/pull/323))
- Makes checkConditions() less verbose when the checks are not actually performed by converting a print statement to an inline comment. ([#321](https://github.com/econ-ark/HARK/pull/321))
- Raises more readable exception when simultate() is called without solving first. ([#315](https://github.com/econ-ark/HARK/pull/315)) 
- Removes testing folder (part of ongoing test restructuring). ([#304](https://github.com/econ-ark/HARK/pull/304))
- Fixes unintended behavior in default simDeath(). Previously, all agents would die off in the first period, but they were meant to always survive. ([#302](https://github.com/econ-ark/HARK/pull/302)) __Warning__: Potentially breaking change.

### 0.10.1

Release Date: 05-30-2019

No changes from 0.10.0.dev3.

### 0.10.0.dev3

Release Date: 05-18-2019

#### Major Changes
- Fixes multithreading problems by using Parallels(backend='multiprocessing'). ([287](https://github.com/econ-ark/HARK/pull/287))
- Fixes bug caused by misapplication of check_conditions. ([284](https://github.com/econ-ark/HARK/pull/284))
- Adds functions to calculate quadrature nodes and weights for numerically evaluating expectations in the presence of (log-)normally distributed random variables. ([258](https://github.com/econ-ark/HARK/pull/258))

#### Minor Changes
- Adds method decorator which validates that arguments passed in are not empty. ([282](https://github.com/econ-ark/HARK/pull/282)
- Lints a variety of files.  These PRs include some additional/related minor changes, like replacing an exec function, removing some lambdas, adding some files to .gitignore, etc. ([274](https://github.com/econ-ark/HARK/pull/274), [276](https://github.com/econ-ark/HARK/pull/276), [277](https://github.com/econ-ark/HARK/pull/277), [278](https://github.com/econ-ark/HARK/pull/278), [281](https://github.com/econ-ark/HARK/pull/281))
- Adds vim swp files to gitignore. ([269](https://github.com/econ-ark/HARK/pull/269))
- Adds version dunder in init. ([265](https://github.com/econ-ark/HARK/pull/265))
- Adds flake8 to requirements.txt and config. ([261](https://github.com/econ-ark/HARK/pull/261))
- Adds some unit tests for IndShockConsumerType. ([256](https://github.com/econ-ark/HARK/pull/256))

### 0.10.0.dev2

Release Date: 04-18-2019

#### Major Changes

None

#### Minor Changes

* Fix verbosity check in ConsIndShockModel. ([250](https://github.com/econ-ark/HARK/pull/250))

#### Other Changes

None

### 0.10.0.dev1

Release Date: 04-12-2019

#### Major Changes

* Adds [tools](https://github.com/econ-ark/HARK/blob/master/HARK/dcegm.py) to solve problems that arise from the interaction of discrete and continuous variables, using the [DCEGM](https://github.com/econ-ark/DemARK/blob/master/notebooks/DCEGM-Upper-Envelope.ipynb) method of [Iskhakov et al.](https://onlinelibrary.wiley.com/doi/abs/10.3982/QE643), who apply the their discrete-continuous solution algorithm to the problem of optimal endogenous retirement; their results are replicated using our new tool [here](https://github.com/econ-ark/REMARK/blob/master/REMARKs/EndogenousRetirement/Endogenous-Retirement.ipynb). ([226](https://github.com/econ-ark/HARK/pull/226))
* Parameters of ConsAggShockModel.CobbDouglasEconomy.updateAFunc and ConsAggShockModel.CobbDouglasMarkovEconomy.updateAFunc that govern damping and the number of discarded 'burn-in' periods were previously hardcoded, now proper instance-level parameters. ([244](https://github.com/econ-ark/HARK/pull/244))
* Improve accuracy and performance of functions for evaluating the integrated value function and conditional choice probabilities for models with extreme value type I taste shocks. ([242](https://github.com/econ-ark/HARK/pull/242))
* Add calcLogSum, calcChoiceProbs, calcLogSumChoiceProbs to HARK.interpolation. ([209](https://github.com/econ-ark/HARK/pull/209), [217](https://github.com/econ-ark/HARK/pull/217))
* Create tool to produce an example "template" of a REMARK based on SolvingMicroDSOPs. ([176](https://github.com/econ-ark/HARK/pull/176))

#### Minor Changes

* Moved old utilities tests. ([245](https://github.com/econ-ark/HARK/pull/245))
* Deleted old files related to "cstwMPCold". ([239](https://github.com/econ-ark/HARK/pull/239))
* Set numpy floating point error level to ignore. ([238](https://github.com/econ-ark/HARK/pull/238))
* Fixed miscellaneous imports. ([212](https://github.com/econ-ark/HARK/pull/212), [224](https://github.com/econ-ark/HARK/pull/224), [225](https://github.com/econ-ark/HARK/pull/225))
* Improve the tests of buffer stock model impatience conditions in IndShockConsumerType. ([219](https://github.com/econ-ark/HARK/pull/219))
* Add basic support for Travis continuous integration testing. ([208](https://github.com/econ-ark/HARK/pull/208))
* Add SciPy to requirements.txt. ([207](https://github.com/econ-ark/HARK/pull/207))
* Fix indexing bug in bilinear interpolation. ([194](https://github.com/econ-ark/HARK/pull/194))
* Update the build process to handle Python 2 and 3 compatibility. ([172](https://github.com/econ-ark/HARK/pull/172))
* Add MPCnow attribute to ConsGenIncProcessModel. ([170](https://github.com/econ-ark/HARK/pull/170))
* All standalone demo files have been removed. The content that was in these files can now be found in similarly named Jupyter notebooks in the DEMARK repository. Some of these notebooks are also linked from econ-ark.org.  ([229](https://github.com/econ-ark/HARK/pull/229), [243](https://github.com/econ-ark/HARK/pull/243))

#### Other Notes

* Not all changes from 0.9.1 may be listed in these release notes.  If you are having trouble addressing a breaking change, please reach out to us.
<|MERGE_RESOLUTION|>--- conflicted
+++ resolved
@@ -10,19 +10,16 @@
 
 ### 0.12.0
 
-Release Date: TBD
-
-#### Major Changes
-
-<<<<<<< HEAD
+Release Data: TBD
+
+#### Major Changes
+
 * FrameAgentType for modular definitions of agents [#865](https://github.com/econ-ark/HARK/pull/865)
 * PortfolioConsumerFrameType, a port of PortfolioConsumerType to use Frames [#865](https://github.com/econ-ark/HARK/pull/865)
-=======
 * A IndexDistribution class for representing time-indexed probability distributions [#1018](https://github.com/econ-ark/pull/1018/).
 * Adds new consumption-savings-portfolio model `RiskyContrib`, which represents an agent who can save in risky and risk-free assets but faces
 frictions to moving funds between them. To circumvent these frictions, he has access to an income-deduction scheme to accumulate risky assets.
 PR: [#832](https://github.com/econ-ark/HARK/pull/832). See [this forthcoming REMARK](https://github.com/Mv77/RiskyContrib) for the model's details.
->>>>>>> 085ea3ae
 
 #### Minor Changes
 
@@ -69,7 +66,7 @@
 
 ### 0.10.8
 
-Release Date: Nov. 05 2020
+Release Data: Nov. 05 2020
 
 #### Major Changes
 
