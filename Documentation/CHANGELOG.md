--- conflicted
+++ resolved
@@ -8,6 +8,18 @@
 
 ## Changes
 
+### 0.16.0
+
+Release Date: TBD
+
+#### Major Changes
+
+- Introduces value backup algorithm on DBlocks [#1438]https://github.com/econ-ark/HARK/pull/1438)
+
+#### Minor Changes
+
+- ...
+
 ### 0.15.1
 
 Release Date: June 15, 2024
@@ -16,11 +28,7 @@
 
 #### Major Changes
 
-<<<<<<< HEAD
-- Adds `HARK.algos.vbi` as a general algorithm for solving the optimization step of an agent's problem. [#1438](https://github.com/econ-ark/HARK/pull/1438)
-=======
 none
->>>>>>> 386a049f
 
 #### Minor Changes
 
