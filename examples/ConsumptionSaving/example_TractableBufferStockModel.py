--- conflicted
+++ resolved
@@ -93,27 +93,14 @@
     "MrkvArray": [MrkvArray],  # State transition probabilities
 }
 MarkovType = MarkovConsumerType(**init_consumer_objects)  # Make a basic consumer type
-<<<<<<< HEAD
-employed_income_dist = DiscreteDistribution(
-    np.ones(1),
-    [
-        np.ones(1),
-        np.ones(1),
-])  # Income distribution when employed
-unemployed_income_dist = DiscreteDistribution(
-    np.ones(1),
-    [
-        np.ones(1),
-        np.zeros(1),
-])  # Income distribution when permanently unemployed
-=======
+
 employed_income_dist = DiscreteDistribution(np.ones(1),
     [np.ones(1), np.ones(1)]
     )  # Income distribution when employed
 unemployed_income_dist = DiscreteDistribution(np.ones(1),
     [np.ones(1), np.zeros(1)]
     )  # Income distribution when permanently unemployed
->>>>>>> c1069be8
+
 MarkovType.IncomeDstn = [
     [employed_income_dist, unemployed_income_dist]
 ]  # set the income distribution in each state
