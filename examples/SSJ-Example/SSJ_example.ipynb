{
 "cells": [
  {
   "cell_type": "markdown",
   "id": "9aff8c24",
   "metadata": {},
   "source": [
    "# HARK and SSJ example\n",
    "\n",
    "By William Du (wdu9@jhu.edu) \n",
    "\n",
    "\n",
    "- This notebook demonstrates how HARK and the Sequence Space Jacobian toolkit can be combined to solve HANK models.\n",
    "    - And is heavily drawn from this [SSJ notebook](https://github.com/shade-econ/nber-workshop-2022/blob/main/Tutorials/Tutorial%201%20Fiscal%20Policy.ipynb) .\n",
    "\n",
<<<<<<< HEAD
    " <br />\n",
    "\n",
    " \n",
    "- HARK was designed to solve rich microeconomic models:\n",
=======
    "- HARK was designed to solve rich microeconomic models, including:\n",
>>>>>>> 24e48db6
    "    - Lifecycle models\n",
    "    - Discrete-continuous choice\n",
    "    - Portfolio choice\n",
    "\n",
    "</br>\n",
    "\n",
    "- SSJ was created to solve HANK models with incredibly speed and ease\n",
    "\n",
    "- Connecting HARK to SSJ allows us to solve macro models with richer micro features.\n"
   ]
  },
  {
   "cell_type": "markdown",
   "id": "bf4b8cce",
   "metadata": {},
   "source": [
    "# Model\n",
    "\n",
    "\n",
    "To begin, a basic HANK model is introduced. The model follows the [lecture slides](https://github.com/shade-econ/nber-workshop-2022/blob/main/Lectures/Lecture%204%20Fiscal%20Policy.pdf) from the authors' heterogeneous agent workshop.\n",
    "\n",
    "## Basic model features\n",
    "\n",
    "- Heterogenous agent households that consume/save into one asset\n",
    "\n",
    "- Households face idiosyncratic income shocks\n",
    "\n",
    "- Cobb-Douglas production function with labor and capital\n",
    "\n",
    "- Sticky wages\n",
    "\n",
    "- To pay its expenditures, government taxes labor income and rolls over its debt\n"
   ]
  },
  {
   "cell_type": "markdown",
   "id": "f10546d3",
   "metadata": {},
   "source": [
    "# Bringing Model to Code\n",
    "\n",
    "To implement the model, we first need to import some basic, commonly used numeric tools (e.g. numpy and scipy), as well as an AgentType subclass from HARK. Additionally, we import the SSJ toolkit to apply as an additional layer on top of the microeconomic model."
   ]
  },
  {
   "cell_type": "code",
   "execution_count": null,
   "id": "49d75e2d",
   "metadata": {},
   "outputs": [],
   "source": [
    "# Basic tools\n",
    "import matplotlib.pyplot as plt\n",
    "import numpy as np\n",
    "import time\n",
    "from scipy import optimize\n",
    "\n",
    "# HARK agents\n",
    "from HARK.ConsumptionSaving.ConsNewKeynesianModel import NewKeynesianConsumerType\n",
    "\n",
    "# Sequence space Jacobian toolkit\n",
    "from sequence_jacobian.classes import JacobianDict, SteadyStateDict\n",
    "import sequence_jacobian as sj  # SSJ will allow us to define blocks, models, compute IRFs, etc"
   ]
  },
  {
   "cell_type": "markdown",
   "id": "b676fc68",
   "metadata": {},
   "source": [
    "### Calibrate Steady State Values\n",
    "\n",
    "Next, we calibrate the steady state values of some outcomes, and calculate a few values implied by them."
   ]
  },
  {
   "cell_type": "code",
   "execution_count": null,
   "id": "3fa9a283",
   "metadata": {},
   "outputs": [],
   "source": [
    "# Steady state calibration\n",
    "r_ss = 0.03  # Interest rate\n",
    "G_ss = 0.2  # Government spending\n",
    "B_ss = 0.2  # Government debt (bonds)\n",
    "Y_ss = 1.0  # Output\n",
    "\n",
    "# Implied steady state values\n",
    "T_ss = G_ss + r_ss * B_ss  # Lump sum taxes to keep debt constant\n",
    "Z_ss = Y_ss - T_ss  # After tax labor income\n",
    "F_ss = G_ss - T_ss  # Government budget deficit"
   ]
  },
  {
   "cell_type": "markdown",
   "id": "9373f1a5-7bfc-4ceb-b04b-f16110b7344a",
   "metadata": {},
   "source": [
    "### Microeconomic Agent Parameters\n",
    "\n",
    "To make our microeconomic agents in HARK, we need a dictionary of parameters, defined below. All of these parameters have default values if they were not specified, but we list them here for completeness."
   ]
  },
  {
   "cell_type": "code",
   "execution_count": null,
   "id": "e4a84511",
   "metadata": {
    "tags": []
   },
   "outputs": [],
   "source": [
    "HANK_dict = {\n",
    "    \"cycles\": 0,  # Infinite horizon problem\n",
    "    # Parameters shared with the perfect foresight model\n",
    "    \"Rfree\": 1.0 + r_ss,  # Interest factor on assets\n",
    "    \"LivPrb\": [0.99375],  # Survival probability\n",
    "    # Parameters that specify the income distribution over the lifecycle\n",
    "    \"PermShkStd\": [0.06],  # Standard deviation of log permanent shocks to income\n",
    "    \"PermShkCount\": 5,  # Number of points in discrete approximation to permanent income shocks\n",
    "    \"TranShkStd\": [0.2],  # Standard deviation of log transitory shocks to income\n",
    "    \"TranShkCount\": 5,  # Number of points in discrete approximation to transitory income shocks\n",
    "    # HANK parameters\n",
    "    \"tax_rate\": [0.0],  # Assume that labor here is actually after tax income\n",
    "    \"labor\": [Z_ss],  # Will be solving the micro model in steady state\n",
    "    \"wage\": [1.0],  #\n",
    "    \"UnempPrb\": 0.0,  # Probability of unemployment while working\n",
    "    \"IncUnemp\": 0.0,  # Unemployment benefits replacement rate\n",
    "    # Parameters for constructing the \"assets above minimum\" grid\n",
    "    \"aXtraMax\": 50,  # Maximum end-of-period \"assets above minimum\" value\n",
    "    \"aXtraCount\": 100,  # Number of points in the base grid of \"assets above minimum\"\n",
    "    \"BoroCnstArt\": 0.0,\n",
    "    # Transition matrix simulation parameters\n",
    "    \"mCount\": 500,\n",
    "    \"mMax\": 100,\n",
    "    \"mMin\": 1e-5,\n",
    "    \"mFac\": 3,\n",
    "}"
   ]
  },
  {
   "cell_type": "markdown",
   "id": "0b97096a",
   "metadata": {},
   "source": [
    "## Find Appropriate Discount Factor\n",
    "\n",
    "Above, we exogenously calibrated the steady state level of government debt $B_{ss}$. These bonds should be *owned* by someone, so we need our agents to want to hold the same level of assets as there are government bonds. To do so, we specify a function that yields steady state asset holdings as a function of agents' discount factor $\\beta$, and another function that simply differences it with our target level of assets. The appropriate discount factor can then be found by performing a bounded search for a root of the difference function."
   ]
  },
  {
   "cell_type": "code",
   "execution_count": null,
   "id": "ac7ec69c",
   "metadata": {},
   "outputs": [],
   "source": [
    "# Define a function that computes steady state aggregate assets as a function of the discount factor\n",
    "def calc_SS_assets_from_discfac(beta):\n",
    "    HANK_dict[\"DiscFac\"] = beta  # set the proposed discount factor\n",
    "    TempAgent = NewKeynesianConsumerType(\n",
    "        **HANK_dict, verbose=False\n",
    "    )  # make an AgentType instance\n",
    "    A_ss = TempAgent.compute_steady_state()[0]  # compute steady state assets\n",
    "    return A_ss\n",
    "\n",
    "\n",
    "# Define a simple function that differences steady state assets from target assets\n",
    "def calc_asset_gap(beta):\n",
    "    return calc_SS_assets_from_discfac(beta) - A_target\n",
    "\n",
    "\n",
    "# Find the discount factor that makes steady state assets equal (calibrated) steady state government bonds\n",
    "A_target = B_ss\n",
    "DiscFac_star = optimize.brentq(calc_asset_gap, 0.85, 0.99)"
   ]
  },
  {
   "cell_type": "markdown",
   "id": "e2afbf98-bd36-4b98-a4a5-084b1bcff766",
   "metadata": {},
   "source": [
    "## Make Agents with Calibrated Discount Factor\n",
    "\n",
    "Now that we know what the discount factor should be, we can make an AgentType instance that will be used for the general equilibrium analysis. To do so, we simply put $\\beta^*$ into our parameter dictionary and make a new instance of NewKeynesianConsumerType using it. To verify that we did what we set out to do, we can check that the output goods market clears (output is accounted for by consumption and government spending) and that the asset market clears (retained assets are accounted for by government bonds). Both conditions should be very close to zero."
   ]
  },
  {
   "cell_type": "code",
   "execution_count": null,
   "id": "dc28006a",
   "metadata": {},
   "outputs": [],
   "source": [
    "# Create a HARK agent\n",
    "HANK_dict[\"DiscFac\"] = DiscFac_star\n",
    "Agent_GE = NewKeynesianConsumerType(**HANK_dict, verbose=False)\n",
    "A_ss, C_ss = Agent_GE.compute_steady_state()\n",
    "\n",
    "# Verify market clearing conditions\n",
    "print(\"Goods clearing condition:\", Y_ss - C_ss - G_ss)\n",
    "print(\"Asset clearing condition:\", A_ss - B_ss)"
   ]
  },
  {
   "cell_type": "markdown",
   "id": "f7336168",
   "metadata": {},
   "source": [
    "## Compute Jacobian Matrices\n",
    "\n",
    "We can now calculate the Jacobian matrices that characterize consumption and asset responses to an exogenous change in the interest factor (Rfree) or labor supply (labor) that will occur in the future. This is accomplished in HARK with the calc_jacobian method, passing as arguments the name of the parameter that will be changed and the maximum number of periods in the future that a (marginal) change could occur.\n",
    "\n",
    "The outputs of this method are objects that represent the sensitivity of aggregate consumption and asset holdings (respectively) in each period to the *advance knowledge* of an exogenous change in each parameter."
   ]
  },
  {
   "cell_type": "code",
   "execution_count": null,
   "id": "ea09fc75",
   "metadata": {},
   "outputs": [],
   "source": [
    "start = time.time()\n",
    "\n",
    "dCdR, dAdR = Agent_GE.calc_jacobian(\n",
    "    \"Rfree\", 300\n",
    ")  # Jacobians of consumption and assets w.r.t. interest factor changes up to 300 periods ahead\n",
    "dCdZ, dAdZ = Agent_GE.calc_jacobian(\n",
    "    \"labor\", 300\n",
    ")  # Jacobians of consumption and assets w.r.t. labor supply changes up to 300 periods ahead\n",
    "\n",
    "print(\"Time to compute Jacobians: {:.3f} seconds.\".format(time.time() - start))"
   ]
  },
  {
   "cell_type": "markdown",
   "id": "8461c6e2-31bb-483b-93ba-6444db38ebc5",
   "metadata": {},
   "source": [
    "## Plot Jacobians\n",
    "\n",
    "To inspect the Jacobian matrix for aggregate consumption, we can plot some of its rows/columns, representing the consumption response to a change in the interest factor or labor income $T$ periods in the future."
   ]
  },
  {
   "cell_type": "code",
   "execution_count": null,
   "id": "ce169ef9",
   "metadata": {},
   "outputs": [],
   "source": [
<<<<<<< HEAD
    "plt.plot(CJACR.T[0], label = 's = 0')\n",
    "plt.plot(CJACR.T[30], label = 's = 30')\n",
    "plt.plot(CJACR.T[50], label = 's = 50')\n",
    "plt.xlim(-2, 100)\n",
    "plt.title(\"Consumption Jacobians wrt Interest rate\")\n",
    "plt.xlabel('Quarters (t)')\n",
    "plt.legend()\n",
=======
    "plt.plot(dCdR.T[0])\n",
    "plt.plot(dCdR.T[30])\n",
    "plt.plot(dCdR.T[50])\n",
    "plt.legend(\n",
    "    [\n",
    "        r\"Change in $R$ right now\",\n",
    "        r\"Change in $R$ 30 periods ahead\",\n",
    "        r\"Change in $R$ 50 periods ahead\",\n",
    "    ]\n",
    ")\n",
    "plt.xlim(-2, 120)\n",
    "plt.title(\"Consumption Response to Future Change in Interest Factor\")\n",
    "plt.xlabel(\"Time\")\n",
    "plt.ylabel(\"What is the scale here?\")\n",
>>>>>>> 24e48db6
    "plt.show()"
   ]
  },
  {
   "cell_type": "code",
   "execution_count": null,
   "id": "6eff21bb",
   "metadata": {},
   "outputs": [],
   "source": [
<<<<<<< HEAD
    "plt.plot(CJACZ.T[0], label = 's = 0')\n",
    "plt.plot(CJACZ.T[20], label = 's = 30')\n",
    "plt.plot(CJACZ.T[50], label = 's = 50')\n",
    "plt.xlim(-2, 100)\n",
    "plt.title(\"Consumption Jacobians wrt Income\")\n",
    "plt.xlabel('Quarters (t)')\n",
    "plt.legend()\n",
=======
    "plt.plot(dCdZ.T[0])\n",
    "plt.plot(dCdZ.T[20])\n",
    "plt.plot(dCdZ.T[50])\n",
    "plt.xlim(-2, 120)\n",
    "plt.legend(\n",
    "    [\n",
    "        r\"Change in $Z$ right now\",\n",
    "        r\"Change in $Z$ 30 periods ahead\",\n",
    "        r\"Change in $Z$ 50 periods ahead\",\n",
    "    ]\n",
    ")\n",
    "plt.xlim(-2, 120)\n",
    "plt.title(\"Consumption Response to Future Change in Labor Income\")\n",
    "plt.xlabel(\"Time\")\n",
    "plt.ylabel(\"What is the scale here?\")\n",
>>>>>>> 24e48db6
    "plt.show()"
   ]
  },
  {
   "cell_type": "markdown",
   "id": "fe6feb98",
   "metadata": {},
   "source": [
    "# Specify Government Budget Constraint and Market Clearing Conditions"
   ]
  },
  {
   "cell_type": "code",
   "execution_count": null,
   "id": "b35ed9e0",
   "metadata": {},
   "outputs": [],
   "source": [
    "# Government Budget Constraint\n",
    "@sj.simple\n",
    "def fiscal(B, r, G, Y):\n",
    "    T = (1 + r) * B(-1) + G - B  # total tax burden\n",
    "    Z = Y - T  # after tax income\n",
    "    deficit = G - T\n",
    "    return T, Z, deficit\n",
    "\n",
    "\n",
    "# Market Clearing Conditions\n",
    "@sj.simple\n",
    "def mkt_clearing(A, B, Y, C, G):\n",
    "    asset_mkt = A - B\n",
    "    goods_mkt = Y - C - G\n",
    "    return asset_mkt, goods_mkt"
   ]
  },
  {
   "cell_type": "code",
   "execution_count": null,
   "id": "f5710651",
   "metadata": {},
   "outputs": [],
   "source": [
    "# Store Jacobians in JacobianDict Object\n",
    "Jacobian_dict = JacobianDict({\"C\": {\"Z\": CJACZ}, \"A\": {\"Z\": AJACZ}})"
   ]
  },
  {
   "cell_type": "code",
   "execution_count": null,
   "id": "ffe65da0-7cea-4d60-9afe-f89adae896f8",
   "metadata": {
    "tags": []
   },
   "outputs": [],
   "source": [
    "# Construct SteadyStateDict object\n",
    "SteadyState_dict = SteadyStateDict(\n",
    "    {\n",
    "        \"asset_mkt\": 0.0,\n",
    "        \"goods_mkt\": 0.0,\n",
    "        \"deficit\": G_ss - T_ss,\n",
    "        \"B\": B_ss,  # Gov. Debt\n",
    "        \"r\": r_ss,  # Interest rate\n",
    "        \"G\": G_ss,  # Gov. Spending\n",
    "        \"Y\": Y_ss,  # Output\n",
    "        \"A\": B_ss,  # Assets\n",
    "        \"C\": C_ss,  # Consumption\n",
    "        \"Z\": Y_ss - T_ss,  # Income (post-tax)\n",
    "        \"T\": T_ss,  # Lump Sum Taxes\n",
    "    }\n",
    ")"
   ]
  },
  {
   "cell_type": "code",
   "execution_count": null,
   "id": "dbce1742",
   "metadata": {},
   "outputs": [],
   "source": [
    "T = 300  # <-- the length of the IRF\n",
    "rho_G = 0.8  # peristence of shock\n",
    "dG = 0.01 * rho_G ** np.arange(T)\n",
    "shocks = {\"G\": dG}\n",
    "\n",
    "unknowns_td = [\"Y\"]\n",
    "targets_td = [\"asset_mkt\"]\n",
    "\n",
    "# Create model\n",
    "ha_lin = sj.create_model([Jacobian_dict, fiscal, mkt_clearing], name=\"HA Model\")\n",
    "\n",
    "# obtain impulse responses\n",
    "irfs_G_lin = ha_lin.solve_impulse_linear(\n",
    "    SteadyState_dict, unknowns_td, targets_td, shocks\n",
    ")"
   ]
  },
  {
   "cell_type": "code",
   "execution_count": null,
   "id": "93a0c5fc",
   "metadata": {
    "tags": []
   },
   "outputs": [],
   "source": [
    "def show_irfs(\n",
    "    irfs_list,\n",
    "    variables,\n",
    "    labels=[\" \"],\n",
    "    ylabel=r\"Percentage points (dev. from ss)\",\n",
    "    T_plot=50,\n",
    "    figsize=(18, 6),\n",
    "):\n",
    "    if len(irfs_list) != len(labels):\n",
    "        labels = [\" \"] * len(irfs_list)\n",
    "    n_var = len(variables)\n",
    "    fig, ax = plt.subplots(1, n_var, figsize=figsize, sharex=True)\n",
    "    for i in range(n_var):\n",
    "        # plot all irfs\n",
    "        for j, irf in enumerate(irfs_list):\n",
    "            ax[i].plot(irf[variables[i]][:50], label=labels[j])\n",
    "        ax[i].set_title(variables[i])\n",
    "        ax[i].set_xlabel(r\"$t$\")\n",
    "        if i == 0:\n",
    "            ax[i].set_ylabel(ylabel)\n",
    "        ax[i].legend()\n",
    "    plt.show()"
   ]
  },
  {
   "cell_type": "markdown",
   "id": "523314a5",
   "metadata": {},
   "source": [
    "## Government Spending Shock (Balanced Budget)"
   ]
  },
  {
   "cell_type": "code",
   "execution_count": null,
   "id": "d287b37c",
   "metadata": {},
   "outputs": [],
   "source": [
    "show_irfs([irfs_G_lin], [\"G\", \"Y\", \"T\"])"
   ]
  },
  {
   "cell_type": "markdown",
   "id": "d6b166b2",
   "metadata": {},
   "source": [
    "## Government Spending shock (deficit financed)"
   ]
  },
  {
   "cell_type": "code",
   "execution_count": null,
   "id": "603c9385",
   "metadata": {},
   "outputs": [],
   "source": [
    "rho_B = 0.9\n",
    "dB = np.cumsum(dG) * rho_B ** np.arange(T)\n",
    "shocks_B = {\"G\": dG, \"B\": dB}\n",
    "\n",
    "irfs_B_lin = ha_lin.solve_impulse_linear(\n",
    "    SteadyState_dict, unknowns_td, targets_td, shocks_B\n",
    ")"
   ]
  },
  {
   "cell_type": "code",
   "execution_count": null,
   "id": "332b34b6",
   "metadata": {
    "jupyter": {
     "source_hidden": true
    }
   },
   "outputs": [],
   "source": [
    "show_irfs(\n",
    "    [irfs_G_lin, irfs_B_lin],\n",
    "    [\"G\", \"Y\", \"T\", \"deficit\", \"goods_mkt\"],\n",
    "    labels=[\"balanced budget\", \"deficit financed\"],\n",
    ")"
   ]
  },
  {
   "cell_type": "markdown",
   "id": "e5030fdc",
   "metadata": {},
   "source": [
    "## Nonlinear Impulse Responses"
   ]
  },
  {
   "cell_type": "code",
   "execution_count": null,
   "id": "9f7d1534",
   "metadata": {},
   "outputs": [],
   "source": [
    "# NOTE: These cells have been commented out because they rely on files that are not present in the HARK repo.\n",
    "\n",
    "# def hh(Z):\n",
    "#    C,A = Agent_GE.calc_agg_path(Z,300)\n",
    "#    return C,A"
   ]
  },
  {
   "cell_type": "code",
   "execution_count": null,
   "id": "29783be3",
   "metadata": {},
   "outputs": [],
   "source": [
    "# from Misc_Utilities.simple_block import exog # import wrapper so SSJ can identify HARK household object\n",
    "\n",
    "# hh_block = exog(Jacobian_dict,hh,hh)\n",
    "# hh_block.name = hh\n",
    "\n",
    "# ha = sj.create_model([hh_block,fiscal,mkt_clearing], name=\"HA Model\")\n",
    "# irfs_G_nonlin = ha.solve_impulse_nonlinear(SteadyState_dict, unknowns_td, targets_td, shocks)\n"
   ]
  },
  {
   "cell_type": "code",
   "execution_count": null,
   "id": "a327b50f",
   "metadata": {},
   "outputs": [],
   "source": [
    "# plt.plot(irfs_G_nonlin['Y'], label ='nonlinear')\n",
    "# plt.plot(irfs_G_lin['Y'], label = 'linear', linestyle='--')\n",
    "# plt.xlim(-1,50)\n",
    "# plt.legend()\n",
    "# plt.title('Nonlinear Impulse responses of output')\n",
    "# plt.show()"
   ]
  },
  {
   "cell_type": "code",
   "execution_count": null,
   "id": "558d31cc",
   "metadata": {},
   "outputs": [],
   "source": [
    "# show_irfs([irfs_G_lin,irfs_G_nonlin], ['G', 'Y','T'], ['Linear', 'Nonlinear'])"
   ]
  },
  {
   "cell_type": "markdown",
   "id": "a06333f4-f3e6-4af7-923d-a1d211967aa3",
   "metadata": {},
   "source": [
    "# Why does HANK matter?\n",
    "\n",
    "Let us compare HANK vs TANK vs RANK.\n",
    "\n",
    "In this section we will define household blocks for a representative agent and a two agent. \n",
    "\n"
   ]
  },
  {
   "cell_type": "markdown",
   "id": "0f74e008-a96e-4b5f-8e8f-5b518ef4948b",
   "metadata": {},
   "source": [
    "## Specify a representative agent household"
   ]
  },
  {
   "cell_type": "code",
   "execution_count": null,
   "id": "d6743a5c-797d-4ba6-b6ba-ba6a4bf471a7",
   "metadata": {},
   "outputs": [],
   "source": [
    "\n",
    "@sj.solved(unknowns={'C': 1, 'A': 1},\n",
    "           targets=[\"euler\", \"budget_constraint\"])  # solver=\"broyden_custom\")\n",
    "def hh_ra(C, A, Z, eis, beta, r):\n",
    "    euler = (beta * (1 + r(+1)))**(-eis) * C(+1) - C\n",
    "    budget_constraint = (1 + r) * A(-1) + Z - C - A\n",
    "    MPC = 0\n",
    "    return euler, budget_constraint, MPC\n",
    "\n",
    "ra = sj.create_model([hh_ra, fiscal, mkt_clearing], name=\"Representative agent model\")\n",
    "\n"
   ]
  },
  {
   "cell_type": "markdown",
   "id": "b238e64e-4a22-41c1-ac27-9034687f1854",
   "metadata": {},
   "source": [
    "## Specify a two agent household"
   ]
  },
  {
   "cell_type": "code",
   "execution_count": null,
   "id": "91f14ad6-9b3a-45a1-ab1a-e2d9fe989240",
   "metadata": {},
   "outputs": [],
   "source": [
    "@sj.solved(unknowns={'C_RA': 1, 'A': 1},\n",
    "           targets=[\"euler\", \"budget_constraint\"])  # , solver=\"broyden_custom\")\n",
    "def hh_ta(C_RA, A, Z, eis, beta, r, lam):\n",
    "    euler = (beta * (1 + r(+1))) ** (-eis) * C_RA(+1) - C_RA      # consumption of infinitely lived household\n",
    "    C_H2M = Z   # computes consumption of an hand to mouth agent\n",
    "    C = (1 - lam) * C_RA + lam * C_H2M\n",
    "    budget_constraint = (1 + r) * A(-1) + Z - C - A\n",
    "    MPC = 0\n",
    "    return euler, budget_constraint, C_H2M, C, MPC\n",
    "\n",
    "ta = sj.create_model([hh_ta, fiscal, mkt_clearing], name=\"Two agent model\")"
   ]
  },
  {
   "cell_type": "markdown",
   "id": "ceac82e9-de7c-4bc6-865b-acb6470cd2e2",
   "metadata": {},
   "source": [
    "## Calibrate and find steady states of TANK and RANK models."
   ]
  },
  {
   "cell_type": "code",
   "execution_count": null,
   "id": "79c5ab27-ab2e-442c-812b-383df409bfdc",
   "metadata": {},
   "outputs": [],
   "source": [
    "calibration = {'eis': 0.5,  # EIS\n",
    "               'G': G_ss,  # Government spending\n",
    "               'B': B_ss,  # Government debt\n",
    "               'Y': Y_ss,  # Output\n",
    "              'r': r_ss,}  # Number of productivity grid points\n"
   ]
  },
  {
   "cell_type": "code",
   "execution_count": null,
   "id": "ad591df6-2229-4a26-bbf3-1cc5328048d4",
   "metadata": {},
   "outputs": [],
   "source": [
    "calibration_ra = calibration.copy()\n",
    "calibration_ra['beta'] = 1 / (1 + calibration_ra['r'])\n",
    "calibration_ra['B'] = calibration['B']\n",
    "\n",
    "unknowns_ra_ss = {'C': 1., 'A': 0.8}\n",
    "targets_ra_ss = {'budget_constraint': 0., 'asset_mkt': 0.}\n",
    "\n",
    "ss_ra = ra.solve_steady_state(calibration_ra, unknowns_ra_ss, targets_ra_ss, dissolve=['hh_ra'])"
   ]
  },
  {
   "cell_type": "code",
   "execution_count": null,
   "id": "51819b72-9ba9-4a36-b240-72745a1c2579",
   "metadata": {},
   "outputs": [],
   "source": [
    "calibration_ta = calibration_ra.copy()\n",
    "calibration_ta['lam'] = 0.25\n",
    "unknowns_ta_ss = {'C_RA': 1., 'A': 0.8}\n",
    "\n",
    "ss_ta = ta.solve_steady_state(calibration_ta, unknowns_ta_ss, targets_ra_ss, dissolve=['hh_ta'])"
   ]
  },
  {
   "cell_type": "markdown",
   "id": "3eb1f5d6-543d-4591-b4d9-7b4adef4e39c",
   "metadata": {},
   "source": [
    "## Impulse responses to deficit financed G shocks: HANK vs TANK vs RANK"
   ]
  },
  {
   "cell_type": "code",
   "execution_count": null,
   "id": "7238b86f-2033-40a6-a9f9-9fa31a4c02a1",
   "metadata": {},
   "outputs": [],
   "source": [
    "irfs_ra = ra.solve_impulse_linear(ss_ra, unknowns_td, targets_td, shocks_B)\n",
    "irfs_ta = ta.solve_impulse_linear(ss_ta, unknowns_td, targets_td, shocks_B)\n",
    "show_irfs([irfs_B_lin, irfs_ra, irfs_ta], variables=['deficit', 'Y', 'C'], labels=['HANK', 'RANK', 'TANK'])"
   ]
  },
  {
   "cell_type": "markdown",
   "id": "147be7ca-01e9-4401-98b2-1a3747813ac5",
   "metadata": {},
   "source": [
    "# Simulating time series"
   ]
  },
  {
   "cell_type": "markdown",
   "id": "e7168496-cd84-4627-9c44-3374adb5909d",
   "metadata": {},
   "source": [
    "## Let us simulate the economy when it is subject to deficit financed government spending shocks."
   ]
  },
  {
   "cell_type": "code",
   "execution_count": null,
   "id": "b5c0769c-7cd4-4050-9a8e-8e303f5e80de",
   "metadata": {},
   "outputs": [],
   "source": [
    "from estimation.plots import plot_timeseries\n",
    "from estimation.routines import simulate\n",
    "\n",
    "\n",
    "outputs = ['Y', 'C', 'deficit','G'] # variables to be simulated\n",
    "\n",
    "impulses_ha = {}\n",
    "impulses_ra = {}\n",
    "impulses_ta = {}\n",
    "\n",
    "shk_std = .001 # standard deviation of shock\n",
    "rho_G = .8 # persistence of G shock\n",
    "rho_B = 0.9 # persistence of Deficit shock \n",
    "\n",
    "dG = shk_std * .8 ** np.arange(T) # G Shock series\n",
    "dB = np.cumsum(dG) * rho_B ** np.arange(T) # deficit shock series\n",
    "\n",
    "own_shock = {\"G\": shk_std * rho_G ** np.arange(T) ,\"B\": dB }\n",
    "impulses_ha['ha'] = ha_lin.solve_impulse_linear(SteadyState_dict, unknowns_td, targets_td, own_shock)\n",
    "impulses_ta['ta'] = ta.solve_impulse_linear(ss_ta, unknowns_td, targets_td, own_shock)\n",
    "impulses_ra['ra'] = ra.solve_impulse_linear(ss_ra, unknowns_td, targets_td, own_shock)\n",
    "\n",
    "\n",
    "T_sim = 80  # simulate for 80 quarters\n",
    "data_simul_ha = simulate(list(impulses_ha.values()), outputs, T_sim)\n",
    "data_simul_ta = simulate(list(impulses_ta.values()), outputs, T_sim)\n",
    "data_simul_ra = simulate(list(impulses_ra.values()), outputs, T_sim)\n"
   ]
  },
  {
   "cell_type": "markdown",
   "id": "e2a9f3f3-d75b-41dd-a2cf-56466a4d7d22",
   "metadata": {},
   "source": [
    "# Comparing time series of HANK, TANK, and RANK"
   ]
  },
  {
   "cell_type": "code",
   "execution_count": null,
   "id": "e3d57079-04c4-4567-80a0-10ac88c006ed",
   "metadata": {},
   "outputs": [],
   "source": [
    "\n",
    "fig, axes = plt.subplots(nrows=1, ncols=3, figsize=(13, 5))\n",
    "axes[0].plot(data_simul_ha['Y'])\n",
    "axes[0].plot(data_simul_ta['Y'])\n",
    "axes[0].plot(data_simul_ra['Y'])\n",
    "axes[0].set_title('Output')\n",
    "axes[0].set_xlabel('Quarters')\n",
    "axes[1].plot(data_simul_ha['G'])\n",
    "axes[1].plot(data_simul_ta['G'])\n",
    "axes[1].plot(data_simul_ra['G'])\n",
    "axes[1].set_title('Government Spending')\n",
    "axes[1].set_xlabel('Quarters')\n",
    "axes[2].plot(data_simul_ha['deficit'])\n",
    "axes[2].plot(data_simul_ta['deficit'])\n",
    "axes[2].plot(data_simul_ra['deficit'])\n",
    "axes[2].set_title('Deficit')\n",
    "axes[2].set_xlabel('Quarters')\n",
    "fig.tight_layout()"
   ]
  }
 ],
 "metadata": {
  "kernelspec": {
   "display_name": "Python 3 (ipykernel)",
   "language": "python",
   "name": "python3"
  },
  "language_info": {
   "codemirror_mode": {
    "name": "ipython",
    "version": 3
   },
   "file_extension": ".py",
   "mimetype": "text/x-python",
   "name": "python",
   "nbconvert_exporter": "python",
   "pygments_lexer": "ipython3",
   "version": "3.9.19"
  }
 },
 "nbformat": 4,
 "nbformat_minor": 5
}<|MERGE_RESOLUTION|>--- conflicted
+++ resolved
@@ -13,14 +13,7 @@
     "- This notebook demonstrates how HARK and the Sequence Space Jacobian toolkit can be combined to solve HANK models.\n",
     "    - And is heavily drawn from this [SSJ notebook](https://github.com/shade-econ/nber-workshop-2022/blob/main/Tutorials/Tutorial%201%20Fiscal%20Policy.ipynb) .\n",
     "\n",
-<<<<<<< HEAD
-    " <br />\n",
-    "\n",
-    " \n",
-    "- HARK was designed to solve rich microeconomic models:\n",
-=======
     "- HARK was designed to solve rich microeconomic models, including:\n",
->>>>>>> 24e48db6
     "    - Lifecycle models\n",
     "    - Discrete-continuous choice\n",
     "    - Portfolio choice\n",
@@ -274,15 +267,6 @@
    "metadata": {},
    "outputs": [],
    "source": [
-<<<<<<< HEAD
-    "plt.plot(CJACR.T[0], label = 's = 0')\n",
-    "plt.plot(CJACR.T[30], label = 's = 30')\n",
-    "plt.plot(CJACR.T[50], label = 's = 50')\n",
-    "plt.xlim(-2, 100)\n",
-    "plt.title(\"Consumption Jacobians wrt Interest rate\")\n",
-    "plt.xlabel('Quarters (t)')\n",
-    "plt.legend()\n",
-=======
     "plt.plot(dCdR.T[0])\n",
     "plt.plot(dCdR.T[30])\n",
     "plt.plot(dCdR.T[50])\n",
@@ -297,7 +281,6 @@
     "plt.title(\"Consumption Response to Future Change in Interest Factor\")\n",
     "plt.xlabel(\"Time\")\n",
     "plt.ylabel(\"What is the scale here?\")\n",
->>>>>>> 24e48db6
     "plt.show()"
    ]
   },
@@ -308,15 +291,6 @@
    "metadata": {},
    "outputs": [],
    "source": [
-<<<<<<< HEAD
-    "plt.plot(CJACZ.T[0], label = 's = 0')\n",
-    "plt.plot(CJACZ.T[20], label = 's = 30')\n",
-    "plt.plot(CJACZ.T[50], label = 's = 50')\n",
-    "plt.xlim(-2, 100)\n",
-    "plt.title(\"Consumption Jacobians wrt Income\")\n",
-    "plt.xlabel('Quarters (t)')\n",
-    "plt.legend()\n",
-=======
     "plt.plot(dCdZ.T[0])\n",
     "plt.plot(dCdZ.T[20])\n",
     "plt.plot(dCdZ.T[50])\n",
@@ -332,7 +306,6 @@
     "plt.title(\"Consumption Response to Future Change in Labor Income\")\n",
     "plt.xlabel(\"Time\")\n",
     "plt.ylabel(\"What is the scale here?\")\n",
->>>>>>> 24e48db6
     "plt.show()"
    ]
   },
